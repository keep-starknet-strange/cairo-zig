--- conflicted
+++ resolved
@@ -1220,17 +1220,6 @@
     );
     defer vm.segments.memory.deinitData(std.testing.allocator);
 
-<<<<<<< HEAD
-    var expected_operands = OperandsResult.default();
-    expected_operands.dst_addr = dst_addr;
-    expected_operands.op_0_addr = op0_addr;
-    expected_operands.op_1_addr = op1_addr;
-    expected_operands.dst = dst_val;
-    expected_operands.op_0 = op0_val;
-    expected_operands.op_1 = op1_val;
-    expected_operands.res = dst_val;
-    expected_operands.deduced_operands = 0;
-=======
     const expected_operands: OperandsResult = .{
         .dst_addr = dst_addr,
         .op_0_addr = op0_addr,
@@ -1240,7 +1229,6 @@
         .op_1 = op1_val,
         .res = dst_val,
     };
->>>>>>> d043ccf8
 
     const actual_operands = try vm.computeOperands(
         std.testing.allocator,
@@ -1301,17 +1289,7 @@
     );
     defer vm.segments.memory.deinitData(std.testing.allocator);
 
-<<<<<<< HEAD
-    var expected_operands = OperandsResult.default();
-    expected_operands.dst_addr = dst_addr;
-    expected_operands.op_0_addr = op0_addr;
-    expected_operands.op_1_addr = op1_addr;
-    expected_operands.dst = dst_val;
-    expected_operands.op_0 = op0_val;
-    expected_operands.op_1 = op1_val;
-    expected_operands.res = dst_val;
-    expected_operands.deduced_operands = 0;
-=======
+
     const expected_operands: OperandsResult = .{
         .dst_addr = dst_addr,
         .op_0_addr = op0_addr,
@@ -1321,7 +1299,6 @@
         .op_1 = op1_val,
         .res = dst_val,
     };
->>>>>>> d043ccf8
 
     const actual_operands = try vm.computeOperands(
         std.testing.allocator,
