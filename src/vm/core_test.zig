// Core imports.
const std = @import("std");
const Allocator = std.mem.Allocator;
const ArrayList = std.ArrayList;
const starknet_felt = @import("../math/fields/starknet.zig");

// Local imports.
const segments = @import("memory/segments.zig");
const memory = @import("memory/memory.zig");
const MemoryCell = memory.MemoryCell;
const relocatable = @import("memory/relocatable.zig");
const MaybeRelocatable = relocatable.MaybeRelocatable;
const Relocatable = relocatable.Relocatable;
const instructions = @import("instructions.zig");
const RunContext = @import("run_context.zig").RunContext;
const CairoVMError = @import("error.zig").CairoVMError;
const TraceError = @import("error.zig").TraceError;
const MemoryError = @import("error.zig").MemoryError;
const Config = @import("config.zig").Config;
const TraceContext = @import("trace_context.zig").TraceContext;
const build_options = @import("../build_options.zig");
const BuiltinRunner = @import("./builtins/builtin_runner/builtin_runner.zig").BuiltinRunner;
const BitwiseBuiltinRunner = @import("./builtins/builtin_runner/bitwise.zig").BitwiseBuiltinRunner;
const BitwiseInstanceDef = @import("./types/bitwise_instance_def.zig").BitwiseInstanceDef;
const Felt252 = @import("../math/fields/starknet.zig").Felt252;
const HashBuiltinRunner = @import("./builtins/builtin_runner/hash.zig").HashBuiltinRunner;
const Instruction = @import("instructions.zig").Instruction;
const CairoVM = @import("core.zig").CairoVM;
const computeRes = @import("core.zig").computeRes;
const OperandsResult = @import("core.zig").OperandsResult;
const deduceOp1 = @import("core.zig").deduceOp1;

const expect = std.testing.expect;
const expectEqual = std.testing.expectEqual;
const expectError = std.testing.expectError;
const expectEqualSlices = std.testing.expectEqualSlices;

<<<<<<< HEAD
=======
// Default Test Instruction to avoid having to initialize it in every test
const defaultTestInstruction = Instruction.initDefault();

const testInstruction = Instruction{
    .off_0 = 0,
    .off_1 = 1,
    .off_2 = 2,
    .dst_reg = .AP,
    .op_0_reg = .AP,
    .op_1_addr = .AP,
    .res_logic = .Add,
    .pc_update = .Regular,
    .ap_update = .Regular,
    .fp_update = .Regular,
    .opcode = .NOp,
};

>>>>>>> 9277c7d3
test "CairoVM: deduceMemoryCell no builtin" {
    var vm = try CairoVM.init(
        std.testing.allocator,
        .{},
    );
    defer vm.deinit();
    try expectEqual(
        @as(?MaybeRelocatable, null),
        try vm.deduceMemoryCell(std.testing.allocator, Relocatable.init(
            0,
            0,
        )),
    );
}

test "CairoVM: deduceMemoryCell builtin valid" {
    var vm = try CairoVM.init(
        std.testing.allocator,
        .{},
    );
    defer vm.deinit();
    var instance_def: BitwiseInstanceDef = .{};
    try vm.builtin_runners.append(BuiltinRunner{ .Bitwise = BitwiseBuiltinRunner.init(
        &instance_def,
        true,
    ) });

    try vm.segments.memory.setUpMemory(
        std.testing.allocator,
        .{
            .{ .{ 0, 5 }, .{10} },
            .{ .{ 0, 6 }, .{12} },
            .{ .{ 0, 7 }, .{0} },
        },
    );
    defer vm.segments.memory.deinitData(std.testing.allocator);
    try expectEqual(
        MaybeRelocatable.fromU256(8),
        (try vm.deduceMemoryCell(std.testing.allocator, Relocatable.init(
            0,
            7,
        ))).?,
    );
}

test "update pc regular no imm" {
    // Test setup
    const allocator = std.testing.allocator;

    const operands = OperandsResult.default();
    // Create a new VM instance.
    var vm = try CairoVM.init(allocator, .{});
    defer vm.deinit();

    // Test body
    try vm.updatePc(
        &.{
            .off_0 = 0,
            .off_1 = 1,
            .off_2 = 2,
            .dst_reg = .FP,
            .op_0_reg = .FP,
            .op_1_addr = .AP,
            .res_logic = .Add,
            .pc_update = .Regular,
            .ap_update = .Add,
            .fp_update = .Regular,
            .opcode = .Call,
        },
        operands,
    );

    // Test checks
    const pc = vm.run_context.pc.*;
    try expectEqual(
        @as(
            u64,
            1,
        ),
        pc.offset,
    );
}

test "update pc regular with imm" {
    // Test setup
    const allocator = std.testing.allocator;
    const operands = OperandsResult.default();
    // Create a new VM instance.
    var vm = try CairoVM.init(allocator, .{});
    defer vm.deinit();

    // Test body
    try vm.updatePc(
        &.{
            .off_0 = 0,
            .off_1 = 1,
            .off_2 = 2,
            .dst_reg = .FP,
            .op_0_reg = .FP,
            .op_1_addr = .Imm,
            .res_logic = .Add,
            .pc_update = .Regular,
            .ap_update = .Add,
            .fp_update = .Regular,
            .opcode = .Call,
        },
        operands,
    );

    // Test checks
    const pc = vm.run_context.pc.*;
    try expectEqual(
        @as(
            u64,
            2,
        ),
        pc.offset,
    );
}

test "update pc jump with operands res null" {
    // Test setup
    const allocator = std.testing.allocator;
    var operands = OperandsResult.default();
    operands.res = null;
    // Create a new VM instance.
    var vm = try CairoVM.init(allocator, .{});
    defer vm.deinit();

    // Test body
    try expectError(
        error.ResUnconstrainedUsedWithPcUpdateJump,
        vm.updatePc(
            &.{
                .off_0 = 0,
                .off_1 = 1,
                .off_2 = 2,
                .dst_reg = .FP,
                .op_0_reg = .FP,
                .op_1_addr = .Imm,
                .res_logic = .Add,
                .pc_update = .Jump,
                .ap_update = .Add,
                .fp_update = .Regular,
                .opcode = .Call,
            },
            operands,
        ),
    );
}

test "update pc jump with operands res not relocatable" {
    // Test setup
    const allocator = std.testing.allocator;
    var operands = OperandsResult.default();
    operands.res = MaybeRelocatable.fromU64(0);
    // Create a new VM instance.
    var vm = try CairoVM.init(allocator, .{});
    defer vm.deinit();

    // Test body
    try expectError(
        error.PcUpdateJumpResNotRelocatable,
        vm.updatePc(
            &.{
                .off_0 = 0,
                .off_1 = 1,
                .off_2 = 2,
                .dst_reg = .FP,
                .op_0_reg = .FP,
                .op_1_addr = .Imm,
                .res_logic = .Add,
                .pc_update = .Jump,
                .ap_update = .Add,
                .fp_update = .Regular,
                .opcode = .Call,
            },
            operands,
        ),
    );
}

test "update pc jump with operands res relocatable" {
    // Test setup
    const allocator = std.testing.allocator;
    var operands = OperandsResult.default();
    operands.res = MaybeRelocatable.fromRelocatable(Relocatable.init(
        0,
        42,
    ));
    // Create a new VM instance.
    var vm = try CairoVM.init(allocator, .{});
    defer vm.deinit();

    // Test body
    try vm.updatePc(
        &.{
            .off_0 = 0,
            .off_1 = 1,
            .off_2 = 2,
            .dst_reg = .FP,
            .op_0_reg = .FP,
            .op_1_addr = .Imm,
            .res_logic = .Add,
            .pc_update = .Jump,
            .ap_update = .Add,
            .fp_update = .Regular,
            .opcode = .Call,
        },
        operands,
    );

    // Test checks
    const pc = vm.run_context.pc.*;
    try expectEqual(
        @as(
            u64,
            42,
        ),
        pc.offset,
    );
}

test "update pc jump rel with operands res null" {
    // Test setup
    const allocator = std.testing.allocator;
    var operands = OperandsResult.default();
    operands.res = null;
    // Create a new VM instance.
    var vm = try CairoVM.init(allocator, .{});
    defer vm.deinit();

    // Test body
    try expectError(
        error.ResUnconstrainedUsedWithPcUpdateJumpRel,
        vm.updatePc(
            &.{
                .off_0 = 0,
                .off_1 = 1,
                .off_2 = 2,
                .dst_reg = .FP,
                .op_0_reg = .FP,
                .op_1_addr = .Imm,
                .res_logic = .Add,
                .pc_update = .JumpRel,
                .ap_update = .Add,
                .fp_update = .Regular,
                .opcode = .Call,
            },
            operands,
        ),
    );
}

test "update pc jump rel with operands res not felt" {
    // Test setup
    const allocator = std.testing.allocator;
    var operands = OperandsResult.default();
    operands.res = MaybeRelocatable.fromRelocatable(Relocatable.init(
        0,
        42,
    ));
    // Create a new VM instance.
    var vm = try CairoVM.init(allocator, .{});
    defer vm.deinit();

    // Test body
    try expectError(
        error.PcUpdateJumpRelResNotFelt,
        vm.updatePc(
            &.{
                .off_0 = 0,
                .off_1 = 1,
                .off_2 = 2,
                .dst_reg = .FP,
                .op_0_reg = .FP,
                .op_1_addr = .Imm,
                .res_logic = .Add,
                .pc_update = .JumpRel,
                .ap_update = .Add,
                .fp_update = .Regular,
                .opcode = .Call,
            },
            operands,
        ),
    );
}

test "update pc jump rel with operands res felt" {
    // Test setup
    const allocator = std.testing.allocator;
    var operands = OperandsResult.default();
    operands.res = MaybeRelocatable.fromU64(42);
    // Create a new VM instance.
    var vm = try CairoVM.init(allocator, .{});
    defer vm.deinit();

    // Test body
    try vm.updatePc(
        &.{
            .off_0 = 0,
            .off_1 = 1,
            .off_2 = 2,
            .dst_reg = .FP,
            .op_0_reg = .FP,
            .op_1_addr = .Imm,
            .res_logic = .Add,
            .pc_update = .JumpRel,
            .ap_update = .Add,
            .fp_update = .Regular,
            .opcode = .Call,
        },
        operands,
    );

    // Test checks
    const pc = vm.run_context.pc.*;
    try expectEqual(
        @as(
            u64,
            42,
        ),
        pc.offset,
    );
}

test "update pc update jnz with operands dst zero" {
    // Test setup
    const allocator = std.testing.allocator;
    var operands = OperandsResult.default();
    operands.dst = MaybeRelocatable.fromU64(0);
    // Create a new VM instance.
    var vm = try CairoVM.init(allocator, .{});
    defer vm.deinit();

    // Test body
    try vm.updatePc(
        &.{
            .off_0 = 0,
            .off_1 = 1,
            .off_2 = 2,
            .dst_reg = .FP,
            .op_0_reg = .FP,
            .op_1_addr = .Imm,
            .res_logic = .Add,
            .pc_update = .Jnz,
            .ap_update = .Add,
            .fp_update = .Regular,
            .opcode = .Call,
        },
        operands,
    );

    // Test checks
    const pc = vm.run_context.pc.*;
    try expectEqual(
        @as(
            u64,
            2,
        ),
        pc.offset,
    );
}

test "update pc update jnz with operands dst not zero op1 not felt" {
    // Test setup
    const allocator = std.testing.allocator;
    var operands = OperandsResult.default();
    operands.dst = MaybeRelocatable.fromU64(1);
    operands.op_1 = MaybeRelocatable.fromRelocatable(Relocatable.init(
        0,
        42,
    ));
    // Create a new VM instance.
    var vm = try CairoVM.init(allocator, .{});
    defer vm.deinit();

    // Test body
    try expectError(
        error.TypeMismatchNotFelt,
        vm.updatePc(
            &.{
                .off_0 = 0,
                .off_1 = 1,
                .off_2 = 2,
                .dst_reg = .FP,
                .op_0_reg = .FP,
                .op_1_addr = .Imm,
                .res_logic = .Add,
                .pc_update = .Jnz,
                .ap_update = .Add,
                .fp_update = .Regular,
                .opcode = .Call,
            },
            operands,
        ),
    );
}

test "update pc update jnz with operands dst not zero op1 felt" {
    // Test setup
    const allocator = std.testing.allocator;
    var operands = OperandsResult.default();
    operands.dst = MaybeRelocatable.fromU64(1);
    operands.op_1 = MaybeRelocatable.fromU64(42);
    // Create a new VM instance.
    var vm = try CairoVM.init(allocator, .{});
    defer vm.deinit();

    // Test body
    try vm.updatePc(
        &.{
            .off_0 = 0,
            .off_1 = 1,
            .off_2 = 2,
            .dst_reg = .FP,
            .op_0_reg = .FP,
            .op_1_addr = .Imm,
            .res_logic = .Add,
            .pc_update = .Jnz,
            .ap_update = .Add,
            .fp_update = .Regular,
            .opcode = .Call,
        },
        operands,
    );

    // Test checks
    const pc = vm.run_context.pc.*;
    try expectEqual(
        @as(
            u64,
            42,
        ),
        pc.offset,
    );
}

test "update ap add with operands res unconstrained" {
    // Test setup
    const allocator = std.testing.allocator;
    var operands = OperandsResult.default();
    operands.res = null; // Simulate unconstrained res
    // Create a new VM instance.
    var vm = try CairoVM.init(allocator, .{});
    defer vm.deinit();

    // Test body
    try expectError(error.ApUpdateAddResUnconstrained, vm.updateAp(
        &.{
            .off_0 = 0,
            .off_1 = 1,
            .off_2 = 2,
            .dst_reg = .FP,
            .op_0_reg = .FP,
            .op_1_addr = .Imm,
            .res_logic = .Add,
            .pc_update = .Jump,
            .ap_update = .Add,
            .fp_update = .Regular,
            .opcode = .Call,
        },
        operands,
    ));
}

test "update ap add1" {
    // Test setup
    const allocator = std.testing.allocator;
    const operands = OperandsResult.default();
    // Create a new VM instance.
    var vm = try CairoVM.init(allocator, .{});
    defer vm.deinit();

    // Test body
    try vm.updateAp(
        &.{
            .off_0 = 0,
            .off_1 = 1,
            .off_2 = 2,
            .dst_reg = .FP,
            .op_0_reg = .FP,
            .op_1_addr = .Imm,
            .res_logic = .Add,
            .pc_update = .Jump,
            .ap_update = .Add1,
            .fp_update = .Regular,
            .opcode = .Call,
        },
        operands,
    );

    // Test checks
    // Verify the AP offset was incremented by 1.
    const ap = vm.run_context.ap.*;
    try expectEqual(
        @as(
            u64,
            1,
        ),
        ap.offset,
    );
}

test "update ap add2" {
    // Test setup
    const allocator = std.testing.allocator;
    const operands = OperandsResult.default();
    // Create a new VM instance.
    var vm = try CairoVM.init(allocator, .{});
    defer vm.deinit();

    // Test body
    try vm.updateAp(
        &.{
            .off_0 = 0,
            .off_1 = 1,
            .off_2 = 2,
            .dst_reg = .FP,
            .op_0_reg = .FP,
            .op_1_addr = .Imm,
            .res_logic = .Add,
            .pc_update = .Jump,
            .ap_update = .Add2,
            .fp_update = .Regular,
            .opcode = .Call,
        },
        operands,
    );

    // Test checks
    // Verify the AP offset was incremented by 2.
    const ap = vm.run_context.ap.*;
    try expectEqual(
        @as(
            u64,
            2,
        ),
        ap.offset,
    );
}

test "update fp appplus2" {
    // Test setup
    const allocator = std.testing.allocator;
    const operands = OperandsResult.default();
    // Create a new VM instance.
    var vm = try CairoVM.init(allocator, .{});
    defer vm.deinit();

    // Test body
    try vm.updateFp(
        &.{
            .off_0 = 0,
            .off_1 = 1,
            .off_2 = 2,
            .dst_reg = .FP,
            .op_0_reg = .FP,
            .op_1_addr = .Imm,
            .res_logic = .Add,
            .pc_update = .Jump,
            .ap_update = .Add,
            .fp_update = .APPlus2,
            .opcode = .Call,
        },
        operands,
    );

    // Test checks
    // Verify the FP offset was incremented by 2.
    const fp = vm.run_context.fp.*;
    try expectEqual(
        @as(
            u64,
            2,
        ),
        fp.offset,
    );
}

test "update fp dst relocatable" {
    // Test setup
    const allocator = std.testing.allocator;
    var operands = OperandsResult.default();
    operands.dst = MaybeRelocatable.fromRelocatable(Relocatable.init(
        0,
        42,
    ));
    // Create a new VM instance.
    var vm = try CairoVM.init(allocator, .{});
    defer vm.deinit();

    // Test body
    try vm.updateFp(
        &.{
            .off_0 = 0,
            .off_1 = 1,
            .off_2 = 2,
            .dst_reg = .FP,
            .op_0_reg = .FP,
            .op_1_addr = .Imm,
            .res_logic = .Add,
            .pc_update = .Jump,
            .ap_update = .Add,
            .fp_update = .Dst,
            .opcode = .Call,
        },
        operands,
    );

    // Test checks
    // Verify the FP offset was incremented by 2.
    const fp = vm.run_context.fp.*;
    try expectEqual(
        @as(
            u64,
            42,
        ),
        fp.offset,
    );
}

test "update fp dst felt" {
    // Test setup
    const allocator = std.testing.allocator;
    var operands = OperandsResult.default();
    operands.dst = MaybeRelocatable.fromU64(42);
    // Create a new VM instance.
    var vm = try CairoVM.init(allocator, .{});
    defer vm.deinit();

    // Test body
    try vm.updateFp(
        &.{
            .off_0 = 0,
            .off_1 = 1,
            .off_2 = 2,
            .dst_reg = .FP,
            .op_0_reg = .FP,
            .op_1_addr = .Imm,
            .res_logic = .Add,
            .pc_update = .Jump,
            .ap_update = .Add,
            .fp_update = .Dst,
            .opcode = .Call,
        },
        operands,
    );

    // Test checks
    // Verify the FP offset was incremented by 2.
    const fp = vm.run_context.fp.*;
    try expectEqual(
        @as(
            u64,
            42,
        ),
        fp.offset,
    );
}

test "trace is enabled" {
    // Test setup
    const allocator = std.testing.allocator;

    // Create a new VM instance.
    const config = Config{ .proof_mode = false, .enable_trace = true };

    var vm = try CairoVM.init(
        allocator,
        config,
    );
    defer vm.deinit();

    // Test body
    // Do nothing

    // Test checks
    // Check that trace was initialized
    if (!vm.trace_context.isEnabled()) {
        return error.TraceShouldHaveBeenEnabled;
    }
}

test "trace is disabled" {
    // Test setup
    const allocator = std.testing.allocator;

    // Create a new VM instance.
    var vm = try CairoVM.init(allocator, .{});
    defer vm.deinit();

    // Test body
    // Do nothing

    // Test checks
    // Check that trace was initialized
    if (vm.trace_context.isEnabled()) {
        return error.TraceShouldHaveBeenDisabled;
    }
}

test "get relocate trace without relocating trace" {
    // Test setup
    const allocator = std.testing.allocator;

    // Create a new VM instance.
    const config = Config{ .proof_mode = false, .enable_trace = true };

    var vm = try CairoVM.init(
        allocator,
        config,
    );
    defer vm.deinit();
    try expectError(TraceError.TraceNotRelocated, vm.getRelocatedTrace());
}

test "CairoVM: relocateTrace should return Trace Error if trace_relocated already set to true" {
    // Test setup
    const allocator = std.testing.allocator;

    // Create a new VM instance.
    var vm = try CairoVM.init(
        allocator,
        .{},
    );
    defer vm.deinit();

    // Set trace_relocated to true
    // Simulate the trace_relocated flag being already set to true.
    vm.trace_relocated = true;

    // Create a relocation table
    // Initialize an empty relocation table.
    var relocation_table = ArrayList(usize).init(std.testing.allocator);
    defer relocation_table.deinit();

    // Expect TraceError.AlreadyRelocated error
    // Assert that calling relocateTrace with trace_relocated already true results in an error.
    try expectError(
        TraceError.AlreadyRelocated,
        vm.relocateTrace(relocation_table.items),
    );
}

test "CairoVM: relocateTrace should return Trace Error if relocation_table len is less than 2" {
    // Test setup
    const allocator = std.testing.allocator;

    // Create a new VM instance.
    var vm = try CairoVM.init(
        allocator,
        .{},
    );
    defer vm.deinit();

    // Create a relocation table
    // Initialize an empty relocation table.
    var relocation_table = ArrayList(usize).init(std.testing.allocator);
    defer relocation_table.deinit();

    // Expect TraceError.NoRelocationFound error
    // Assert that calling relocateTrace with a relocation_table length less than 2 results in an error.
    try expectError(
        TraceError.NoRelocationFound,
        vm.relocateTrace(relocation_table.items),
    );
}

test "CairoVM: relocateTrace should return Trace Error if trace context state is disabled" {
    // Test setup
    const allocator = std.testing.allocator;

    // Create a new VM instance.
    var vm = try CairoVM.init(
        allocator,
        .{},
    );
    defer vm.deinit();

    // Create a relocation table
    // Initialize an empty relocation table and add specific values to it.
    var relocation_table = ArrayList(usize).init(std.testing.allocator);
    defer relocation_table.deinit();
    try relocation_table.append(1);
    try relocation_table.append(15);
    try relocation_table.append(27);
    try relocation_table.append(29);
    try relocation_table.append(29);

    // Expect TraceError.TraceNotEnabled error
    // Assert that calling relocateTrace when the trace context state is disabled results in an error.
    try expectError(
        TraceError.TraceNotEnabled,
        vm.relocateTrace(relocation_table.items),
    );
}

test "CairoVM: relocateTrace and trace comparison (simple use case)" {
    // Test setup
    const allocator = std.testing.allocator;

    // Create a new VM instance.
    const config = Config{ .proof_mode = false, .enable_trace = true };

    var vm = try CairoVM.init(
        allocator,
        config,
    );
    defer vm.deinit();
    const pc = Relocatable.init(0, 0);
    const ap = Relocatable.init(2, 0);
    const fp = Relocatable.init(2, 0);
    try vm.trace_context.traceInstruction(.{ .pc = pc, .ap = ap, .fp = fp });
    for (0..4) |_| {
        _ = try vm.segments.addSegment();
    }

    try vm.segments.memory.setUpMemory(
        std.testing.allocator,
        .{
            .{ .{ 0, 0 }, .{2345108766317314046} },
            .{ .{ 1, 0 }, .{ 2, 0 } },
            .{ .{ 1, 1 }, .{ 3, 0 } },
        },
    );
    defer vm.segments.memory.deinitData(std.testing.allocator);

    _ = try vm.computeSegmentsEffectiveSizes(false);

    const relocation_table = try vm.segments.relocateSegments(allocator);
    defer allocator.free(relocation_table);
    try vm.relocateTrace(relocation_table);

    const relocated_trace = TraceContext.RelocatedTraceEntry{
        .pc = Felt252.fromInteger(1),
        .ap = Felt252.fromInteger(4),
        .fp = Felt252.fromInteger(4),
    };
    const expected_relocated_trace = [_]TraceContext.RelocatedTraceEntry{relocated_trace};
    const actual_relocated_trace = try vm.getRelocatedTrace();
    for (expected_relocated_trace, actual_relocated_trace) |expected_trace, actual_trace| {
        try expectEqual(expected_trace, actual_trace);
    }
}

test "CairoVM: relocateTrace and trace comparison (more complex use case)" {
    // ProgramJson used:
    // %builtins output

    // from starkware.cairo.common.serialize import serialize_word

    // func main{output_ptr: felt*}():
    //    let a = 1
    //    serialize_word(a)
    //    let b = 17 * a
    //    serialize_word(b)
    //    return()
    // end

    // Relocated Trace:
    // [TraceEntry(pc=5, ap=18, fp=18),
    // TraceEntry(pc=6, ap=19, fp=18),
    // TraceEntry(pc=8, ap=20, fp=18),
    // TraceEntry(pc=1, ap=22, fp=22),
    // TraceEntry(pc=2, ap=22, fp=22),
    // TraceEntry(pc=4, ap=23, fp=22),
    // TraceEntry(pc=10, ap=23, fp=18),

    // Test setup
    const allocator = std.testing.allocator;

    // Create a new VM instance.
    var vm = try CairoVM.init(
        allocator,
        .{ .proof_mode = false, .enable_trace = true },
    );
    defer vm.deinit();

    // Initial Trace Entries
    // Define and append initial trace entries to the VM trace context.
    // pc, ap, and fp values are initialized and appended in pairs.
    try vm.trace_context.state.enabled.entries.append(.{
        .pc = Relocatable.init(0, 4),
        .ap = Relocatable.init(1, 3),
        .fp = Relocatable.init(1, 3),
    });
    try vm.trace_context.state.enabled.entries.append(.{
        .pc = Relocatable.init(0, 5),
        .ap = Relocatable.init(1, 4),
        .fp = Relocatable.init(1, 3),
    });
    try vm.trace_context.state.enabled.entries.append(.{
        .pc = Relocatable.init(0, 7),
        .ap = Relocatable.init(1, 5),
        .fp = Relocatable.init(1, 3),
    });
    try vm.trace_context.state.enabled.entries.append(.{
        .pc = Relocatable.init(0, 0),
        .ap = Relocatable.init(1, 7),
        .fp = Relocatable.init(1, 7),
    });
    try vm.trace_context.state.enabled.entries.append(.{
        .pc = Relocatable.init(0, 1),
        .ap = Relocatable.init(1, 7),
        .fp = Relocatable.init(1, 7),
    });
    try vm.trace_context.state.enabled.entries.append(.{
        .pc = Relocatable.init(0, 3),
        .ap = Relocatable.init(1, 8),
        .fp = Relocatable.init(1, 7),
    });
    try vm.trace_context.state.enabled.entries.append(.{
        .pc = Relocatable.init(0, 9),
        .ap = Relocatable.init(1, 8),
        .fp = Relocatable.init(1, 3),
    });
    try vm.trace_context.state.enabled.entries.append(.{
        .pc = Relocatable.init(0, 11),
        .ap = Relocatable.init(1, 9),
        .fp = Relocatable.init(1, 3),
    });
    try vm.trace_context.state.enabled.entries.append(.{
        .pc = Relocatable.init(0, 0),
        .ap = Relocatable.init(1, 11),
        .fp = Relocatable.init(1, 11),
    });
    try vm.trace_context.state.enabled.entries.append(.{
        .pc = Relocatable.init(0, 1),
        .ap = Relocatable.init(1, 11),
        .fp = Relocatable.init(1, 11),
    });
    try vm.trace_context.state.enabled.entries.append(.{
        .pc = Relocatable.init(0, 3),
        .ap = Relocatable.init(1, 12),
        .fp = Relocatable.init(1, 11),
    });
    try vm.trace_context.state.enabled.entries.append(.{
        .pc = Relocatable.init(0, 13),
        .ap = Relocatable.init(1, 12),
        .fp = Relocatable.init(1, 3),
    });

    // Create a relocation table
    // Create a relocation table and append specific values to it.
    var relocation_table = ArrayList(usize).init(std.testing.allocator);
    defer relocation_table.deinit();

    try relocation_table.append(1);
    try relocation_table.append(15);
    try relocation_table.append(27);
    try relocation_table.append(29);
    try relocation_table.append(29);

    // Assert trace relocation status
    // Ensure the trace relocation status flag is set as expected (false).
    try expect(!vm.trace_relocated);

    try vm.relocateTrace(relocation_table.items);

    // Expected Relocated Entries
    // Define the expected relocated entries after the trace relocation process.
    var expected_relocated_entries = ArrayList(TraceContext.RelocatedTraceEntry).init(std.testing.allocator);
    defer expected_relocated_entries.deinit();

    // Append expected relocated entries using Felt252 values.
    // pc, ap, and fp values are appended in pairs similar to the initial entries.
    try expected_relocated_entries.append(.{
        .pc = Felt252.fromInteger(5),
        .ap = Felt252.fromInteger(18),
        .fp = Felt252.fromInteger(18),
    });
    try expected_relocated_entries.append(.{
        .pc = Felt252.fromInteger(6),
        .ap = Felt252.fromInteger(19),
        .fp = Felt252.fromInteger(18),
    });
    try expected_relocated_entries.append(.{
        .pc = Felt252.fromInteger(8),
        .ap = Felt252.fromInteger(20),
        .fp = Felt252.fromInteger(18),
    });
    try expected_relocated_entries.append(.{
        .pc = Felt252.fromInteger(1),
        .ap = Felt252.fromInteger(22),
        .fp = Felt252.fromInteger(22),
    });
    try expected_relocated_entries.append(.{
        .pc = Felt252.fromInteger(2),
        .ap = Felt252.fromInteger(22),
        .fp = Felt252.fromInteger(22),
    });
    try expected_relocated_entries.append(.{
        .pc = Felt252.fromInteger(4),
        .ap = Felt252.fromInteger(23),
        .fp = Felt252.fromInteger(22),
    });
    try expected_relocated_entries.append(.{
        .pc = Felt252.fromInteger(10),
        .ap = Felt252.fromInteger(23),
        .fp = Felt252.fromInteger(18),
    });
    try expected_relocated_entries.append(.{
        .pc = Felt252.fromInteger(12),
        .ap = Felt252.fromInteger(24),
        .fp = Felt252.fromInteger(18),
    });
    try expected_relocated_entries.append(.{
        .pc = Felt252.fromInteger(1),
        .ap = Felt252.fromInteger(26),
        .fp = Felt252.fromInteger(26),
    });
    try expected_relocated_entries.append(.{
        .pc = Felt252.fromInteger(2),
        .ap = Felt252.fromInteger(26),
        .fp = Felt252.fromInteger(26),
    });
    try expected_relocated_entries.append(.{
        .pc = Felt252.fromInteger(4),
        .ap = Felt252.fromInteger(27),
        .fp = Felt252.fromInteger(26),
    });
    try expected_relocated_entries.append(.{
        .pc = Felt252.fromInteger(14),
        .ap = Felt252.fromInteger(27),
        .fp = Felt252.fromInteger(18),
    });

    // Assert relocated entries match the expected entries
    // Ensure the relocated trace entries in the VM match the expected relocated entries.
    try expectEqualSlices(
        TraceContext.RelocatedTraceEntry,
        expected_relocated_entries.items,
        vm.trace_context.state.enabled.relocated_trace_entries.items,
    );
    // Assert trace relocation status
    // Ensure the trace relocation status flag is set as expected (true).
    try expect(vm.trace_relocated);
}

// This instruction is used in the functions that test the `deduceOp1` function. Only the
// `opcode` and `res_logic` fields are usually changed.
const deduceOpTestInstr = Instruction{
    .off_0 = 1,
    .off_1 = 2,
    .off_2 = 3,
    .dst_reg = .FP,
    .op_0_reg = .AP,
    .op_1_addr = .AP,
    .res_logic = .Add,
    .pc_update = .Jump,
    .ap_update = .Regular,
    .fp_update = .Regular,
    .opcode = .Call,
};

test "deduceOp0 when opcode == .Call" {
    // Setup test context
    var vm = try CairoVM.init(std.testing.allocator, .{});
    defer vm.deinit();

    // Test body
    var instr = deduceOpTestInstr;
    instr.opcode = .Call;

    const deduceOp0 = try vm.deduceOp0(&instr, &null, &null);

    // Test checks
    const expected_op_0: ?MaybeRelocatable = MaybeRelocatable.fromRelocatable(Relocatable.init(0, 1)); // temp var needed for type inference
    const expected_res: ?MaybeRelocatable = null;
    try expectEqual(expected_op_0, deduceOp0.op_0);
    try expectEqual(expected_res, deduceOp0.res);
}

test "deduceOp0 when opcode == .AssertEq, res_logic == .Add, input is felt" {
    // Setup test context
    var vm = try CairoVM.init(std.testing.allocator, .{});
    defer vm.deinit();

    // Test body
    var instr = deduceOpTestInstr;
    instr.opcode = .AssertEq;
    instr.res_logic = .Add;

    const dst: ?MaybeRelocatable = MaybeRelocatable.fromU64(3);
    const op1: ?MaybeRelocatable = MaybeRelocatable.fromU64(2);

    const deduceOp0 = try vm.deduceOp0(&instr, &dst, &op1);

    // Test checks
    try expect(deduceOp0.op_0.?.eq(MaybeRelocatable.fromU64(1)));
    try expect(deduceOp0.res.?.eq(MaybeRelocatable.fromU64(3)));
}

test "deduceOp0 when opcode == .AssertEq, res_logic == .Add, with no input" {
    // Setup test context
    var vm = try CairoVM.init(std.testing.allocator, .{});
    defer vm.deinit();

    // Test body
    var instr = deduceOpTestInstr;
    instr.opcode = .AssertEq;
    instr.res_logic = .Add;

    const deduceOp0 = try vm.deduceOp0(&instr, &null, &null);

    // Test checks
    const expected_op_0: ?MaybeRelocatable = null; // temp var needed for type inference
    const expected_res: ?MaybeRelocatable = null;
    try expectEqual(expected_op_0, deduceOp0.op_0);
    try expectEqual(expected_res, deduceOp0.res);
}

test "deduceOp0 when opcode == .AssertEq, res_logic == .Mul, input is felt 1" {
    // Setup test context
    var vm = try CairoVM.init(std.testing.allocator, .{});
    defer vm.deinit();

    // Test body
    var instr = deduceOpTestInstr;
    instr.opcode = .AssertEq;
    instr.res_logic = .Mul;

    const dst: ?MaybeRelocatable = MaybeRelocatable.fromU64(4);
    const op1: ?MaybeRelocatable = MaybeRelocatable.fromU64(2);

    const deduceOp0 = try vm.deduceOp0(&instr, &dst, &op1);

    // Test checks
    const expected_op_0: ?MaybeRelocatable = MaybeRelocatable.fromU64(2); // temp var needed for type inference
    const expected_res: ?MaybeRelocatable = MaybeRelocatable.fromU64(4);
    try expectEqual(expected_op_0, deduceOp0.op_0);
    try expectEqual(expected_res, deduceOp0.res);
}

test "deduceOp0 when opcode == .AssertEq, res_logic == .Op1, input is felt" {
    // Setup test context
    var vm = try CairoVM.init(std.testing.allocator, .{});
    defer vm.deinit();

    // Test body
    var instr = deduceOpTestInstr;
    instr.opcode = .AssertEq;
    instr.res_logic = .Op1;

    const dst: ?MaybeRelocatable = MaybeRelocatable.fromU64(4);
    const op1: ?MaybeRelocatable = MaybeRelocatable.fromU64(0);

    const deduceOp0 = try vm.deduceOp0(&instr, &dst, &op1);

    // Test checks
    const expected_op_0: ?MaybeRelocatable = null; // temp var needed for type inference
    const expected_res: ?MaybeRelocatable = null;
    try expectEqual(expected_op_0, deduceOp0.op_0);
    try expectEqual(expected_res, deduceOp0.res);
}

test "deduceOp0 when opcode == .AssertEq, res_logic == .Mul, input is felt 2" {
    // Setup test context
    var vm = try CairoVM.init(std.testing.allocator, .{});
    defer vm.deinit();

    // Test body
    var instr = deduceOpTestInstr;
    instr.opcode = .AssertEq;
    instr.res_logic = .Mul;

    const dst: ?MaybeRelocatable = MaybeRelocatable.fromU64(4);
    const op1: ?MaybeRelocatable = MaybeRelocatable.fromU64(0);

    const deduceOp0 = try vm.deduceOp0(&instr, &dst, &op1);

    // Test checks
    const expected_op_0: ?MaybeRelocatable = null; // temp var needed for type inference
    const expected_res: ?MaybeRelocatable = null;
    try expectEqual(expected_op_0, deduceOp0.op_0);
    try expectEqual(expected_res, deduceOp0.res);
}

test "deduceOp0 when opcode == .Ret, res_logic == .Mul, input is felt" {
    // Setup test context
    var vm = try CairoVM.init(std.testing.allocator, .{});
    defer vm.deinit();

    // Test body
    var instr = deduceOpTestInstr;
    instr.opcode = .Ret;
    instr.res_logic = .Mul;

    const dst: ?MaybeRelocatable = MaybeRelocatable.fromU64(4);
    const op1: ?MaybeRelocatable = MaybeRelocatable.fromU64(0);

    const deduceOp0 = try vm.deduceOp0(&instr, &dst, &op1);

    // Test checks
    const expected_op_0: ?MaybeRelocatable = null; // temp var needed for type inference
    const expected_res: ?MaybeRelocatable = null;
    try expectEqual(expected_op_0, deduceOp0.op_0);
    try expectEqual(expected_res, deduceOp0.res);
}

test "deduceOp1 when opcode == .Call" {
    // Setup test context
    // Nothing.

    // Test body
    var instr = deduceOpTestInstr;
    instr.opcode = .Call;

    const op1Deduction = try deduceOp1(&instr, &null, &null);

    // Test checks
    const expected_op_1: ?MaybeRelocatable = null; // temp var needed for type inference
    const expected_res: ?MaybeRelocatable = null;
    try expectEqual(expected_op_1, op1Deduction.op_1);
    try expectEqual(expected_res, op1Deduction.res);
}

test "deduceOp1 when opcode == .AssertEq, res_logic == .Add, input is felt" {
    // Setup test context
    // Nothing.

    // Test body
    var instr = deduceOpTestInstr;
    instr.opcode = .AssertEq;
    instr.res_logic = .Add;

    const dst: ?MaybeRelocatable = MaybeRelocatable.fromU64(3);
    const op0: ?MaybeRelocatable = MaybeRelocatable.fromU64(2);

    const op1Deduction = try deduceOp1(&instr, &dst, &op0);

    // Test checks
    try expect(op1Deduction.op_1.?.eq(MaybeRelocatable.fromU64(1)));
    try expect(op1Deduction.res.?.eq(MaybeRelocatable.fromU64(3)));
}

test "deduceOp1 when opcode == .AssertEq, res_logic == .Mul, non-zero op0" {
    // Setup test context
    // Nothing.

    // Test body
    var instr = deduceOpTestInstr;
    instr.opcode = .AssertEq;
    instr.res_logic = .Mul;

    const dst: ?MaybeRelocatable = MaybeRelocatable.fromU64(4);
    const op0: ?MaybeRelocatable = MaybeRelocatable.fromU64(2);

    const op1Deduction = try deduceOp1(&instr, &dst, &op0);

    // Test checks
    try expect(op1Deduction.op_1.?.eq(MaybeRelocatable.fromU64(2)));
    try expect(op1Deduction.res.?.eq(MaybeRelocatable.fromU64(4)));
}

test "deduceOp1 when opcode == .AssertEq, res_logic == .Mul, zero op0" {
    // Setup test context
    // Nothing.

    // Test body
    var instr = deduceOpTestInstr;
    instr.opcode = .AssertEq;
    instr.res_logic = .Mul;

    const dst: ?MaybeRelocatable = MaybeRelocatable.fromU64(4);
    const op0: ?MaybeRelocatable = MaybeRelocatable.fromU64(0);

    const op1Deduction = try deduceOp1(&instr, &dst, &op0);

    // Test checks
    const expected_op_1: ?MaybeRelocatable = null; // temp var needed for type inference
    const expected_res: ?MaybeRelocatable = null;
    try expectEqual(expected_op_1, op1Deduction.op_1);
    try expectEqual(expected_res, op1Deduction.res);
}

test "deduceOp1 when opcode == .AssertEq, res_logic = .Mul, no input" {
    // Setup test context
    // Nothing.

    // Test body
    var instr = deduceOpTestInstr;
    instr.opcode = .AssertEq;
    instr.res_logic = .Mul;

    const op1Deduction = try deduceOp1(&instr, &null, &null);

    // Test checks
    const expected_op_1: ?MaybeRelocatable = null; // temp var needed for type inference
    const expected_res: ?MaybeRelocatable = null;
    try expectEqual(expected_op_1, op1Deduction.op_1);
    try expectEqual(expected_res, op1Deduction.res);
}

test "deduceOp1 when opcode == .AssertEq, res_logic == .Op1, no dst" {
    // Setup test context
    // Nothing.

    // Test body
    var instr = deduceOpTestInstr;
    instr.opcode = .AssertEq;
    instr.res_logic = .Op1;

    const op0: ?MaybeRelocatable = MaybeRelocatable.fromU64(0);

    const op1Deduction = try deduceOp1(&instr, &null, &op0);

    // Test checks
    const expected_op_1: ?MaybeRelocatable = null; // temp var needed for type inference
    const expected_res: ?MaybeRelocatable = null;
    try expectEqual(expected_op_1, op1Deduction.op_1);
    try expectEqual(expected_res, op1Deduction.res);
}

test "deduceOp1 when opcode == .AssertEq, res_logic == .Op1, no op0" {
    // Setup test context
    // Nothing/

    // Test body
    var instr = deduceOpTestInstr;
    instr.opcode = .AssertEq;
    instr.res_logic = .Op1;

    const dst: ?MaybeRelocatable = MaybeRelocatable.fromU64(7);

    const op1Deduction = try deduceOp1(&instr, &dst, &null);

    // Test checks
    try expect(op1Deduction.op_1.?.eq(MaybeRelocatable.fromU64(7)));
    try expect(op1Deduction.res.?.eq(MaybeRelocatable.fromU64(7)));
}

test "set get value in vm memory" {
    // Test setup
    const allocator = std.testing.allocator;

    // Create a new VM instance.
    var vm = try CairoVM.init(allocator, .{});
    defer vm.deinit();

    const address = Relocatable.init(1, 0);
    const value = MaybeRelocatable.fromFelt(starknet_felt.Felt252.fromInteger(42));

    try vm.segments.memory.setUpMemory(
        std.testing.allocator,
        .{
            .{ .{ 1, 0 }, .{42} },
        },
    );
    defer vm.segments.memory.deinitData(std.testing.allocator);

    // Test checks
    // Verify the value is correctly set to 42.
    const actual_value = vm.segments.memory.get(address);
    const expected_value = value;
    try expectEqual(
        expected_value,
        actual_value.?,
    );
}

test "compute res op1 works" {
    // Test setup
    const allocator = std.testing.allocator;

    // Create a new VM instance.
    var vm = try CairoVM.init(allocator, .{});
    defer vm.deinit();

    vm.run_context.ap.* = Relocatable.init(1, 0);
    // Test body

    const value_op0 = MaybeRelocatable.fromFelt(starknet_felt.Felt252.fromInteger(2));
    const value_op1 = MaybeRelocatable.fromFelt(starknet_felt.Felt252.fromInteger(3));

    // Call with Op1 res logic
    const actual_res = try computeRes(
        &.{
            .off_0 = 0,
            .off_1 = 1,
            .off_2 = 2,
            .dst_reg = .AP,
            .op_0_reg = .AP,
            .op_1_addr = .AP,
            .res_logic = .Op1,
            .pc_update = .Regular,
            .ap_update = .Regular,
            .fp_update = .Regular,
            .opcode = .NOp,
        },
        value_op0,
        value_op1,
    );
    const expected_res = value_op1;

    // Test checks
    try expectEqual(
        expected_res,
        actual_res.?,
    );
}

test "compute res add felts works" {
    // Test setup
    const allocator = std.testing.allocator;

    // Create a new VM instance.
    var vm = try CairoVM.init(allocator, .{});
    defer vm.deinit();

    vm.run_context.ap.* = Relocatable.init(1, 0);
    // Test body

    const value_op0 = MaybeRelocatable.fromFelt(starknet_felt.Felt252.fromInteger(2));
    const value_op1 = MaybeRelocatable.fromFelt(starknet_felt.Felt252.fromInteger(3));

    const actual_res = try computeRes(
        &.{
            .off_0 = 0,
            .off_1 = 1,
            .off_2 = 2,
            .dst_reg = .AP,
            .op_0_reg = .AP,
            .op_1_addr = .AP,
            .res_logic = .Add,
            .pc_update = .Regular,
            .ap_update = .Regular,
            .fp_update = .Regular,
            .opcode = .NOp,
        },
        value_op0,
        value_op1,
    );
    const expected_res = MaybeRelocatable.fromFelt(starknet_felt.Felt252.fromInteger(5));

    // Test checks
    try expectEqual(
        expected_res,
        actual_res.?,
    );
}

test "compute res add felt to offset works" {
    // Test setup
    const allocator = std.testing.allocator;

    // Create a new VM instance.
    var vm = try CairoVM.init(allocator, .{});
    defer vm.deinit();

    vm.run_context.ap.* = Relocatable.init(1, 0);
    // Test body

    const value_op0 = Relocatable.init(1, 1);
    const op0 = MaybeRelocatable.fromRelocatable(value_op0);

    const op1 = MaybeRelocatable.fromFelt(starknet_felt.Felt252.fromInteger(3));

    const actual_res = try computeRes(
        &.{
            .off_0 = 0,
            .off_1 = 1,
            .off_2 = 2,
            .dst_reg = .AP,
            .op_0_reg = .AP,
            .op_1_addr = .AP,
            .res_logic = .Add,
            .pc_update = .Regular,
            .ap_update = .Regular,
            .fp_update = .Regular,
            .opcode = .NOp,
        },
        op0,
        op1,
    );
    const res = Relocatable.init(1, 4);
    const expected_res = MaybeRelocatable.fromRelocatable(res);

    // Test checks
    try expectEqual(
        expected_res,
        actual_res.?,
    );
}

test "compute res add fails two relocs" {
    // Test setup
    const allocator = std.testing.allocator;

    // Create a new VM instance.
    var vm = try CairoVM.init(allocator, .{});
    defer vm.deinit();

    vm.run_context.ap.* = Relocatable.init(1, 0);
    // Test body

    const value_op0 = Relocatable.init(1, 0);
    const value_op1 = Relocatable.init(1, 1);

    const op0 = MaybeRelocatable.fromRelocatable(value_op0);
    const op1 = MaybeRelocatable.fromRelocatable(value_op1);

    // Test checks
    try expectError(error.AddRelocToRelocForbidden, computeRes(
        &.{
            .off_0 = 0,
            .off_1 = 1,
            .off_2 = 2,
            .dst_reg = .AP,
            .op_0_reg = .AP,
            .op_1_addr = .AP,
            .res_logic = .Add,
            .pc_update = .Regular,
            .ap_update = .Regular,
            .fp_update = .Regular,
            .opcode = .NOp,
        },
        op0,
        op1,
    ));
}

test "compute res mul works" {
    // Test setup
    const allocator = std.testing.allocator;

    // Create a new VM instance.
    var vm = try CairoVM.init(allocator, .{});
    defer vm.deinit();

    vm.run_context.ap.* = Relocatable.init(1, 0);
    // Test body

    const value_op0 = MaybeRelocatable.fromFelt(starknet_felt.Felt252.fromInteger(2));
    const value_op1 = MaybeRelocatable.fromFelt(starknet_felt.Felt252.fromInteger(3));

    // Call with Mul res logic
    const actual_res = try computeRes(
        &.{
            .off_0 = 0,
            .off_1 = 1,
            .off_2 = 2,
            .dst_reg = .AP,
            .op_0_reg = .AP,
            .op_1_addr = .AP,
            .res_logic = .Mul,
            .pc_update = .Regular,
            .ap_update = .Regular,
            .fp_update = .Regular,
            .opcode = .NOp,
        },
        value_op0,
        value_op1,
    );
    const expected_res = MaybeRelocatable.fromFelt(starknet_felt.Felt252.fromInteger(6));

    // Test checks
    try expectEqual(
        expected_res,
        actual_res.?,
    );
}

test "compute res mul fails two relocs" {
    // Test setup
    const allocator = std.testing.allocator;

    // Create a new VM instance.
    var vm = try CairoVM.init(allocator, .{});
    defer vm.deinit();

    vm.run_context.ap.* = Relocatable.init(1, 0);
    // Test body

    const value_op0 = Relocatable.init(1, 0);
    const value_op1 = Relocatable.init(1, 1);

    const op0 = MaybeRelocatable.fromRelocatable(value_op0);
    const op1 = MaybeRelocatable.fromRelocatable(value_op1);

    // Test checks
    try expectError(error.MulRelocForbidden, computeRes(
        &.{
            .off_0 = 0,
            .off_1 = 1,
            .off_2 = 2,
            .dst_reg = .AP,
            .op_0_reg = .AP,
            .op_1_addr = .AP,
            .res_logic = .Mul,
            .pc_update = .Regular,
            .ap_update = .Regular,
            .fp_update = .Regular,
            .opcode = .NOp,
        },
        op0,
        op1,
    ));
}

test "compute res mul fails felt and reloc" {
    // Test setup
    const allocator = std.testing.allocator;

    // Create a new VM instance.
    var vm = try CairoVM.init(allocator, .{});
    defer vm.deinit();
    // Test body

    const value_op0 = Relocatable.init(1, 0);
    const op0 = MaybeRelocatable.fromRelocatable(value_op0);
    const op1 = MaybeRelocatable.fromFelt(starknet_felt.Felt252.fromInteger(2));

    // Test checks
    try expectError(error.MulRelocForbidden, computeRes(&.{
        .off_0 = 0,
        .off_1 = 1,
        .off_2 = 2,
        .dst_reg = .AP,
        .op_0_reg = .AP,
        .op_1_addr = .AP,
        .res_logic = .Mul,
        .pc_update = .Regular,
        .ap_update = .Regular,
        .fp_update = .Regular,
        .opcode = .NOp,
    }, op0, op1));
}

test "compute res Unconstrained should return null" {
    // Test setup
    const allocator = std.testing.allocator;

    // Create a new VM instance.
    var vm = try CairoVM.init(allocator, .{});
    defer vm.deinit();

    vm.run_context.ap.* = Relocatable.init(1, 0);
    // Test body

    const value_op0 = MaybeRelocatable.fromFelt(starknet_felt.Felt252.fromInteger(2));
    const value_op1 = MaybeRelocatable.fromFelt(starknet_felt.Felt252.fromInteger(3));

    // Call with unconstrained res logic
    const actual_res = try computeRes(
        &.{
            .off_0 = 0,
            .off_1 = 1,
            .off_2 = 2,
            .dst_reg = .AP,
            .op_0_reg = .AP,
            .op_1_addr = .AP,
            .res_logic = .Unconstrained,
            .pc_update = .Regular,
            .ap_update = .Regular,
            .fp_update = .Regular,
            .opcode = .NOp,
        },
        value_op0,
        value_op1,
    );
    const expected_res: ?MaybeRelocatable = null;

    // Test checks
    try expectEqual(
        expected_res,
        actual_res,
    );
}

test "CairoVM: compute operands add AP" {
    // Test setup
    const allocator = std.testing.allocator;

    // Create a new VM instance.
    var vm = try CairoVM.init(allocator, .{});
    defer vm.deinit();

    vm.run_context.ap.* = Relocatable.init(1, 0);

    // Test body
    try vm.segments.memory.setUpMemory(
        std.testing.allocator,
        .{
            .{ .{ 1, 0 }, .{5} },
            .{ .{ 1, 1 }, .{2} },
            .{ .{ 1, 2 }, .{3} },
        },
    );
    defer vm.segments.memory.deinitData(std.testing.allocator);

    const expected_operands: OperandsResult = .{
        .dst_addr = .{ .segment_index = 1, .offset = 0 },
        .op_0_addr = .{ .segment_index = 1, .offset = 1 },
        .op_1_addr = .{ .segment_index = 1, .offset = 2 },
        .dst = .{ .felt = Felt252.fromInteger(5) },
        .op_0 = .{ .felt = Felt252.fromInteger(2) },
        .op_1 = .{ .felt = Felt252.fromInteger(3) },
        .res = .{ .felt = Felt252.fromInteger(5) },
        .deduced_operands = 0,
    };

    const actual_operands = try vm.computeOperands(
        std.testing.allocator,
        &.{
            .off_0 = 0,
            .off_1 = 1,
            .off_2 = 2,
            .dst_reg = .AP,
            .op_0_reg = .AP,
            .op_1_addr = .AP,
            .res_logic = .Add,
            .pc_update = .Regular,
            .ap_update = .Regular,
            .fp_update = .Regular,
            .opcode = .NOp,
        },
    );

    // Test checks
    try expectEqual(
        expected_operands,
        actual_operands,
    );
}

test "CairoVM: compute operands mul FP" {
    // Test setup
    const allocator = std.testing.allocator;

    // Create a new VM instance.
    var vm = try CairoVM.init(allocator, .{});
    defer vm.deinit();

    vm.run_context.fp.* = Relocatable.init(1, 0);

    // Test body
    try vm.segments.memory.setUpMemory(
        std.testing.allocator,
        .{
            .{ .{ 1, 0 }, .{6} },
            .{ .{ 1, 1 }, .{2} },
            .{ .{ 1, 2 }, .{3} },
        },
    );
    defer vm.segments.memory.deinitData(std.testing.allocator);

    const expected_operands: OperandsResult = .{
        .dst_addr = .{ .segment_index = 1, .offset = 0 },
        .op_0_addr = .{ .segment_index = 1, .offset = 1 },
        .op_1_addr = .{ .segment_index = 1, .offset = 2 },
        .dst = .{ .felt = Felt252.fromInteger(6) },
        .op_0 = .{ .felt = Felt252.fromInteger(2) },
        .op_1 = .{ .felt = Felt252.fromInteger(3) },
        .res = .{ .felt = Felt252.fromInteger(6) },
        .deduced_operands = 0,
    };

    const actual_operands = try vm.computeOperands(
        std.testing.allocator,
        &.{
            .off_0 = 0,
            .off_1 = 1,
            .off_2 = 2,
            .dst_reg = .FP,
            .op_0_reg = .FP,
            .op_1_addr = .FP,
            .res_logic = .Mul,
            .pc_update = .Regular,
            .ap_update = .Regular,
            .fp_update = .Regular,
            .opcode = .NOp,
        },
    );

    // Test checks
    try expectEqual(
        expected_operands,
        actual_operands,
    );
}

test "CairoVM: compute operands JNZ" {
    // Test setup
    const allocator = std.testing.allocator;

    // Create a new VM instance.
    var vm = try CairoVM.init(allocator, .{});
    defer vm.deinit();

    vm.run_context.ap.* = Relocatable.init(1, 0);

    // Test body
    try vm.segments.memory.setUpMemory(
        std.testing.allocator,
        .{
            .{ .{ 0, 0 }, .{0x206800180018001} },
            .{ .{ 1, 1 }, .{0x4} },
            .{ .{ 0, 1 }, .{0x4} },
        },
    );
    defer vm.segments.memory.deinitData(std.testing.allocator);

    const expected_operands: OperandsResult = .{
        .dst_addr = .{ .segment_index = 1, .offset = 1 },
        .op_0_addr = .{ .segment_index = 1, .offset = 1 },
        .op_1_addr = .{ .segment_index = 0, .offset = 1 },
        .dst = .{ .felt = Felt252.fromInteger(4) },
        .op_0 = .{ .felt = Felt252.fromInteger(4) },
        .op_1 = .{ .felt = Felt252.fromInteger(4) },
        .res = null,
        .deduced_operands = 0,
    };

    const actual_operands = try vm.computeOperands(
        std.testing.allocator,
        &.{
            .off_0 = 1,
            .off_1 = 1,
            .off_2 = 1,
            .dst_reg = .AP,
            .op_0_reg = .AP,
            .op_1_addr = .Imm,
            .res_logic = .Unconstrained,
            .pc_update = .Jnz,
            .ap_update = .Regular,
            .fp_update = .Regular,
            .opcode = .NOp,
        },
    );

    // Test checks
    try expectEqual(
        expected_operands,
        actual_operands,
    );
}

test "CairoVM: compute operands deduce dst none" {
    // Test setup
    const allocator = std.testing.allocator;

    // Create a new VM instance.
    var vm = try CairoVM.init(allocator, .{});
    defer vm.deinit();

    vm.run_context.ap.* = Relocatable.init(1, 0);

    // Test body
    try vm.segments.memory.setUpMemory(
        std.testing.allocator,
        .{.{ .{ 1, 0 }, .{145944781867024385} }},
    );
    defer vm.segments.memory.deinitData(std.testing.allocator);

    // Test checks
    try expectError(
        CairoVMError.NoDst,
        vm.computeOperands(
            std.testing.allocator,
            &.{
                .off_0 = 2,
                .off_1 = 0,
                .off_2 = 0,
                .dst_reg = .FP,
                .op_0_reg = .AP,
                .op_1_addr = .AP,
                .res_logic = .Unconstrained,
                .pc_update = .Regular,
                .ap_update = .Regular,
                .fp_update = .Regular,
                .opcode = .NOp,
            },
        ),
    );
}

test "CairoVM: compute operands with op_1_addr as Op0" {
    // Test setup
    const allocator = std.testing.allocator;

    // Create a new VM instance.
    var vm = try CairoVM.init(allocator, .{});
    defer vm.deinit();

    vm.run_context.ap.* = Relocatable.init(1, 0);

    // Test body
    try vm.segments.memory.setUpMemory(
        std.testing.allocator,
        .{
            .{ .{ 0, 0 }, .{0x206800180018001} },
            .{ .{ 1, 1 }, .{ 1, 4 } },
            .{ .{ 1, 5 }, .{ 1, 2 } },
            .{ .{ 0, 1 }, .{0x4} },
        },
    );
    defer vm.segments.memory.deinitData(std.testing.allocator);

    const expected_operands: OperandsResult = .{
        .dst_addr = .{ .segment_index = 1, .offset = 1 },
        .op_0_addr = .{ .segment_index = 1, .offset = 1 },
        .op_1_addr = .{ .segment_index = 1, .offset = 5 },
        .dst = .{ .relocatable = .{ .segment_index = 1, .offset = 4 } },
        .op_0 = .{ .relocatable = .{ .segment_index = 1, .offset = 4 } },
        .op_1 = .{ .relocatable = .{ .segment_index = 1, .offset = 2 } },
        .res = null,
        .deduced_operands = 0,
    };

    const actual_operands = try vm.computeOperands(
        std.testing.allocator,
        &.{
            .off_0 = 1,
            .off_1 = 1,
            .off_2 = 1,
            .dst_reg = .AP,
            .op_0_reg = .AP,
            .op_1_addr = .Op0,
            .res_logic = .Unconstrained,
            .pc_update = .Jnz,
            .ap_update = .Regular,
            .fp_update = .Regular,
            .opcode = .NOp,
        },
    );

    // Test checks
    try expectEqual(
        expected_operands,
        actual_operands,
    );
}

test "memory is not leaked upon allocation failure during initialization" {
    var i: usize = 0;
    while (i < 20) {
        // ************************************************************
        // *                 SETUP TEST CONTEXT                       *
        // ************************************************************
        var allocator = std.testing.FailingAllocator.init(std.testing.allocator, .{ .fail_index = i });
        i += 1;

        //         // ************************************************************
        //         // *                      TEST BODY                           *
        //         // ************************************************************
        //         // Nothing.

        //         // ************************************************************
        //         // *                      TEST CHECKS                         *
        //         // ************************************************************
        //         // Error must have occured!

        //         // It's not given that the final error will be an OutOfMemory. It's likely though.
        //         // Plus we're not certain that the error will be thrown at the same place as the
        //         // VM is upgraded. For this reason, we should just ensure that no memory has
        //         // been leaked.
        //         // try expectError(error.OutOfMemory, CairoVM.init(allocator.allocator(), .{}));

        // Note that `.deinit()` is not called in case of failure (obviously).
        // If error handling is done correctly, no memory should be leaked.
        var vm = CairoVM.init(allocator.allocator(), .{}) catch continue;
        vm.deinit();
    }
}

test "updateRegisters all regular" {
    // Test setup
    const operands = OperandsResult{
        .dst = .{ .felt = Felt252.fromInteger(11) },
        .res = .{ .felt = Felt252.fromInteger(8) },
        .op_0 = .{ .felt = Felt252.fromInteger(9) },
        .op_1 = .{ .felt = Felt252.fromInteger(10) },
        .dst_addr = .{},
        .op_0_addr = .{},
        .op_1_addr = .{},
        .deduced_operands = 0,
    };

    // Create a new VM instance.
    var vm = try CairoVM.init(
        std.testing.allocator,
        .{},
    );
    defer vm.deinit();
    vm.run_context.pc.* = Relocatable.init(0, 4);
    vm.run_context.ap.* = Relocatable.init(0, 5);
    vm.run_context.fp.* = Relocatable.init(0, 6);

    // Test body
    try vm.updateRegisters(
        &.{
            .off_0 = 1,
            .off_1 = 2,
            .off_2 = 3,
            .dst_reg = .FP,
            .op_0_reg = .AP,
            .op_1_addr = .AP,
            .res_logic = .Add,
            .pc_update = .Regular,
            .ap_update = .Regular,
            .fp_update = .Regular,
            .opcode = .NOp,
        },
        operands,
    );

    // Test checks
    // Verify the PC offset was incremented by 5.
    try expectEqual(
        Relocatable.init(0, 5),
        vm.run_context.pc.*,
    );

    // Verify the AP offset was incremented by 5.
    try expectEqual(
        Relocatable.init(0, 5),
        vm.run_context.ap.*,
    );

    // Verify the FP offset was incremented by 6.
    try expectEqual(
        Relocatable.init(0, 6),
        vm.run_context.fp.*,
    );
}

test "updateRegisters with mixed types" {
    // Test setup

    var instruction = deduceOpTestInstr;
    instruction.pc_update = .JumpRel;
    instruction.ap_update = .Add2;
    instruction.fp_update = .Dst;

    const operands = OperandsResult{
        .dst = .{ .relocatable = Relocatable.init(
            1,
            11,
        ) },
        .res = .{ .felt = Felt252.fromInteger(8) },
        .op_0 = .{ .felt = Felt252.fromInteger(9) },
        .op_1 = .{ .felt = Felt252.fromInteger(10) },
        .dst_addr = .{},
        .op_0_addr = .{},
        .op_1_addr = .{},
        .deduced_operands = 0,
    };

    // Create a new VM instance.
    var vm = try CairoVM.init(
        std.testing.allocator,
        .{},
    );
    defer vm.deinit();
    vm.run_context.pc.* = Relocatable.init(0, 4);
    vm.run_context.ap.* = Relocatable.init(0, 5);
    vm.run_context.fp.* = Relocatable.init(0, 6);

    // Test body
    try vm.updateRegisters(
        &instruction,
        operands,
    );

    // Test checks
    // Verify the PC offset was incremented by 12.
    try expectEqual(
        Relocatable.init(0, 12),
        vm.run_context.pc.*,
    );

    // Verify the AP offset was incremented by 7.
    try expectEqual(
        Relocatable.init(0, 7),
        vm.run_context.ap.*,
    );

    // Verify the FP offset was incremented by 11.
    try expectEqual(
        Relocatable.init(1, 11),
        vm.run_context.fp.*,
    );
}

test "CairoVM: computeOp0Deductions should return op0 from deduceOp0 if deduceMemoryCell is null" {
    // Test setup
    var vm = try CairoVM.init(std.testing.allocator, .{});
    defer vm.deinit();

    var instr = deduceOpTestInstr;
    instr.opcode = .Call;

    // Test check
    try expectEqual(
        MaybeRelocatable.fromSegment(0, 1),
        try vm.computeOp0Deductions(
            std.testing.allocator,
            Relocatable.init(0, 7),
            &instr,
            &null,
            &null,
        ),
    );
}

test "CairoVM: computeOp0Deductions with a valid built in and non null deduceMemoryCell should return deduceMemoryCell" {
    // Test setup
    var vm = try CairoVM.init(
        std.testing.allocator,
        .{},
    );
    defer vm.deinit();
    var instance_def: BitwiseInstanceDef = .{};
    try vm.builtin_runners.append(BuiltinRunner{ .Bitwise = BitwiseBuiltinRunner.init(
        &instance_def,
        true,
    ) });
    try vm.segments.memory.setUpMemory(
        std.testing.allocator,
        .{
            .{ .{ 0, 5 }, .{10} },
            .{ .{ 0, 6 }, .{12} },
            .{ .{ 0, 7 }, .{0} },
        },
    );
    defer vm.segments.memory.deinitData(std.testing.allocator);

    // Test check
    try expectEqual(
        MaybeRelocatable.fromU256(8),
        try vm.computeOp0Deductions(
            std.testing.allocator,
            Relocatable.init(0, 7),
            &deduceOpTestInstr,
            &.{ .relocatable = .{} },
            &.{ .relocatable = .{} },
        ),
    );
}

test "CairoVM: computeOp0Deductions should return VM error if deduceOp0 and deduceMemoryCell are null" {
    // Test setup
    var vm = try CairoVM.init(std.testing.allocator, .{});
    defer vm.deinit();

    var instr = deduceOpTestInstr;
    instr.opcode = .Ret;
    instr.res_logic = .Mul;

    // Test check
    try expectError(
        CairoVMError.FailedToComputeOp0,
        vm.computeOp0Deductions(
            std.testing.allocator,
            Relocatable.init(0, 7),
            &instr,
            &MaybeRelocatable.fromU64(4),
            &MaybeRelocatable.fromU64(0),
        ),
    );
}

test "CairoVM: computeSegmentsEffectiveSizes should return the computed effective size for the VM segments" {
    // Test setup
    var vm = try CairoVM.init(std.testing.allocator, .{});
    defer vm.deinit();

    try vm.segments.memory.setUpMemory(
        std.testing.allocator,
        .{
            .{ .{ 0, 0 }, .{1} },
            .{ .{ 0, 1 }, .{1} },
            .{ .{ 0, 2 }, .{1} },
        },
    );
    defer vm.segments.memory.deinitData(std.testing.allocator);

    var actual = try vm.computeSegmentsEffectiveSizes(false);

    try expectEqual(@as(usize, 1), actual.count());
    try expectEqual(@as(u32, 3), actual.get(0).?);
}

test "CairoVM: deduceDst should return res if AssertEq opcode" {
    // Test setup
    var vm = try CairoVM.init(std.testing.allocator, .{});
    defer vm.deinit();

    const res = MaybeRelocatable.fromU256(7);

    // Test check
    try expectEqual(
        MaybeRelocatable.fromU256(7),
        try vm.deduceDst(
            &.{
                .off_0 = 0,
                .off_1 = 1,
                .off_2 = 2,
                .dst_reg = .AP,
                .op_0_reg = .AP,
                .op_1_addr = .AP,
                .res_logic = .Add,
                .pc_update = .Regular,
                .ap_update = .Regular,
                .fp_update = .Regular,
                .opcode = .AssertEq,
            },
            res,
        ),
    );
}

test "CairoVM: deduceDst should return VM error No dst if AssertEq opcode without res" {
    // Test setup
    var vm = try CairoVM.init(std.testing.allocator, .{});
    defer vm.deinit();

    // Test check
    try expectError(
        CairoVMError.NoDst,
        vm.deduceDst(
            &.{
                .off_0 = 0,
                .off_1 = 1,
                .off_2 = 2,
                .dst_reg = .AP,
                .op_0_reg = .AP,
                .op_1_addr = .AP,
                .res_logic = .Add,
                .pc_update = .Regular,
                .ap_update = .Regular,
                .fp_update = .Regular,
                .opcode = .AssertEq,
            },
            null,
        ),
    );
}

test "CairoVM: deduceDst should return fp Relocatable if Call opcode" {
    // Test setup
    var vm = try CairoVM.init(std.testing.allocator, .{});
    defer vm.deinit();
    vm.run_context.fp.* = Relocatable.init(3, 23);

    // Test check
    try expectEqual(
        MaybeRelocatable.fromSegment(3, 23),
        try vm.deduceDst(
            &.{
                .off_0 = 0,
                .off_1 = 1,
                .off_2 = 2,
                .dst_reg = .AP,
                .op_0_reg = .AP,
                .op_1_addr = .AP,
                .res_logic = .Add,
                .pc_update = .Regular,
                .ap_update = .Regular,
                .fp_update = .Regular,
                .opcode = .Call,
            },
            null,
        ),
    );
}

test "CairoVM: deduceDst should return VM error No dst if not AssertEq or Call opcode" {
    // Test setup
    var vm = try CairoVM.init(std.testing.allocator, .{});
    defer vm.deinit();

    // Test check
    try expectError(
        CairoVMError.NoDst,
        vm.deduceDst(
            &.{
                .off_0 = 0,
                .off_1 = 1,
                .off_2 = 2,
                .dst_reg = .AP,
                .op_0_reg = .AP,
                .op_1_addr = .AP,
                .res_logic = .Add,
                .pc_update = .Regular,
                .ap_update = .Regular,
                .fp_update = .Regular,
                .opcode = .Ret,
            },
            null,
        ),
    );
}

test "CairoVM: addMemorySegment should return a proper relocatable address for the new segment." {
    // Test setup
    var vm = try CairoVM.init(std.testing.allocator, .{});
    defer vm.deinit();

    // Test check
    try expectEqual(
        Relocatable.init(0, 0),
        try vm.addMemorySegment(),
    );
}

test "CairoVM: addMemorySegment should increase by one the number of segments in the VM" {
    // Test setup
    var vm = try CairoVM.init(std.testing.allocator, .{});
    defer vm.deinit();

    _ = try vm.addMemorySegment();
    _ = try vm.addMemorySegment();
    _ = try vm.addMemorySegment();

    // Test check
    try expectEqual(
        @as(u32, 3),
        vm.segments.memory.num_segments,
    );
}

test "CairoVM: getRelocatable without value raises error" {
    // Test setup
    var vm = try CairoVM.init(std.testing.allocator, .{});
    defer vm.deinit();

    // Test check
    try expectEqual(
        @as(?MaybeRelocatable, null),
        vm.getRelocatable(Relocatable.init(0, 0)),
    );
}

test "CairoVM: getRelocatable with value should return a MaybeRelocatable" {
    // Test setup
    var vm = try CairoVM.init(std.testing.allocator, .{});
    defer vm.deinit();

    try vm.segments.memory.setUpMemory(
        std.testing.allocator,
        .{
            .{ .{ 34, 12 }, .{5} },
        },
    );
    defer vm.segments.memory.deinitData(std.testing.allocator);

    // Test check
    try expectEqual(
        MaybeRelocatable.fromU256(5),
        (vm.getRelocatable(Relocatable.init(34, 12))).?,
    );
}

test "CairoVM: getBuiltinRunners should return a reference to the builtin runners ArrayList" {
    var vm = try CairoVM.init(
        std.testing.allocator,
        .{},
    );
    defer vm.deinit();
    var instance_def: BitwiseInstanceDef = .{ .ratio = null, .total_n_bits = 2 };
    try vm.builtin_runners.append(BuiltinRunner{ .Bitwise = BitwiseBuiltinRunner.init(
        &instance_def,
        true,
    ) });

    // Test check
    try expectEqual(&vm.builtin_runners, vm.getBuiltinRunners());

    var expected = ArrayList(BuiltinRunner).init(std.testing.allocator);
    defer expected.deinit();
    try expected.append(BuiltinRunner{ .Bitwise = BitwiseBuiltinRunner.init(
        &instance_def,
        true,
    ) });
    try expectEqualSlices(
        BuiltinRunner,
        expected.items,
        vm.getBuiltinRunners().*.items,
    );
}

test "CairoVM: getSegmentUsedSize should return the size of a memory segment by its index if available" {
    var vm = try CairoVM.init(
        std.testing.allocator,
        .{},
    );
    defer vm.deinit();

    try vm.segments.segment_used_sizes.put(10, 4);
    try expectEqual(
        @as(u32, @intCast(4)),
        vm.getSegmentUsedSize(10).?,
    );
}

test "CairoVM: getSegmentUsedSize should return the size of the segment if contained in segment_sizes" {
    var vm = try CairoVM.init(
        std.testing.allocator,
        .{},
    );
    defer vm.deinit();

    try vm.segments.segment_sizes.put(10, 105);
    try expectEqual(@as(u32, 105), vm.getSegmentSize(10).?);
}

test "CairoVM: getSegmentSize should return the size of the segment via getSegmentUsedSize if not contained in segment_sizes" {
    var vm = try CairoVM.init(
        std.testing.allocator,
        .{},
    );
    defer vm.deinit();

    try vm.segments.segment_used_sizes.put(3, 6);
    try expectEqual(@as(u32, 6), vm.getSegmentSize(3).?);
}

test "CairoVM: getFelt should return UnknownMemoryCell error if no value at the given address" {
    // Test setup
    var vm = try CairoVM.init(
        std.testing.allocator,
        .{},
    );
    defer vm.deinit();

    // Test checks
    try expectError(
        error.UnknownMemoryCell,
        vm.getFelt(Relocatable.init(10, 30)),
    );
}

test "CairoVM: getFelt should return Felt252 if available at the given address" {
    // Test setup
    var vm = try CairoVM.init(
        std.testing.allocator,
        .{},
    );
    defer vm.deinit();

    try vm.segments.memory.setUpMemory(
        std.testing.allocator,
        .{
            .{ .{ 10, 30 }, .{23} },
        },
    );
    defer vm.segments.memory.deinitData(std.testing.allocator);

    // Test checks
    try expectEqual(
        Felt252.fromInteger(23),
        try vm.getFelt(Relocatable.init(10, 30)),
    );
}

test "CairoVM: getFelt should return ExpectedInteger error if Relocatable instead of Felt at the given address" {
    // Test setup
    var vm = try CairoVM.init(
        std.testing.allocator,
        .{},
    );
    defer vm.deinit();

    try vm.segments.memory.setUpMemory(
        std.testing.allocator,
        .{
            .{ .{ 10, 30 }, .{ 3, 7 } },
        },
    );
    defer vm.segments.memory.deinitData(std.testing.allocator);

    // Test checks
    try expectError(
        error.ExpectedInteger,
        vm.getFelt(Relocatable.init(10, 30)),
    );
}

test "CairoVM: computeOp1Deductions should return op1 from deduceMemoryCell if not null" {
    // Test setup
    var vm = try CairoVM.init(std.testing.allocator, .{});
    defer vm.deinit();

    var instance_def: BitwiseInstanceDef = .{};
    try vm.builtin_runners.append(BuiltinRunner{ .Bitwise = BitwiseBuiltinRunner.init(
        &instance_def,
        true,
    ) });
    try vm.segments.memory.setUpMemory(
        std.testing.allocator,
        .{
            .{ .{ 0, 5 }, .{10} },
            .{ .{ 0, 6 }, .{12} },
            .{ .{ 0, 7 }, .{0} },
        },
    );
    defer vm.segments.memory.deinitData(std.testing.allocator);

    var instr = deduceOpTestInstr;
    var res: ?MaybeRelocatable = null;

    // Test check
    try expectEqual(
        MaybeRelocatable.fromU256(8),
        try vm.computeOp1Deductions(
            std.testing.allocator,
            Relocatable.init(0, 7),
            &res,
            &instr,
            &null,
            &null,
        ),
    );
}

test "CairoVM: computeOp1Deductions should return op1 from deduceOp1 if deduceMemoryCell is null" {
    // Test setup
    var vm = try CairoVM.init(std.testing.allocator, .{});
    defer vm.deinit();

    var instr = deduceOpTestInstr;
    instr.opcode = .AssertEq;
    instr.res_logic = .Op1;

    const dst: ?MaybeRelocatable = MaybeRelocatable.fromU64(7);
    var res: ?MaybeRelocatable = MaybeRelocatable.fromU64(7);

    // Test check
    try expectEqual(
        MaybeRelocatable.fromU64(7),
        try vm.computeOp1Deductions(
            std.testing.allocator,
            Relocatable.init(0, 7),
            &res,
            &instr,
            &dst,
            &null,
        ),
    );
}

test "CairoVM: computeOp1Deductions should modify res (if null) using res from deduceOp1 if deduceMemoryCell is null" {
    // Test setup
    var vm = try CairoVM.init(std.testing.allocator, .{});
    defer vm.deinit();

    var instr = deduceOpTestInstr;
    instr.opcode = .AssertEq;
    instr.res_logic = .Op1;

    const dst: ?MaybeRelocatable = MaybeRelocatable.fromU64(7);
    var res: ?MaybeRelocatable = null;

    _ = try vm.computeOp1Deductions(
        std.testing.allocator,
        Relocatable.init(0, 7),
        &res,
        &instr,
        &dst,
        &null,
    );

    // Test check
    try expectEqual(
        MaybeRelocatable.fromU64(7),
        res.?,
    );
}

test "CairoVM: computeOp1Deductions should return CairoVMError error if deduceMemoryCell is null and deduceOp1.op_1 is null" {
    // Test setup
    var vm = try CairoVM.init(std.testing.allocator, .{});
    defer vm.deinit();

    var instr = deduceOpTestInstr;
    instr.opcode = .AssertEq;
    instr.res_logic = .Op1;

    const op0: ?MaybeRelocatable = MaybeRelocatable.fromU64(0);
    var res: ?MaybeRelocatable = null;

    // Test check
    try expectError(
        CairoVMError.FailedToComputeOp1,
        vm.computeOp1Deductions(
            std.testing.allocator,
            Relocatable.init(0, 7),
            &res,
            &instr,
            &null,
            &op0,
        ),
    );
}

test "CairoVM: core utility function for testing test" {
    const allocator = std.testing.allocator;

    var cairo_vm = try CairoVM.init(allocator, .{});
    defer cairo_vm.deinit();

    try segments.segmentsUtil(
        cairo_vm.segments,
        std.testing.allocator,
        .{
            .{ .{ 0, 0 }, .{1} },
            .{ .{ 0, 1 }, .{1} },
            .{ .{ 0, 2 }, .{1} },
        },
    );
    defer cairo_vm.segments.memory.deinitData(std.testing.allocator);

    var actual = try cairo_vm.computeSegmentsEffectiveSizes(false);

    try expectEqual(@as(usize, 1), actual.count());
    try expectEqual(@as(u32, 3), actual.get(0).?);
}

test "CairoVM: OperandsResult set " {
    // Test setup
    var operands = OperandsResult.default();
    operands.setDst(true);

    // Test body
    try expectEqual(operands.deduced_operands, 1);
}

test "CairoVM: OperandsResult set Op1" {
    // Test setup
    var operands = OperandsResult.default();
    operands.setOp0(true);
    operands.setOp1(true);
    operands.setDst(true);

    // Test body
    try expectEqual(operands.deduced_operands, 7);
}

test "CairoVM: OperandsResult deduced set and was functionality" {
    // Test setup
    var operands = OperandsResult.default();
    operands.setOp1(true);

    // Test body
    try expect(operands.wasOp1Deducted());
}

test "CairoVM: InserDeducedOperands should insert operands if set as deduced" {
    // Test setup
    const allocator = std.testing.allocator;
    // Create a new VM instance.
    var vm = try CairoVM.init(allocator, .{});
    defer vm.deinit();

    _ = try vm.addMemorySegment();
    _ = try vm.addMemorySegment();

    // Test body

    const dst_addr = Relocatable.init(1, 0);
    const dst_val = MaybeRelocatable{ .felt = Felt252.fromInteger(6) };

    const op0_addr = Relocatable.init(1, 1);
    const op0_val = MaybeRelocatable{ .felt = Felt252.fromInteger(2) };

    const op1_addr = Relocatable.init(1, 2);
    const op1_val = MaybeRelocatable{ .felt = Felt252.fromInteger(3) };
    try vm.segments.memory.setUpMemory(
        std.testing.allocator,
        .{},
    );
    defer vm.segments.memory.deinitData(std.testing.allocator);

    var test_operands = OperandsResult.default();
    test_operands.dst_addr = dst_addr;
    test_operands.op_0_addr = op0_addr;
    test_operands.op_1_addr = op1_addr;
    test_operands.dst = dst_val;
    test_operands.op_0 = op0_val;
    test_operands.op_1 = op1_val;
    test_operands.res = dst_val;
    test_operands.deduced_operands = 7;

    try vm.insertDeducedOperands(allocator, test_operands);

    // Test checks
    try expectEqual(
        vm.segments.memory.get(Relocatable.init(1, 0)),
        dst_val,
    );
    try expectEqual(
        vm.segments.memory.get(Relocatable.init(1, 1)),
        op0_val,
    );
    try expectEqual(
        vm.segments.memory.get(Relocatable.init(1, 2)),
        op1_val,
    );
}

test "CairoVM: InserDeducedOperands insert operands should not be inserted if not set as deduced" {
    // Test setup
    const allocator = std.testing.allocator;
    // Create a new VM instance.
    var vm = try CairoVM.init(allocator, .{});
    defer vm.deinit();

    _ = try vm.addMemorySegment();
    _ = try vm.addMemorySegment();

    // Test body

    const dst_addr = Relocatable.init(1, 0);
    const dst_val = MaybeRelocatable{ .felt = Felt252.fromInteger(6) };

    const op0_addr = Relocatable.init(1, 1);
    const op0_val = MaybeRelocatable{ .felt = Felt252.fromInteger(2) };

    const op1_addr = Relocatable.init(1, 2);
    const op1_val = MaybeRelocatable{ .felt = Felt252.fromInteger(3) };
    try vm.segments.memory.setUpMemory(
        std.testing.allocator,
        .{},
    );
    defer vm.segments.memory.deinitData(std.testing.allocator);

    var test_operands = OperandsResult.default();
    test_operands.dst_addr = dst_addr;
    test_operands.op_0_addr = op0_addr;
    test_operands.op_1_addr = op1_addr;
    test_operands.dst = dst_val;
    test_operands.op_0 = op0_val;
    test_operands.op_1 = op1_val;
    test_operands.res = dst_val;
    // 0 means no operands should be inserted
    test_operands.deduced_operands = 0;

    try vm.insertDeducedOperands(allocator, test_operands);

    // Test checks
    try expectEqual(
        @as(?MaybeRelocatable, null),
        vm.segments.memory.get(Relocatable.init(1, 0)),
    );
    try expectEqual(
        @as(?MaybeRelocatable, null),
        vm.segments.memory.get(Relocatable.init(1, 1)),
    );
    try expectEqual(
        @as(?MaybeRelocatable, null),
        vm.segments.memory.get(Relocatable.init(1, 2)),
    );
}

test "CairoVM: markAddressRangeAsAccessed should mark memory segments as accessed" {
    // Test setup
    const allocator = std.testing.allocator;
    // Create a new VM instance.
    var vm = try CairoVM.init(allocator, .{});
    defer vm.deinit();

    vm.is_run_finished = true;
    try segments.segmentsUtil(
        vm.segments,
        std.testing.allocator,
        .{
            .{ .{ 0, 0 }, .{0} },
            .{ .{ 0, 1 }, .{0} },
            .{ .{ 0, 2 }, .{1} },
            .{ .{ 0, 10 }, .{10} },
            .{ .{ 1, 1 }, .{1} },
        },
    );
    defer vm.segments.memory.deinitData(std.testing.allocator);

    try vm.markAddressRangeAsAccessed(Relocatable.init(0, 0), 3);
    try vm.markAddressRangeAsAccessed(Relocatable.init(0, 10), 2);
    try vm.markAddressRangeAsAccessed(Relocatable.init(1, 1), 1);

    try expect(vm.segments.memory.data.items[0].items[0].?.is_accessed);
    try expect(vm.segments.memory.data.items[0].items[1].?.is_accessed);
    try expect(vm.segments.memory.data.items[0].items[2].?.is_accessed);
    try expect(vm.segments.memory.data.items[0].items[10].?.is_accessed);
    try expect(vm.segments.memory.data.items[1].items[1].?.is_accessed);
    try expectEqual(
        @as(?usize, 4),
        vm.segments.memory.countAccessedAddressesInSegment(0),
    );
    try expectEqual(
        @as(?usize, 1),
        vm.segments.memory.countAccessedAddressesInSegment(1),
    );
}

test "CairoVM: markAddressRangeAsAccessed should return an error if the run is not finished" {
    // Test setup
    const allocator = std.testing.allocator;
    // Create a new VM instance.
    var vm = try CairoVM.init(allocator, .{});
    defer vm.deinit();

    try expectError(
        CairoVMError.RunNotFinished,
        vm.markAddressRangeAsAccessed(Relocatable.init(0, 0), 3),
    );
}

test "CairoVM: opcodeAssertions should throw UnconstrainedAssertEq error" {
    const operands = OperandsResult{
        .dst = .{ .felt = Felt252.fromInteger(8) },
        .res = null,
        .op_0 = .{ .felt = Felt252.fromInteger(9) },
        .op_1 = .{ .felt = Felt252.fromInteger(10) },
        .dst_addr = .{},
        .op_0_addr = .{},
        .op_1_addr = .{},
        .deduced_operands = 0,
    };

    var vm = try CairoVM.init(std.testing.allocator, .{});
    defer vm.deinit();

    try expectError(
        CairoVMError.UnconstrainedResAssertEq,
        vm.opcodeAssertions(
            &.{
                .off_0 = 0,
                .off_1 = 1,
                .off_2 = 2,
                .dst_reg = .AP,
                .op_0_reg = .AP,
                .op_1_addr = .AP,
                .res_logic = .Add,
                .pc_update = .Regular,
                .ap_update = .Regular,
                .fp_update = .Regular,
                .opcode = .AssertEq,
            },
            operands,
        ),
    );
}

test "CairoVM: opcodeAssertions instructions failed - should throw DiffAssertValues error" {
    const operands = OperandsResult{
        .dst = MaybeRelocatable.fromU64(9),
        .res = MaybeRelocatable.fromU64(8),
        .op_0 = MaybeRelocatable.fromU64(9),
        .op_1 = MaybeRelocatable.fromU64(10),
        .dst_addr = .{},
        .op_0_addr = .{},
        .op_1_addr = .{},
        .deduced_operands = 0,
    };

    var vm = try CairoVM.init(std.testing.allocator, .{});
    defer vm.deinit();

    try expectError(
        CairoVMError.DiffAssertValues,
        vm.opcodeAssertions(
            &.{
                .off_0 = 0,
                .off_1 = 1,
                .off_2 = 2,
                .dst_reg = .AP,
                .op_0_reg = .AP,
                .op_1_addr = .AP,
                .res_logic = .Add,
                .pc_update = .Regular,
                .ap_update = .Regular,
                .fp_update = .Regular,
                .opcode = .AssertEq,
            },
            operands,
        ),
    );
}

test "CairoVM: opcodeAssertions instructions failed relocatables - should throw DiffAssertValues error" {
    const operands = OperandsResult{
        .dst = MaybeRelocatable.fromSegment(1, 1),
        .res = MaybeRelocatable.fromSegment(1, 2),
        .op_0 = MaybeRelocatable.fromU64(9),
        .op_1 = MaybeRelocatable.fromU64(10),
        .dst_addr = .{},
        .op_0_addr = .{},
        .op_1_addr = .{},
        .deduced_operands = 0,
    };

    var vm = try CairoVM.init(std.testing.allocator, .{});
    defer vm.deinit();

    try expectError(
        CairoVMError.DiffAssertValues,
        vm.opcodeAssertions(
            &.{
                .off_0 = 0,
                .off_1 = 1,
                .off_2 = 2,
                .dst_reg = .AP,
                .op_0_reg = .AP,
                .op_1_addr = .AP,
                .res_logic = .Add,
                .pc_update = .Regular,
                .ap_update = .Regular,
                .fp_update = .Regular,
                .opcode = .AssertEq,
            },
            operands,
        ),
    );
}

test "CairoVM: opcodeAssertions inconsistent op0 - should throw CantWriteReturnPC error" {
    const operands = OperandsResult{
        .dst = MaybeRelocatable.fromSegment(0, 1),
        .res = MaybeRelocatable.fromU64(8),
        .op_0 = MaybeRelocatable.fromU64(9),
        .op_1 = MaybeRelocatable.fromU64(10),
        .dst_addr = .{},
        .op_0_addr = .{},
        .op_1_addr = .{},
        .deduced_operands = 0,
    };

    var vm = try CairoVM.init(std.testing.allocator, .{});
    defer vm.deinit();

    vm.run_context.pc.* = Relocatable.init(0, 4);

    try expectError(
        CairoVMError.CantWriteReturnPc,
        vm.opcodeAssertions(
            &.{
                .off_0 = 0,
                .off_1 = 1,
                .off_2 = 2,
                .dst_reg = .AP,
                .op_0_reg = .AP,
                .op_1_addr = .AP,
                .res_logic = .Add,
                .pc_update = .Regular,
                .ap_update = .Regular,
                .fp_update = .Regular,
                .opcode = .Call,
            },
            operands,
        ),
    );
}

test "CairoVM: opcodeAssertions inconsistent dst - should throw CantWriteReturnFp error" {
    const operands = OperandsResult{
        .dst = MaybeRelocatable.fromU64(8),
        .res = MaybeRelocatable.fromU64(8),
        .op_0 = MaybeRelocatable.fromSegment(0, 1),
        .op_1 = MaybeRelocatable.fromU64(10),
        .dst_addr = .{},
        .op_0_addr = .{},
        .op_1_addr = .{},
        .deduced_operands = 0,
    };

    var vm = try CairoVM.init(std.testing.allocator, .{});
    defer vm.deinit();

    vm.run_context.fp.* = Relocatable.init(0, 6);

    try expectError(
        CairoVMError.CantWriteReturnFp,
        vm.opcodeAssertions(
            &.{
                .off_0 = 0,
                .off_1 = 1,
                .off_2 = 2,
                .dst_reg = .AP,
                .op_0_reg = .AP,
                .op_1_addr = .AP,
                .res_logic = .Add,
                .pc_update = .Regular,
                .ap_update = .Regular,
                .fp_update = .Regular,
                .opcode = .Call,
            },
            operands,
        ),
    );
}

test "CairoVM: getFeltRange for continuous memory" {
    // Test setup
    const allocator = std.testing.allocator;
    // Create a new VM instance.
    var vm = try CairoVM.init(allocator, .{});
    defer vm.deinit();

    vm.is_run_finished = true;
    try segments.segmentsUtil(
        vm.segments,
        std.testing.allocator,
        .{
            .{ .{ 1, 0 }, .{2} },
            .{ .{ 1, 1 }, .{3} },
            .{ .{ 1, 2 }, .{4} },
        },
    );
    defer vm.segments.memory.deinitData(std.testing.allocator);

    var expected_vec = std.ArrayList(Felt252).init(std.testing.allocator);
    defer expected_vec.deinit();

    try expected_vec.append(Felt252.fromInteger(2));
    try expected_vec.append(Felt252.fromInteger(3));
    try expected_vec.append(Felt252.fromInteger(4));

    var actual = try vm.getFeltRange(
        Relocatable.init(1, 0),
        3,
    );
    defer actual.deinit();

    // Test checks
    try expectEqualSlices(
        Felt252,
        expected_vec.items,
        actual.items,
    );
}

test "CairoVM: getFeltRange for Relocatable instead of Felt" {
    // Test setup
    const allocator = std.testing.allocator;
    // Create a new VM instance.
    var vm = try CairoVM.init(allocator, .{});
    defer vm.deinit();

    vm.is_run_finished = true;
    try segments.segmentsUtil(
        vm.segments,
        std.testing.allocator,
        .{
            .{ .{ 0, 0 }, .{0} },
            .{ .{ 0, 1 }, .{0} },
            .{ .{ 0, 2 }, .{ 1, 4 } },
        },
    );
    defer vm.segments.memory.deinitData(std.testing.allocator);

    try expectError(
        MemoryError.ExpectedInteger,
        vm.getFeltRange(
            Relocatable.init(0, 0),
            3,
        ),
    );
}

test "CairoVM: getFeltRange for out of bounds memory" {
    // Test setup
    const allocator = std.testing.allocator;
    // Create a new VM instance.
    var vm = try CairoVM.init(allocator, .{});
    defer vm.deinit();

    vm.is_run_finished = true;
    try segments.segmentsUtil(
        vm.segments,
        std.testing.allocator,
        .{
            .{ .{ 1, 0 }, .{4} },
            .{ .{ 1, 1 }, .{5} },
        },
    );
    defer vm.segments.memory.deinitData(std.testing.allocator);

    // Test checks
    try expectError(
        MemoryError.UnknownMemoryCell,
        vm.getFeltRange(
            Relocatable.init(1, 0),
            4,
        ),
    );
}

test "CairoVM: getFeltRange for non continuous memory" {
    // Test setup
    const allocator = std.testing.allocator;
    // Create a new VM instance.
    var vm = try CairoVM.init(allocator, .{});
    defer vm.deinit();

    vm.is_run_finished = true;
    try segments.segmentsUtil(
        vm.segments,
        std.testing.allocator,
        .{
            .{ .{ 1, 0 }, .{4} },
            .{ .{ 1, 1 }, .{5} },
            .{ .{ 1, 3 }, .{6} },
        },
    );
    defer vm.segments.memory.deinitData(std.testing.allocator);

    // Test checks
    try expectError(
        MemoryError.UnknownMemoryCell,
        vm.getFeltRange(
            Relocatable.init(1, 0),
            4,
        ),
    );
}

test "CairoVM: loadData should give the correct segment size" {
    // Test setup
    const allocator = std.testing.allocator;
    // Create a new VM instance.
    var vm = try CairoVM.init(allocator, .{});
    defer vm.deinit();
    const segment = try vm.segments.addSegment();

    // Prepare data to load into memory
    var data = std.ArrayList(MaybeRelocatable).init(allocator);
    defer data.deinit();
    try data.append(MaybeRelocatable.fromU256(1));
    try data.append(MaybeRelocatable.fromU256(2));
    try data.append(MaybeRelocatable.fromU256(3));
    try data.append(MaybeRelocatable.fromU256(4));

    // Load data into memory segment
    const actual = try vm.loadData(segment, &data);
    defer vm.segments.memory.deinitData(std.testing.allocator);

    // Perform assertions
    try expectEqual(
        Relocatable.init(0, 4),
        actual,
    );

    // Check the segment size
    var segment_size = try vm.segments.computeEffectiveSize(false);

    // Assert segment size count and the value at index 0
    try expectEqual(@as(usize, 1), segment_size.count());
    try expectEqual(@as(u32, 4), segment_size.get(0).?);
}

test "CairoVM: loadData should resize the instruction cache with null elements if ptr segment index is zero" {
    // Test setup
    const allocator = std.testing.allocator;
    // Create a new VM instance.
    var vm = try CairoVM.init(allocator, .{});
    defer vm.deinit();
    const segment = try vm.segments.addSegment();

    // Prepare data to load into memory
    var data = std.ArrayList(MaybeRelocatable).init(allocator);
    defer data.deinit();
    try data.append(MaybeRelocatable.fromU256(1));
    try data.append(MaybeRelocatable.fromU256(2));
    try data.append(MaybeRelocatable.fromU256(3));
    try data.append(MaybeRelocatable.fromU256(4));

    // Load data into memory segment
    const actual = try vm.loadData(segment, &data);
    _ = actual;
    defer vm.segments.memory.deinitData(std.testing.allocator);

    // Prepare an expected instruction cache with null elements
    var expected_instruction_cache = ArrayList(?Instruction).init(allocator);
    defer expected_instruction_cache.deinit();
    try expected_instruction_cache.appendNTimes(null, 4);

    // Assert the instruction cache after loading data
    try expectEqualSlices(
        ?Instruction,
        expected_instruction_cache.items,
        vm.instruction_cache.items,
    );
}

test "CairoVM: loadData should not resize the instruction cache if ptr segment index is not zero" {
    // Test setup
    const allocator = std.testing.allocator;
    // Create a new VM instance.
    var vm = try CairoVM.init(allocator, .{});
    defer vm.deinit();
    _ = try vm.segments.addSegment();
    const segment = try vm.segments.addSegment();

    // Prepare data to load into memory
    var data = std.ArrayList(MaybeRelocatable).init(allocator);
    defer data.deinit();
    try data.append(MaybeRelocatable.fromU256(1));
    try data.append(MaybeRelocatable.fromU256(2));
    try data.append(MaybeRelocatable.fromU256(3));
    try data.append(MaybeRelocatable.fromU256(4));

    // Load data into memory segment
    const actual = try vm.loadData(segment, &data);
    _ = actual;
    defer vm.segments.memory.deinitData(std.testing.allocator);

    // Prepare an empty expected instruction cache
    var expected_instruction_cache = ArrayList(?Instruction).init(allocator);
    defer expected_instruction_cache.deinit();

    // Assert the instruction cache after loading data
    try expectEqualSlices(
        ?Instruction,
        expected_instruction_cache.items,
        vm.instruction_cache.items,
    );
}

test "CairoVM: addRelocationRule should add new relocation rule to the VM memory" {

    // Test setup
    const allocator = std.testing.allocator;
    // Create a new VM instance.
    var vm = try CairoVM.init(allocator, .{});
    defer vm.deinit();

    // Test checks
    try vm.addRelocationRule(
        Relocatable.init(-1, 0),
        Relocatable.init(1, 2),
    );
    try vm.addRelocationRule(
        Relocatable.init(-2, 0),
        Relocatable.init(-1, 1),
    );

    try expectError(
        MemoryError.AddressNotInTemporarySegment,
        vm.addRelocationRule(
            Relocatable.init(5, 0),
            Relocatable.init(0, 0),
        ),
    );
    try expectError(
        MemoryError.NonZeroOffset,
        vm.addRelocationRule(
            Relocatable.init(-3, 6),
            Relocatable.init(0, 0),
        ),
    );
    try expectError(
        MemoryError.DuplicatedRelocation,
        vm.addRelocationRule(
            Relocatable.init(-1, 0),
            Relocatable.init(0, 0),
        ),
    );
}

test "CairoVM: getPublicMemoryAddresses should return UnrelocatedMemory error if no relocation table in CairoVM" {
    // Test setup
    const allocator = std.testing.allocator;
    // Create a new VM instance.
    var vm = try CairoVM.init(allocator, .{});
    defer vm.deinit();

    try expectError(
        MemoryError.UnrelocatedMemory,
        vm.getPublicMemoryAddresses(),
    );
}

test "CairoVM: getPublicMemoryAddresses should return Cairo VM Memory error if segment method returns an error" {
    // Test setup
    // Initialize the allocator for testing purposes.
    const allocator = std.testing.allocator;

    // Create a new VM instance.
    var vm = try CairoVM.init(allocator, .{});
    // Initialize the relocation table in the VM instance.
    vm.relocation_table = std.ArrayList(usize).init(allocator);
    // Ensure proper deallocation of resources.
    defer vm.deinit();

    // Add five segments to the memory segment manager.
    for (0..5) |_| {
        _ = try vm.segments.addSegment();
    }

    // Initialize lists to hold public memory offsets.
    var public_memory_offsets = std.ArrayList(?std.ArrayList(std.meta.Tuple(&.{ usize, usize }))).init(allocator);
    // Ensure proper deallocation of resources.
    defer public_memory_offsets.deinit();

    // Initialize inner lists to store specific offsets for segments.
    var inner_list_1 = std.ArrayList(std.meta.Tuple(&.{ usize, usize })).init(allocator);
    // Ensure proper deallocation of resources.
    defer inner_list_1.deinit();
    try inner_list_1.append(.{ 0, 0 });
    try inner_list_1.append(.{ 1, 1 });

    var inner_list_2 = std.ArrayList(std.meta.Tuple(&.{ usize, usize })).init(allocator);
    // Ensure proper deallocation of resources.
    defer inner_list_2.deinit();
    // Inline to append specific offsets to the list.
    inline for (0..8) |i| {
        try inner_list_2.append(.{ i, 0 });
    }

    var inner_list_5 = std.ArrayList(std.meta.Tuple(&.{ usize, usize })).init(allocator);
    // Ensure proper deallocation of resources.
    defer inner_list_5.deinit();
    try inner_list_5.append(.{ 1, 2 });

    // Append inner lists containing offsets to public_memory_offsets.
    try public_memory_offsets.append(inner_list_1);
    try public_memory_offsets.append(inner_list_2);
    try public_memory_offsets.append(null);
    try public_memory_offsets.append(null);
    try public_memory_offsets.append(inner_list_5);

    // Perform assertions and memory operations.
    // Add additional segments to the VM's segment manager.
    try expectEqual(
        vm.segments.addSegment(),
        Relocatable.init(5, 0),
    );
    try expectEqual(
        vm.segments.addSegment(),
        Relocatable.init(6, 0),
    );
    // Set memory within segments.
    try vm.segments.memory.set(
        allocator,
        Relocatable.init(5, 4),
        MaybeRelocatable.fromU256(0),
    );
    // Ensure proper deallocation of memory data.
    defer vm.segments.memory.deinitData(allocator);

    // Finalize segments with sizes and offsets.
    // Iterate through segment sizes and finalize segments.
    for ([_]u8{ 3, 8, 0, 1, 2 }, 0..) |size, i| {
        try vm.segments.finalize(
            i,
            size,
            public_memory_offsets.items[i],
        );
    }

    // Segment offsets less than the number of segments.
    // Append specific segment offsets to the relocation table.
    for ([_]usize{ 1, 4, 12, 13 }) |offset| {
        try vm.relocation_table.?.append(offset);
    }

    // Validate if the function throws the expected CairoVMError.Memory.
    try expectError(
        CairoVMError.Memory,
        vm.getPublicMemoryAddresses(),
    );
}

test "CairoVM: getPublicMemoryAddresses should return a proper ArrayList if success" {
    // Test setup
    // Initialize the allocator for testing purposes.
    const allocator = std.testing.allocator;
    // Create a new VM instance.
    var vm = try CairoVM.init(allocator, .{});
    // Initialize the relocation table in the VM instance.
    vm.relocation_table = std.ArrayList(usize).init(allocator);
    // Ensure proper deallocation of resources.
    defer vm.deinit();

    // Add five segments to the memory segment manager.
    for (0..5) |_| {
        _ = try vm.segments.addSegment();
    }

    // Initialize lists to hold public memory offsets.
    var public_memory_offsets = std.ArrayList(?std.ArrayList(std.meta.Tuple(&.{ usize, usize }))).init(allocator);
    // Ensure proper deallocation of resources.
    defer public_memory_offsets.deinit();

    // Initialize inner lists to store specific offsets for segments.
    var inner_list_1 = std.ArrayList(std.meta.Tuple(&.{ usize, usize })).init(allocator);
    // Ensure proper deallocation of resources.
    defer inner_list_1.deinit();
    try inner_list_1.append(.{ 0, 0 });
    try inner_list_1.append(.{ 1, 1 });

    var inner_list_2 = std.ArrayList(std.meta.Tuple(&.{ usize, usize })).init(allocator);
    // Ensure proper deallocation of resources.
    defer inner_list_2.deinit();
    // Inline to append specific offsets to the list.
    inline for (0..8) |i| {
        try inner_list_2.append(.{ i, 0 });
    }

    var inner_list_5 = std.ArrayList(std.meta.Tuple(&.{ usize, usize })).init(allocator);
    // Ensure proper deallocation of resources.
    defer inner_list_5.deinit();
    try inner_list_5.append(.{ 1, 2 });

    // Append inner lists containing offsets to public_memory_offsets.
    try public_memory_offsets.append(inner_list_1);
    try public_memory_offsets.append(inner_list_2);
    try public_memory_offsets.append(null);
    try public_memory_offsets.append(null);
    try public_memory_offsets.append(inner_list_5);

    // Perform assertions and memory operations.
    // Add additional segments to the VM's segment manager.
    try expectEqual(
        vm.segments.addSegment(),
        Relocatable.init(5, 0),
    );
    try expectEqual(
        vm.segments.addSegment(),
        Relocatable.init(6, 0),
    );
    // Set memory within segments.
    try vm.segments.memory.set(
        allocator,
        Relocatable.init(5, 4),
        MaybeRelocatable.fromU256(0),
    );
    // Ensure proper deallocation of memory data.
    defer vm.segments.memory.deinitData(allocator);

    // Finalize segments with sizes and offsets.
    // Iterate through segment sizes and finalize segments.
    for ([_]u8{ 3, 8, 0, 1, 2 }, 0..) |size, i| {
        try vm.segments.finalize(
            i,
            size,
            public_memory_offsets.items[i],
        );
    }

    // Generate specific segment offsets for the relocation table.
    for ([_]usize{ 1, 4, 12, 12, 13, 15, 20 }) |offset| {
        try vm.relocation_table.?.append(offset);
    }

    // Get public memory addresses based on segment offsets.
    const public_memory_addresses = try vm.getPublicMemoryAddresses();
    // Ensure proper deallocation of retrieved addresses.
    defer public_memory_addresses.deinit();

    // Define the expected list of public memory addresses.
    const expected = [_]std.meta.Tuple(&.{ usize, usize }){
        .{ 1, 0 },
        .{ 2, 1 },
        .{ 4, 0 },
        .{ 5, 0 },
        .{ 6, 0 },
        .{ 7, 0 },
        .{ 8, 0 },
        .{ 9, 0 },
        .{ 10, 0 },
        .{ 11, 0 },
        .{ 14, 2 },
    };

    // Assert equality of expected and retrieved public memory addresses.
    try expectEqualSlices(
        std.meta.Tuple(&.{ usize, usize }),
        &expected,
        public_memory_addresses.items,
    );
}

test "CairoVM: getReturnValues should return a continuous range of memory values starting from a specified address." {
    var vm = try CairoVM.init(std.testing.allocator, .{});
    const ap = Relocatable.init(1, 4);
    vm.run_context.ap.* = ap;
    defer vm.deinit();

    try vm.segments.memory.setUpMemory(
        std.testing.allocator,
        .{
            .{ .{ 1, 0 }, .{1} },
            .{ .{ 1, 1 }, .{2} },
            .{ .{ 1, 2 }, .{3} },
            .{ .{ 1, 3 }, .{4} },
        },
    );
    defer vm.segments.memory.deinitData(std.testing.allocator);

    var expected = ArrayList(MaybeRelocatable).init(std.testing.allocator);
    defer expected.deinit();

    try expected.append(MaybeRelocatable.fromU256(1));
    try expected.append(MaybeRelocatable.fromU256(2));
    try expected.append(MaybeRelocatable.fromU256(3));
    try expected.append(MaybeRelocatable.fromU256(4));

    var actual = try vm.getReturnValues(4);
    defer actual.deinit();

    try expectEqualSlices(MaybeRelocatable, expected.items, actual.items);
}

test "CairoVM: getReturnValues should return a memory error when Ap is 0" {
    var vm = try CairoVM.init(std.testing.allocator, .{});
    defer vm.deinit();

    try vm.segments.memory.setUpMemory(
        std.testing.allocator,
        .{
            .{ .{ 1, 0 }, .{1} },
            .{ .{ 1, 1 }, .{2} },
            .{ .{ 1, 2 }, .{3} },
            .{ .{ 1, 3 }, .{4} },
        },
    );
    defer vm.segments.memory.deinitData(std.testing.allocator);

    try expectError(MemoryError.FailedToGetReturnValues, vm.getReturnValues(3));
}

test "CairoVM: verifyAutoDeductionsForAddr bitwise" {
    const allocator = std.testing.allocator;

    var bitwise_builtin = BitwiseBuiltinRunner.initDefault();
    bitwise_builtin.base = 2;
    var builtin = BuiltinRunner{ .Bitwise = bitwise_builtin };

    var vm = try CairoVM.init(allocator, .{});
    defer vm.deinit();

    try vm.segments.memory.setUpMemory(
        allocator,
        .{
            .{ .{ 2, 0 }, .{12} },
            .{ .{ 2, 1 }, .{10} },
            .{ .{ 2, 2 }, .{8} },
        },
    );
    defer vm.segments.memory.deinitData(allocator);

    try expectEqual(void, @TypeOf(try vm.verifyAutoDeductionsForAddr(allocator, Relocatable.init(2, 0), &builtin)));
    try expectEqual(void, @TypeOf(try vm.verifyAutoDeductionsForAddr(allocator, Relocatable.init(2, 1), &builtin)));
    try expectEqual(void, @TypeOf(try vm.verifyAutoDeductionsForAddr(allocator, Relocatable.init(2, 2), &builtin)));
}

test "CairoVM: verifyAutoDeductionsForAddr throws InconsistentAutoDeduction" {
    const allocator = std.testing.allocator;

    var bitwise_builtin = BitwiseBuiltinRunner.initDefault();
    bitwise_builtin.base = 2;
    var builtin = BuiltinRunner{ .Bitwise = bitwise_builtin };

    var vm = try CairoVM.init(allocator, .{});
    defer vm.deinit();

    try vm.segments.memory.setUpMemory(
        allocator,
        .{
            .{ .{ 2, 0 }, .{12} },
            .{ .{ 2, 1 }, .{10} },
            .{ .{ 2, 2 }, .{7} },
        },
    );
    defer vm.segments.memory.deinitData(allocator);

    try expectError(CairoVMError.InconsistentAutoDeduction, vm.verifyAutoDeductionsForAddr(allocator, Relocatable.init(2, 2), &builtin));
}<|MERGE_RESOLUTION|>--- conflicted
+++ resolved
@@ -35,26 +35,6 @@
 const expectError = std.testing.expectError;
 const expectEqualSlices = std.testing.expectEqualSlices;
 
-<<<<<<< HEAD
-=======
-// Default Test Instruction to avoid having to initialize it in every test
-const defaultTestInstruction = Instruction.initDefault();
-
-const testInstruction = Instruction{
-    .off_0 = 0,
-    .off_1 = 1,
-    .off_2 = 2,
-    .dst_reg = .AP,
-    .op_0_reg = .AP,
-    .op_1_addr = .AP,
-    .res_logic = .Add,
-    .pc_update = .Regular,
-    .ap_update = .Regular,
-    .fp_update = .Regular,
-    .opcode = .NOp,
-};
-
->>>>>>> 9277c7d3
 test "CairoVM: deduceMemoryCell no builtin" {
     var vm = try CairoVM.init(
         std.testing.allocator,
