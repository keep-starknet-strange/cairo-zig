const std = @import("std");
const Signature = @import("../../../math/crypto/signatures.zig").Signature;
const Relocatable = @import("../../memory/relocatable.zig").Relocatable;
const MaybeRelocatable = @import("../../memory/relocatable.zig").MaybeRelocatable;
const Memory = @import("../../memory/memory.zig").Memory;
const validation_rule = @import("../../memory/memory.zig").validation_rule;
const MemorySegmentManager = @import("../../memory/segments.zig").MemorySegmentManager;
const Felt252 = @import("../../../math/fields/starknet.zig").Felt252;
const EcdsaInstanceDef = @import("../../types/ecdsa_instance_def.zig").EcdsaInstanceDef;
const verify = @import("../../../math/crypto/signatures.zig").verify;

const CairoVM = @import("../../core.zig").CairoVM;

const MemoryError = @import("../../../vm/error.zig").MemoryError;
const MathError = @import("../../../vm/error.zig").MathError;
const RunnerError = @import("../../../vm/error.zig").RunnerError;

const AutoHashMap = std.AutoHashMap;
const ArrayList = std.ArrayList;
const Allocator = std.mem.Allocator;

// inline closure for validation rule with self argument
pub inline fn SelfValidationRuleClosure(self: anytype, func: *const fn (@TypeOf(self), Allocator, *Memory, Relocatable) anyerror!std.ArrayList(Relocatable)) validation_rule {
    return (opaque {
        var hidden_self: @TypeOf(self) = undefined;
        var hidden_func: *const fn (@TypeOf(self), Allocator, *Memory, Relocatable) anyerror!std.ArrayList(Relocatable) = undefined;
        pub fn init(h_self: @TypeOf(self), h_func: *const fn (@TypeOf(self), Allocator, *Memory, Relocatable) anyerror!std.ArrayList(Relocatable)) *const @TypeOf(run) {
            hidden_self = h_self;
            hidden_func = h_func;
            return &run;
        }

        fn run(allocator: Allocator, memory: *Memory, r: Relocatable) anyerror!std.ArrayList(Relocatable) {
            return hidden_func(hidden_self, allocator, memory, r);
        }
    }).init(self, func);
}

/// Signature built-in runner
pub const SignatureBuiltinRunner = struct {
    const Self = @This();

    /// Included boolean flag
    included: bool,
    /// Ratio
    ratio: ?u32,
    /// Base
    base: usize = 0,
    /// Number of cells per instance
    cells_per_instance: u32 = 2,
    /// Number of input cells
    n_input_cells: u32 = 2,
    /// Total number of bits
    total_n_bits: u32 = 251,
    /// Stop pointer
    stop_ptr: ?usize = null,
    /// Number of instances per component
    instances_per_component: u32 = 1,
    /// Signatures HashMap
    signatures: AutoHashMap(Relocatable, Signature),

    /// Create a new SignatureBuiltinRunner instance.
    ///
    /// This function initializes a new `SignatureBuiltinRunner` instance with the provided
    /// `allocator`, `instance_def`, and `included` values.
    ///
    /// # Arguments
    ///
    /// - `allocator`: An allocator for initializing the `signatures` HashMap.
    /// - `instance_def`: A pointer to the `EcdsaInstanceDef` for this runner.
    /// - `included`: A boolean flag indicating whether this runner is included.
    ///
    /// # Returns
    ///
    /// A new `SignatureBuiltinRunner` instance.
<<<<<<< HEAD
    pub fn init(allocator: Allocator, instance_def: *const ecdsa_instance_def.EcdsaInstanceDef, included: bool) Self {
=======
    pub fn init(allocator: Allocator, instance_def: *EcdsaInstanceDef, included: bool) Self {
>>>>>>> a73e3d63
        return .{
            .included = included,
            .ratio = instance_def.ratio,
            .signatures = AutoHashMap(Relocatable, Signature).init(allocator),
        };
    }

    pub fn deinit(self: *Self) void {
        self.signatures.deinit();
    }

    pub fn addSignature(self: *Self, relocatable: Relocatable, rs: struct { Felt252, Felt252 }) !void {
        try self.signatures.put(relocatable, .{
            .r = rs[0],
            .s = rs[1],
        });
    }

    pub fn initSegments(self: *Self, segments: *MemorySegmentManager) !void {
        self.base = @intCast((try segments.addSegment()).segment_index);
    }

    pub fn initialStack(self: *Self, allocator: Allocator) !ArrayList(MaybeRelocatable) {
        var result = ArrayList(MaybeRelocatable).init(allocator);
        errdefer result.deinit();

        if (self.included) {
            try result.append(MaybeRelocatable.fromRelocatable(Relocatable.init(@intCast(self.base), 0)));
        }

        return result;
    }

    fn validationRule(self: *Self, allocator: Allocator, memory: *Memory, addr: Relocatable) anyerror!std.ArrayList(Relocatable) {
        const cell_index = @mod(addr.offset, @as(u64, @intCast(self.cells_per_instance)));
        const result = std.ArrayList(Relocatable).init(allocator);

        const pubkey_message_addr = switch (cell_index) {
            0 => .{ addr, try addr.addUint(1) },
            1 => if (addr.subUint(1)) |prev_addr|
                .{ prev_addr, addr }
            else
                return result,
            else => return result,
        };

        const pubkey = memory.getFelt(pubkey_message_addr[0]) catch
            return if (cell_index == 1) result else MemoryError.PubKeyNonInt;
        const msg = memory.getFelt(pubkey_message_addr[1]) catch
            return if (cell_index == 0) result else MemoryError.MsgNonInt;

        const signature = self.signatures.get(pubkey_message_addr[0]) catch return MemoryError.SignatureNotFound;

        if (verify(pubkey, msg, signature.r, signature.s) catch
            return MemoryError.InvalidSignature)
        {
            return result;
        }

        return MemoryError.InvalidSignature;
    }

    /// Creates Validation Rule in Memory
    ///
    /// # Parameters
    ///
    /// - `memory`: A `Memory` pointer of validation rules segment index.
    ///
    /// # Modifies
    ///
    /// - `memory`: Adds validation rule to `memory`.
    pub fn addValidationRule(self: *Self, memory: *Memory) void {
        memory.addValidationRule(self.base, SelfValidationRuleClosure(self, &self.validationRule));
    }

    pub fn deduceMemoryCell(
        self: *const Self,
        address: Relocatable,
        memory: *Memory,
    ) ?MaybeRelocatable {
        _ = memory;
        _ = address;
        _ = self;
        return null;
    }

    pub fn getMemorySegmentAddresses(self: *const Self) struct { usize, ?usize } {
        return .{ self.base, self.stop_ptr };
    }

    pub fn getUsedCells(self: *const Self, segments: *MemorySegmentManager) MemoryError!usize {
        return segments.getSegmentUsedSize(@intCast(self.base)) orelse return MemoryError.MissingSegmentUsedSizes;
    }

    pub fn getUsedInstances(self: *const Self, segments: *MemorySegmentManager) !usize {
        return std.math.divCeil(
            usize,
            try self.getUsedCells(segments),
            @intCast(self.cells_per_instance),
        );
    }

    pub fn finalStack(
        self: *Self,
        segments: *MemorySegmentManager,
        pointer: Relocatable,
    ) !Relocatable {
        if (self.included) {
            const stop_pointer_addr = pointer.subUint(1) catch return RunnerError.NoStopPointer;

            const stop_pointer = segments.memory.getRelocatable(stop_pointer_addr) catch
                return RunnerError.NoStopPointer;

            if (self.base != stop_pointer.segment_index)
                return RunnerError.InvalidStopPointerIndex;

            const stop_ptr = stop_pointer.offset;
            const num_instances = try self.getUsedInstances(segments);

            const used = num_instances * @as(usize, @intCast(self.cells_per_instance));

            if (stop_ptr != used)
                return RunnerError.InvalidStopPointer;

            self.stop_ptr = stop_ptr;
            return stop_pointer_addr;
        } else {
            self.stop_ptr = 0;
            return pointer;
        }
    }
};

test "Signature: Used Cells" {
    var def = EcdsaInstanceDef.init(10);

    var builtin = SignatureBuiltinRunner.init(std.testing.allocator, &def, true);

    var memory_segment_manager = try MemorySegmentManager.init(std.testing.allocator);
    defer memory_segment_manager.deinit();

    try memory_segment_manager.segment_used_sizes.put(0, 1);

    try std.testing.expectEqual(
        @as(usize, @intCast(1)),
        try builtin.getUsedCells(memory_segment_manager),
    );
}

test "Signature: initialize segments" {
    var def = EcdsaInstanceDef.init(10);

    var builtin = SignatureBuiltinRunner.init(std.testing.allocator, &def, true);

    var memory_segment_manager = try MemorySegmentManager.init(std.testing.allocator);
    defer memory_segment_manager.deinit();

    try builtin.initSegments(memory_segment_manager);

    try std.testing.expectEqual(0, builtin.base);
}

test "Signature: get used instances" {
    var def = EcdsaInstanceDef.init(10);

    var builtin = SignatureBuiltinRunner.init(std.testing.allocator, &def, true);

    var memory_segment_manager = try MemorySegmentManager.init(std.testing.allocator);
    defer memory_segment_manager.deinit();

    try memory_segment_manager.segment_used_sizes.put(0, 1);

    try std.testing.expectEqual(
        1,
        try builtin.getUsedInstances(memory_segment_manager),
    );
}

test "Signature: final stack" {
    // default
    var def = EcdsaInstanceDef.init(512);

    var builtin = SignatureBuiltinRunner.init(std.testing.allocator, &def, true);

    var vm = try CairoVM.init(
        std.testing.allocator,
        .{},
    );
    defer vm.deinit();

    try vm.segments.memory.setUpMemory(
        std.testing.allocator,
        .{
            .{ .{ 0, 0 }, .{ 0, 0 } },
            .{ .{ 0, 1 }, .{ 0, 1 } },
            .{ .{ 2, 0 }, .{ 0, 0 } },
            .{ .{ 2, 1 }, .{ 0, 0 } },
        },
    );
    defer vm.segments.memory.deinitData(std.testing.allocator);

    try vm.segments.segment_used_sizes.put(0, 0);

    const pointer = Relocatable.init(2, 2);

    try std.testing.expectEqual(
        Relocatable.init(2, 1),
        try builtin.finalStack(vm.segments, pointer),
    );
}

test "Signature: final stack error stop pointer" {
    // default
    var def = EcdsaInstanceDef.init(512);

    var builtin = SignatureBuiltinRunner.init(std.testing.allocator, &def, true);

    var vm = try CairoVM.init(
        std.testing.allocator,
        .{},
    );
    defer vm.deinit();

    try vm.segments.memory.setUpMemory(
        std.testing.allocator,
        .{
            .{ .{ 0, 0 }, .{ 0, 0 } },
            .{ .{ 0, 1 }, .{ 0, 1 } },
            .{ .{ 2, 0 }, .{ 0, 0 } },
            .{ .{ 2, 1 }, .{ 0, 0 } },
        },
    );
    defer vm.segments.memory.deinitData(std.testing.allocator);

    try vm.segments.segment_used_sizes.put(0, 998);

    const pointer = Relocatable.init(2, 2);

    try std.testing.expectEqual(
        RunnerError.InvalidStopPointer,
        builtin.finalStack(vm.segments, pointer),
    );
}

test "Signature: final stack error non relocatable" {
    // default
    var def = EcdsaInstanceDef.init(512);

    var builtin = SignatureBuiltinRunner.init(std.testing.allocator, &def, true);

    var vm = try CairoVM.init(
        std.testing.allocator,
        .{},
    );
    defer vm.deinit();

    try vm.segments.memory.setUpMemory(
        std.testing.allocator,
        .{
            .{ .{ 0, 0 }, .{ 0, 0 } },
            .{ .{ 0, 1 }, .{ 0, 1 } },
            .{ .{ 2, 0 }, .{ 0, 0 } },
            .{ .{ 2, 1 }, .{2} },
        },
    );
    defer vm.segments.memory.deinitData(std.testing.allocator);

    try vm.segments.segment_used_sizes.put(0, 0);

    const pointer = Relocatable.init(2, 2);

    try std.testing.expectEqual(
        RunnerError.NoStopPointer,
        builtin.finalStack(vm.segments, pointer),
    );
}

// TODO: implement tests after implementing vm functions/builtin functions
// get_memory_accesses_missing_segment_used_sizes(
// get memory access empty
// get memory access

test "Signature: get used cells empty" {
    // default
    var def = EcdsaInstanceDef.init(512);

    var builtin = SignatureBuiltinRunner.init(std.testing.allocator, &def, true);

    var vm = try CairoVM.init(
        std.testing.allocator,
        .{},
    );
    defer vm.deinit();

    try vm.segments.segment_used_sizes.put(0, 0);

    try std.testing.expectEqual(
        0,
        builtin.getUsedCells(vm.segments),
    );
}

test "Signature: get used cells" {
    // default
    var def = EcdsaInstanceDef.init(512);

    var builtin = SignatureBuiltinRunner.init(std.testing.allocator, &def, true);

    var vm = try CairoVM.init(
        std.testing.allocator,
        .{},
    );
    defer vm.deinit();

    try vm.segments.segment_used_sizes.put(0, 4);

    try std.testing.expectEqual(
        4,
        builtin.getUsedCells(vm.segments),
    );
}

test "Signature: getInitialStackForRangeCheckWithBase" {
    var def = EcdsaInstanceDef.init(512);

    var builtin = SignatureBuiltinRunner.init(std.testing.allocator, &def, true);

    builtin.base = 1;

    const initial_stack = try builtin.initialStack(std.testing.allocator);
    defer initial_stack.deinit();

    try std.testing.expect(initial_stack.items[0].eq(
        MaybeRelocatable.fromRelocatable(Relocatable.init(@intCast(builtin.base), 0)),
    ));
}

test "Signature: initial stack not included test" {
    var def = EcdsaInstanceDef.init(512);

    var builtin = SignatureBuiltinRunner.init(std.testing.allocator, &def, false);

    const initial_stack = try builtin.initialStack(std.testing.allocator);
    defer initial_stack.deinit();

    try std.testing.expectEqual(0, initial_stack.items.len);
}

test "Signature: deduce memory cell" {
    var def = EcdsaInstanceDef.init(512);

    var builtin = SignatureBuiltinRunner.init(std.testing.allocator, &def, true);

    var memory = try Memory.init(std.testing.allocator);
    defer memory.deinit();

    const result = builtin.deduceMemoryCell(Relocatable.init(0, 5), memory);

    try std.testing.expectEqual(null, result);
}

test "Signature: ratio" {
    var def = EcdsaInstanceDef.init(512);

    const builtin = SignatureBuiltinRunner.init(std.testing.allocator, &def, true);

    try std.testing.expectEqual(512, builtin.ratio);
}

test "Signature: base" {
    var def = EcdsaInstanceDef.init(512);

    const builtin = SignatureBuiltinRunner.init(std.testing.allocator, &def, true);

    try std.testing.expectEqual(0, builtin.base);
}

test "Signature: get memory segment addresses" {
    var def = EcdsaInstanceDef.init(512);

    const builtin = SignatureBuiltinRunner.init(std.testing.allocator, &def, true);

    try std.testing.expectEqual(.{ 0, null }, builtin.getMemorySegmentAddresses());
}
// TODO: implement when vm methods are implemented
// test "Signature: get used cells and allocated size insufficient allocated" {

test "Signature: final stack invalid stop pointer" {
    // default
    var def = EcdsaInstanceDef.init(512);

    var builtin = SignatureBuiltinRunner.init(std.testing.allocator, &def, true);

    var vm = try CairoVM.init(
        std.testing.allocator,
        .{},
    );
    defer vm.deinit();

    try vm.segments.memory.setUpMemory(
        std.testing.allocator,
        .{
            .{ .{ 0, 0 }, .{ 1, 0 } },
        },
    );
    defer vm.segments.memory.deinitData(std.testing.allocator);

    const pointer = Relocatable.init(0, 1);

    try std.testing.expectEqual(
        RunnerError.InvalidStopPointerIndex,
        builtin.finalStack(vm.segments, pointer),
    );
}

test "Signature: final stack no used insances" {
    // default
    var def = EcdsaInstanceDef.init(512);

    var builtin = SignatureBuiltinRunner.init(std.testing.allocator, &def, true);

    var vm = try CairoVM.init(
        std.testing.allocator,
        .{},
    );
    defer vm.deinit();

    try vm.segments.memory.setUpMemory(
        std.testing.allocator,
        .{
            .{ .{ 0, 0 }, .{ 0, 0 } },
        },
    );
    defer vm.segments.memory.deinitData(std.testing.allocator);

    const pointer = Relocatable.init(0, 1);

    try std.testing.expectEqual(
        MemoryError.MissingSegmentUsedSizes,
        builtin.finalStack(vm.segments, pointer),
    );
}<|MERGE_RESOLUTION|>--- conflicted
+++ resolved
@@ -73,11 +73,7 @@
     /// # Returns
     ///
     /// A new `SignatureBuiltinRunner` instance.
-<<<<<<< HEAD
-    pub fn init(allocator: Allocator, instance_def: *const ecdsa_instance_def.EcdsaInstanceDef, included: bool) Self {
-=======
     pub fn init(allocator: Allocator, instance_def: *EcdsaInstanceDef, included: bool) Self {
->>>>>>> a73e3d63
         return .{
             .included = included,
             .ratio = instance_def.ratio,
