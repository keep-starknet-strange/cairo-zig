--- conflicted
+++ resolved
@@ -1424,46 +1424,6 @@
     );
 }
 
-<<<<<<< HEAD
-test "CairoRunner: getMemoryHoles with missing segment used sizes" {
-    // Initialize a CairoRunner with an empty program, "plain" layout, and empty instructions.
-    var cairo_runner = try CairoRunner.init(
-        std.testing.allocator,
-        try Program.initDefault(std.testing.allocator, true),
-        "plain",
-        ArrayList(MaybeRelocatable).init(std.testing.allocator),
-        try CairoVM.init(std.testing.allocator, .{}),
-        false,
-    );
-
-    // Defer the deinitialization of the CairoRunner to ensure cleanup.
-    defer cairo_runner.deinit(std.testing.allocator);
-
-    // Set up memory for the Cairo VM with missing segment used sizes.
-    // Allocator for memory allocation
-    try cairo_runner.vm.segments.memory.setUpMemory(
-        std.testing.allocator,
-        .{.{ .{ 0, 0 }, .{9} }},
-    );
-    // Defer memory cleanup
-    defer cairo_runner.vm.segments.memory.deinitData(std.testing.allocator);
-
-    // Mark the memory as accessed (placeholder operation)
-    cairo_runner.vm.segments.memory.markAsAccessed(.{});
-
-    // Test that invoking `getMemoryHoles` function throws the expected error.
-    try expectError(MemoryError.MissingSegmentUsedSizes, cairo_runner.getMemoryHoles());
-}
-
-test "CairoRunner: getMemoryHoles empty" {
-    // Initialize a CairoRunner with an empty program, "plain" layout, and empty instructions.
-    var cairo_runner = try CairoRunner.init(
-        std.testing.allocator,
-        try Program.initDefault(std.testing.allocator, true),
-        "plain",
-        ArrayList(MaybeRelocatable).init(std.testing.allocator),
-        try CairoVM.init(std.testing.allocator, .{}),
-=======
 test "CairoRunner: get constants" {
     // Initialize a default program with built-ins enabled using the testing allocator.
     var program = try Program.initDefault(std.testing.allocator, true);
@@ -1537,28 +1497,12 @@
             std.testing.allocator,
             .{},
         ),
->>>>>>> a9a3f58b
         false,
     );
 
     // Defer the deinitialization of the CairoRunner to ensure cleanup.
     defer cairo_runner.deinit(std.testing.allocator);
 
-<<<<<<< HEAD
-    // Test that invoking `getMemoryHoles` function returns 0 when there are no memory holes.
-    try expectEqual(@as(usize, 0), try cairo_runner.getMemoryHoles());
-}
-
-test "CairoRunner: getMemoryHoles with segment used size" {
-    // Initialize a CairoRunner with an empty program, "plain" layout, and empty instructions.
-    // Allocator for memory allocation
-    var cairo_runner = try CairoRunner.init(
-        std.testing.allocator,
-        try Program.initDefault(std.testing.allocator, true),
-        "plain",
-        ArrayList(MaybeRelocatable).init(std.testing.allocator),
-        try CairoVM.init(std.testing.allocator, .{}),
-=======
     try std.testing.expectError(RunnerError.NoBuiltinForInstance, cairo_runner.initBuiltins(false));
 }
 
@@ -1575,41 +1519,12 @@
             std.testing.allocator,
             .{},
         ),
->>>>>>> a9a3f58b
         false,
     );
 
     // Defer the deinitialization of the CairoRunner to ensure cleanup.
     defer cairo_runner.deinit(std.testing.allocator);
 
-<<<<<<< HEAD
-    // Set up memory for the Cairo VM with specified segment used sizes.
-    // Allocator for memory allocation
-    try cairo_runner.vm.segments.memory.setUpMemory(
-        std.testing.allocator,
-        .{
-            .{ .{ 0, 0 }, .{0} },
-            .{ .{ 0, 2 }, .{0} },
-        },
-    );
-    // Defer memory cleanup
-    defer cairo_runner.vm.segments.memory.deinitData(std.testing.allocator);
-
-    // Specify segment used size for segment 0
-    try cairo_runner.vm.segments.segment_used_sizes.put(0, 4);
-
-    // Mark the specified memory cells as accessed (placeholder operation)
-    cairo_runner.vm.segments.memory.markAsAccessed(.{});
-    cairo_runner.vm.segments.memory.markAsAccessed(Relocatable.init(0, 2));
-
-    // Test that invoking `getMemoryHoles` function returns the expected number of memory holes.
-    try expectEqual(@as(usize, 2), try cairo_runner.getMemoryHoles());
-}
-
-test "CairoRunner: getMemoryHoles with empty accesses" {
-    // Initialize a CairoRunner with an empty program, "plain" layout, and empty instructions.
-    // Allocator for memory allocation
-=======
     try std.testing.expectError(RunnerError.DisorderedBuiltins, cairo_runner.initBuiltins(false));
 }
 
@@ -1657,87 +1572,11 @@
 
 test "CairoRunner: initial FP should be null if no initialization" {
     // Initialize a CairoRunner instance with default parameters for testing.
->>>>>>> a9a3f58b
     var cairo_runner = try CairoRunner.init(
         std.testing.allocator,
         try Program.initDefault(std.testing.allocator, true),
         "plain",
         ArrayList(MaybeRelocatable).init(std.testing.allocator),
-<<<<<<< HEAD
-        try CairoVM.init(std.testing.allocator, .{}),
-        false,
-    );
-
-    // Defer the deinitialization of the CairoRunner to ensure cleanup.
-    defer cairo_runner.deinit(std.testing.allocator);
-
-    // Set up memory for the Cairo VM with specified memory cell accesses.
-    // Allocator for memory allocation
-    try cairo_runner.vm.segments.memory.setUpMemory(
-        std.testing.allocator,
-        .{
-            .{ .{ 1, 0 }, .{0} },
-            .{ .{ 1, 2 }, .{2} },
-        },
-    );
-    // Defer memory cleanup
-    defer cairo_runner.vm.segments.memory.deinitData(std.testing.allocator);
-
-    // Mark specified memory cells as accessed in segment 1
-    cairo_runner.vm.segments.memory.markAsAccessed(Relocatable.init(1, 0));
-    cairo_runner.vm.segments.memory.markAsAccessed(Relocatable.init(1, 2));
-
-    // Initialize an OutputBuiltinRunner for testing
-    var output_builtin: BuiltinRunner = .{
-        .Output = OutputBuiltinRunner.init(std.testing.allocator, true),
-    };
-
-    // Initialize segments for the OutputBuiltinRunner
-    try output_builtin.initSegments(cairo_runner.vm.segments);
-
-    // Append the OutputBuiltinRunner to the list of builtin runners in Cairo VM
-    try cairo_runner.vm.builtin_runners.append(output_builtin);
-
-    // Specify segment used sizes for both segments
-    try cairo_runner.vm.segments.segment_used_sizes.put(0, 4);
-    try cairo_runner.vm.segments.segment_used_sizes.put(1, 4);
-
-    // Test that invoking `getMemoryHoles` function returns the expected number of memory holes.
-    try expectEqual(@as(usize, 2), try cairo_runner.getMemoryHoles());
-}
-
-test "CairoRunner: getMemoryHoles basic test" {
-    // Initialize a CairoRunner with an empty program, "plain" layout, and empty instructions.
-    // Allocator for memory allocation
-    var cairo_runner = try CairoRunner.init(
-        std.testing.allocator,
-        try Program.initDefault(std.testing.allocator, true),
-        "plain",
-        ArrayList(MaybeRelocatable).init(std.testing.allocator),
-        try CairoVM.init(std.testing.allocator, .{}),
-        false,
-    );
-
-    // Defer the deinitialization of the CairoRunner to ensure cleanup.
-    defer cairo_runner.deinit(std.testing.allocator);
-
-    // Initialize an OutputBuiltinRunner for testing
-    var output_builtin: BuiltinRunner = .{
-        .Output = OutputBuiltinRunner.init(std.testing.allocator, true),
-    };
-
-    // Initialize segments for the OutputBuiltinRunner
-    try output_builtin.initSegments(cairo_runner.vm.segments);
-
-    // Append the OutputBuiltinRunner to the list of builtin runners in Cairo VM
-    try cairo_runner.vm.builtin_runners.append(output_builtin);
-
-    // Specify segment used sizes for segment 0
-    try cairo_runner.vm.segments.segment_used_sizes.put(0, 4);
-
-    // Test that invoking `getMemoryHoles` function returns 0 as there are no memory holes.
-    try expectEqual(@as(usize, 0), try cairo_runner.getMemoryHoles());
-=======
         try CairoVM.init(
             std.testing.allocator,
             .{},
@@ -1808,5 +1647,4 @@
 
     // Verify that the initial function pointer (FP) is correct.
     try expectEqual(Relocatable.init(1, 2), cairo_runner.initial_fp);
->>>>>>> a9a3f58b
 }