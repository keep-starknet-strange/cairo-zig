pub const vm = struct {
    pub usingnamespace @import("vm/core.zig");
    pub usingnamespace @import("vm/cairo_run.zig");
    pub usingnamespace @import("vm/core_test.zig");
    pub usingnamespace @import("vm/config.zig");
    pub usingnamespace @import("vm/error.zig");
    pub usingnamespace @import("vm/instructions.zig");
    pub usingnamespace @import("vm/run_context.zig");
    pub usingnamespace @import("vm/trace_context.zig");
    pub usingnamespace @import("vm/types/program.zig");
    pub usingnamespace @import("vm/types/programjson.zig");
    pub usingnamespace @import("vm/types/pedersen_instance_def.zig");
    pub usingnamespace @import("vm/types/poseidon_instance_def.zig");
    pub usingnamespace @import("vm/memory/memory.zig");
    pub usingnamespace @import("vm/memory/relocatable.zig");
    pub usingnamespace @import("vm/memory/segments.zig");
    pub usingnamespace @import("vm/runners/cairo_runner.zig");
    pub usingnamespace @import("vm/types/builtins_instance_def.zig");
    pub usingnamespace @import("vm/types/diluted_pool_instance_def.zig");
    pub usingnamespace @import("vm/types/cpu_instance_def.zig");
    pub usingnamespace @import("vm/types/layout.zig");
    pub usingnamespace @import("vm/types/execution_scopes.zig");
    pub usingnamespace @import("vm/decoding/decoder.zig");
};

pub const math = struct {
    pub usingnamespace @import("math/fields/helper.zig");
    pub usingnamespace @import("math/fields/fields.zig");
    pub usingnamespace @import("math/fields/stark_felt_252_gen_fp.zig");
    pub usingnamespace @import("math/fields/starknet.zig");
    pub usingnamespace @import("math/crypto/poseidon/poseidon.zig");
    pub usingnamespace @import("math/crypto/pedersen/pedersen.zig");
};

pub const utils = struct {
    pub usingnamespace @import("utils/log.zig");
    pub usingnamespace @import("utils/time.zig");
};

pub const build_options = @import("build_options.zig");

pub const hint_processor = struct {
    pub usingnamespace @import("hint_processor/hint_processor_def.zig");
    pub usingnamespace @import("hint_processor/memcpy_hint_utils.zig");
    pub usingnamespace @import("hint_processor/hint_utils.zig");
    pub usingnamespace @import("hint_processor/math_hints.zig");
    pub usingnamespace @import("hint_processor/keccak_utils.zig");
    pub usingnamespace @import("hint_processor/poseidon_utils.zig");
    pub usingnamespace @import("hint_processor/felt_bit_length.zig");
    pub usingnamespace @import("hint_processor/segments.zig");
    pub usingnamespace @import("hint_processor/uint256_utils.zig");
<<<<<<< HEAD
    pub usingnamespace @import("hint_processor/dict_manager.zig");
=======
    pub usingnamespace @import("hint_processor/usort.zig");
    pub usingnamespace @import("hint_processor/memset_utils.zig");
>>>>>>> e316ce53
};

pub const parser = struct {
    pub usingnamespace @import("parser/deserialize_utils.zig");
};<|MERGE_RESOLUTION|>--- conflicted
+++ resolved
@@ -49,12 +49,9 @@
     pub usingnamespace @import("hint_processor/felt_bit_length.zig");
     pub usingnamespace @import("hint_processor/segments.zig");
     pub usingnamespace @import("hint_processor/uint256_utils.zig");
-<<<<<<< HEAD
     pub usingnamespace @import("hint_processor/dict_manager.zig");
-=======
     pub usingnamespace @import("hint_processor/usort.zig");
     pub usingnamespace @import("hint_processor/memset_utils.zig");
->>>>>>> e316ce53
 };
 
 pub const parser = struct {
