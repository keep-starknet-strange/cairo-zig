--- conflicted
+++ resolved
@@ -1408,7 +1408,7 @@
     );
 }
 
-<<<<<<< HEAD
+
 test "CairoRunner: checkRangeCheckUsage perm range limits none" {
     // Initialize a CairoRunner with an empty program, "plain" layout, and instructions.
     var cairo_runner = try CairoRunner.init(
@@ -1433,7 +1433,27 @@
     var cairo_runner = try CairoRunner.init(
         std.testing.allocator,
         try Program.initDefault(std.testing.allocator, true),
-=======
+                "plain",
+        ArrayList(MaybeRelocatable).init(std.testing.allocator),
+        try CairoVM.init(
+            std.testing.allocator,
+            .{},
+        ),
+        false,
+    );
+     cairo_runner.vm.current_step = 10000;
+
+    var segm = std.ArrayListUnmanaged(?MemoryCell){};
+    try segm.append(std.testing.allocator, MemoryCell.init(MaybeRelocatable.fromFelt(Felt252.fromInt(u256, 0x80FF80000530))));
+
+    try cairo_runner.vm.segments.memory.data.append(segm);
+
+    // Defer the deinitialization of the CairoRunner to ensure cleanup.
+    defer cairo_runner.deinit(std.testing.allocator);
+    defer cairo_runner.vm.segments.memory.deinitData(std.testing.allocator);
+
+    try cairo_runner.checkRangeCheckUsage(std.testing.allocator, &cairo_runner.vm);
+}
 test "CairoRunner: get constants" {
     // Initialize a default program with built-ins enabled using the testing allocator.
     var program = try Program.initDefault(std.testing.allocator, true);
@@ -1447,31 +1467,15 @@
     var cairo_runner = try CairoRunner.init(
         std.testing.allocator,
         program,
->>>>>>> a9a3f58b
-        "plain",
-        ArrayList(MaybeRelocatable).init(std.testing.allocator),
-        try CairoVM.init(
-            std.testing.allocator,
-            .{},
-        ),
-        false,
-    );
-
-<<<<<<< HEAD
-    cairo_runner.vm.current_step = 10000;
-
-    var segm = std.ArrayListUnmanaged(?MemoryCell){};
-    try segm.append(std.testing.allocator, MemoryCell.init(MaybeRelocatable.fromFelt(Felt252.fromInt(u256, 0x80FF80000530))));
-
-    try cairo_runner.vm.segments.memory.data.append(segm);
-
-    // Defer the deinitialization of the CairoRunner to ensure cleanup.
-    defer cairo_runner.deinit(std.testing.allocator);
-    defer cairo_runner.vm.segments.memory.deinitData(std.testing.allocator);
-
-    try cairo_runner.checkRangeCheckUsage(std.testing.allocator, &cairo_runner.vm);
-=======
-    // Defer the deinitialization of the CairoRunner object to ensure cleanup after the test.
+                "plain",
+        ArrayList(MaybeRelocatable).init(std.testing.allocator),
+        try CairoVM.init(
+            std.testing.allocator,
+            .{},
+        ),
+        false,
+    );
+     // Defer the deinitialization of the CairoRunner object to ensure cleanup after the test.
     defer cairo_runner.deinit(std.testing.allocator);
 
     // Retrieve the constants from the CairoRunner.
@@ -1485,7 +1489,6 @@
 
     // Ensure that the constant value associated with the key "MIN" matches the expected value (20).
     try expectEqual(Felt252.fromInt(u64, 20), runner_program_constants.get("MIN").?);
->>>>>>> a9a3f58b
 }
 
 test "CairoRunner: initBuiltins missing builtins allow missing" {
