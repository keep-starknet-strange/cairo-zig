--- conflicted
+++ resolved
@@ -1146,7 +1146,6 @@
     }
 }
 
-<<<<<<< HEAD
 test "deduce_op1 when opcode == .Call" {
     var allocator = std.testing.allocator;
     var vm = try CairoVM.init(allocator, .{});
@@ -1172,7 +1171,8 @@
 
     try expectEqual(op1, null);
     try expectEqual(result, null);
-=======
+}
+
 test "set get value in vm memory" {
     // ************************************************************
     // *                 SETUP TEST CONTEXT                       *
@@ -1490,5 +1490,4 @@
     // *                      TEST CHECKS                         *
     // ************************************************************
     try expectError(error.MulRelocForbidden, computeRes(&instruction, op0, op1));
->>>>>>> 53f6a5b1
 }