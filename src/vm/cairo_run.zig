const std = @import("std");
const json = std.json;
const Allocator = std.mem.Allocator;

const security = @import("security.zig");
const CairoRunner = @import("./runners/cairo_runner.zig").CairoRunner;
const CairoVM = @import("./core.zig").CairoVM;
const Config = @import("./config.zig").Config;
const Felt252 = @import("../math/fields/starknet.zig").Felt252;
const Program = @import("./types/program.zig").Program;
const ProgramJson = @import("./types/programjson.zig").ProgramJson;
const HintProcessor = @import("../hint_processor/hint_processor_def.zig").CairoVMHintProcessor;

const trace_context = @import("./trace_context.zig");
const RelocatedTraceEntry = trace_context.RelocatedTraceEntry;
const RelocatedFelt252 = trace_context.RelocatedFelt252;

/// Writes the relocated/encoded trace to specified destination.
///
/// # Arguments
///
/// - `relocated_trace`:  The trace of register execution cycles, relocated.
/// - `dest`: The destination file that the trace is to be written.
pub fn writeEncodedTrace(relocated_trace: []const RelocatedTraceEntry, dest: anytype) !void {
    var buf: [8]u8 = undefined;
    for (relocated_trace) |entry| {
        std.mem.writeInt(u64, &buf, entry.ap, .little);
        _ = try dest.write(&buf);

        std.mem.writeInt(u64, &buf, entry.fp, .little);
        _ = try dest.write(&buf);

        std.mem.writeInt(u64, &buf, entry.pc, .little);
        _ = try dest.write(&buf);
    }
}

/// Writes the relocated/encoded memory to specified destination.
///
/// # Arguments
///
/// - `relocated_memory`:  The post-execution memory, relocated.
/// - `dest`: The destination file that the memory is to be written.
pub fn writeEncodedMemory(relocated_memory: []?Felt252, dest: anytype) !void {
    var buf: [8]u8 = undefined;

    for (relocated_memory, 0..) |memory_cell, i| {
        if (memory_cell) |cell| {
            std.mem.writeInt(u64, &buf, i, .little);
            _ = try dest.write(&buf);
            _ = try dest.write(&cell.toBytesLe());
        }
    }
}

/// Instruments the `CairoRunner` to initialize an execution of a cairo program based on Config params.
///
/// # Arguments
///
/// - `allocator`:  The allocator to initialize the CairoRunner and parsing of the program json.
/// - `config`: The config struct that defines the params that the CairoRunner uses to instantiate the vm state for running.
pub fn runConfig(allocator: Allocator, config: Config) !void {
    const secure_run = config.secure_run orelse !config.proof_mode;

    var vm = try CairoVM.init(
        allocator,
        config,
    );

    var parsed_program = try ProgramJson.parseFromFile(allocator, config.filename);
    const instructions = try parsed_program.value.readData(allocator);
    defer parsed_program.deinit();

    var entrypoint: []const u8 = "main";

    var runner = try CairoRunner.init(
        allocator,
        try parsed_program.value.parseProgramJson(allocator, &entrypoint),
        config.layout,
        instructions,
        &vm,
        config.proof_mode,
    );
    defer runner.deinit(allocator);

    const end = try runner.setupExecutionState(config.allow_missing_builtins orelse config.proof_mode);

    var hint_processor: HintProcessor = .{};
    try runner.runUntilPC(end, &hint_processor);

    if (config.proof_mode) try runner.runForSteps(1, &hint_processor);

    try runner.endRun(
        allocator,
        false,
        false,
        &hint_processor,
    );

<<<<<<< HEAD
    try runner.vm.verifyAutoDeductions(allocator);

    // cairo_runner.read_return_values(allow_missing_builtins)?;

    if (config.proof_mode)
        try runner.finalizeSegments();

    if (secure_run)
        try security.verifySecureRunner(allocator, &runner, true, null);

=======
    if (config.print_output) {
        var buf = try std.ArrayList(u8).initCapacity(allocator, 100);
        defer buf.deinit();

        try buf.appendSlice("Program Output:\n");
        try vm.writeOutput(buf.writer());

        std.log.debug("{s}", .{buf.items});
    }

    // TODO readReturnValues necessary for builtins
>>>>>>> 28e4fdc3
    if (config.output_trace != null or config.output_memory != null) {
        try runner.relocate();

        var writer: std.io.BufferedWriter(5 * 1024 * 1024, std.fs.File.Writer) = .{ .unbuffered_writer = undefined };

        if (config.output_trace) |trace_path| {
            const trace_file = try std.fs.cwd().createFile(trace_path, .{});
            defer trace_file.close();

            writer.unbuffered_writer = trace_file.writer();

            try writeEncodedTrace(runner.relocated_trace.?, &writer);

            try writer.flush();
        }

        if (config.output_memory) |mem_path| {
            const mem_file = try std.fs.cwd().createFile(mem_path, .{});
            defer mem_file.close();

            writer.unbuffered_writer = mem_file.writer();

            try writeEncodedMemory(runner.relocated_memory.items, &writer);
            try writer.flush();
        }
    }
}

const expect = std.testing.expect;
const expectEqual = std.testing.expectEqual;
const expectError = std.testing.expectError;
const expectEqualSlices = std.testing.expectEqualSlices;

const tmpDir = std.testing.tmpDir;

test "EncodedMemory: can round trip from valid memory binary" {
    // Given
    const allocator = std.testing.allocator;
    var buffer: [std.fs.max_path_bytes]u8 = undefined;
    // where  `cairo_memory_struct` is sourced (graciously) from
    // https://github.com/lambdaclass/cairo-vm/blob/main/cairo_programs/trace_memory/cairo_trace_struct#L1
    const path = try std.posix.realpath("cairo_programs/trace_memory/cairo_memory_struct", &buffer);

    const file = try std.fs.cwd().openFile(path, .{});
    defer file.close();

    var reader = file.reader();
    var relocated_memory = std.ArrayList(?Felt252).init(allocator);
    defer relocated_memory.deinit();

    // Relocated addresses start at 1,
    // it's the law.
    try relocated_memory.append(null);

    // Read the entire file into a bytes buffer
    var expected_file_bytes = std.ArrayList(u8).init(allocator);
    defer expected_file_bytes.deinit();
    try expected_file_bytes.resize((try file.stat()).size);

    _ = try reader.readAll(expected_file_bytes.items);

    // where logic in how to go from memory binary back to relocated memory
    // is
    // a row is a index eight bytes x value thirty-two bytes
    const row_size = 8 + 32;
    var i: usize = 0;
    while (i < expected_file_bytes.items.len) : (i += row_size) {
        var idx_buff: [8]u8 = undefined;
        std.mem.copyForwards(u8, &idx_buff, expected_file_bytes.items[i .. i + 8]);
        const idx = std.mem.readInt(u64, &idx_buff, .little);

        var value_buf: [32]u8 = undefined;
        std.mem.copyForwards(u8, &value_buf, expected_file_bytes.items[i + 8 .. i + row_size]);

        const value = std.mem.readInt(u256, &value_buf, .little);

        try relocated_memory.insert(idx, Felt252.fromInt(u256, value));
    }

    // now we have the shape of a bonafide relocated memory,
    // we write it to a temp file
    // Create a temporary file
    var tmp = tmpDir(.{});
    defer tmp.cleanup();

    const tmp_file_name = "temp_encoded_memory";
    const tmp_file = try tmp.dir.createFile(tmp_file_name, .{});

    defer tmp_file.close();

    var writer = tmp_file.writer();
    try writeEncodedMemory(relocated_memory.items, &writer);

    // Read back the contents of the file
    const read_file = try tmp.dir.openFile(tmp_file_name, .{});
    defer read_file.close();

    var file_reader = read_file.reader();
    var actual_bytes = std.ArrayList(u8).init(allocator);
    defer actual_bytes.deinit();
    try actual_bytes.resize((try tmp_file.stat()).size);

    _ = try file_reader.readAll(actual_bytes.items);

    try std.testing.expectEqualSlices(u8, expected_file_bytes.items, actual_bytes.items);
    try tmp.dir.deleteFile(tmp_file_name);
}<|MERGE_RESOLUTION|>--- conflicted
+++ resolved
@@ -97,7 +97,7 @@
         &hint_processor,
     );
 
-<<<<<<< HEAD
+
     try runner.vm.verifyAutoDeductions(allocator);
 
     // cairo_runner.read_return_values(allow_missing_builtins)?;
@@ -108,7 +108,7 @@
     if (secure_run)
         try security.verifySecureRunner(allocator, &runner, true, null);
 
-=======
+
     if (config.print_output) {
         var buf = try std.ArrayList(u8).initCapacity(allocator, 100);
         defer buf.deinit();
@@ -120,7 +120,7 @@
     }
 
     // TODO readReturnValues necessary for builtins
->>>>>>> 28e4fdc3
+
     if (config.output_trace != null or config.output_memory != null) {
         try runner.relocate();
 
