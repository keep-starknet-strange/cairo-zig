--- conflicted
+++ resolved
@@ -68,16 +68,10 @@
         // .{ .pathname = "cairo_programs/example_blake2s.json", .layout = "all_cairo" },
         .{ .pathname = "cairo_programs/example_program.json", .layout = "all_cairo" },
         .{ .pathname = "cairo_programs/factorial.json", .layout = "plain" },
-<<<<<<< HEAD
+
         .{ .pathname = "cairo_programs/fast_ec_add_v2.json", .layout = "all_cairo" },
         .{ .pathname = "cairo_programs/fast_ec_add_v3.json", .layout = "all_cairo" },
-=======
-
-        // TODO: HintNotImplemented error
-        // .{ .pathname = "cairo_programs/fast_ec_add_v2.json", .layout = "all_cairo" },
-        // TODO: HintNotImplemented error
-        // .{ .pathname = "cairo_programs/fast_ec_add_v3.json", .layout = "all_cairo" },
->>>>>>> da119ae2
+
         .{ .pathname = "cairo_programs/fibonacci.json", .layout = "plain" },
         // TODO: HintNotImplemented error secp signature hint
         // .{ .pathname = "cairo_programs/field_arithmetic.json", .layout = "all_cairo" },
@@ -158,19 +152,13 @@
         .{ .pathname = "cairo_programs/poseidon_hash.json", .layout = "all_cairo" },
         .{ .pathname = "cairo_programs/poseidon_multirun.json", .layout = "all_cairo" },
         .{ .pathname = "cairo_programs/pow.json", .layout = "all_cairo" },
-<<<<<<< HEAD
+
         // TODO: hint not implemented Print
         // .{ .pathname = "cairo_programs/print.json", .layout = "all_cairo" },
         .{ .pathname = "cairo_programs/recover_y.json", .layout = "all_cairo" },
         // TODO: not implemented vrf/pack
         .{ .pathname = "cairo_programs/reduce.json", .layout = "all_cairo" },
-=======
-        .{ .pathname = "cairo_programs/print.json", .layout = "all_cairo" },
-        // TODO: hint not implemented Ec point
-        // .{ .pathname = "cairo_programs/recover_y.json", .layout = "all_cairo" },
-        // TODO: hint not implemented ec point
-        // .{ .pathname = "cairo_programs/reduce.json", .layout = "all_cairo" },
->>>>>>> da119ae2
+
 
         .{ .pathname = "cairo_programs/relocate_segments_with_offset.json", .layout = "all_cairo" },
         .{ .pathname = "cairo_programs/relocate_segments.json", .layout = "all_cairo" },
