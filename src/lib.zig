--- conflicted
+++ resolved
@@ -43,12 +43,9 @@
     pub usingnamespace @import("hint_processor/memcpy_hint_utils.zig");
     pub usingnamespace @import("hint_processor/hint_utils.zig");
     pub usingnamespace @import("hint_processor/math_hints.zig");
-<<<<<<< HEAD
     pub usingnamespace @import("hint_processor/keccak_utils.zig");
     pub usingnamespace @import("hint_processor/poseidon_utils.zig");
-=======
     pub usingnamespace @import("hint_processor/felt_bit_length.zig");
->>>>>>> a92b0231
 };
 
 pub const parser = struct {
