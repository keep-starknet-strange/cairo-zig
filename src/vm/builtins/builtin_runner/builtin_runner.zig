const std = @import("std");
const Allocator = std.mem.Allocator;
const Tuple = std.meta.Tuple;

const MemorySegmentManager = @import("../../memory/segments.zig").MemorySegmentManager;
<<<<<<< HEAD

pub const BitwiseBuiltinRunner = @import("bitwise.zig").BitwiseBuiltinRunner;
pub const EcOpBuiltinRunner = @import("ec_op.zig").EcOpBuiltinRunner;
pub const HashBuiltinRunner = @import("hash.zig").HashBuiltinRunner;
pub const KeccakBuiltinRunner = @import("keccak.zig").KeccakBuiltinRunner;
pub const OutputBuiltinRunner = @import("output.zig").OutputBuiltinRunner;
pub const PoseidonBuiltinRunner = @import("poseidon.zig").PoseidonBuiltinRunner;
pub const RangeCheckBuiltinRunner = @import("range_check.zig").RangeCheckBuiltinRunner;
pub const SegmentArenaBuiltinRunner = @import("segment_arena.zig").SegmentArenaBuiltinRunner;
pub const SignatureBuiltinRunner = @import("signature.zig").SignatureBuiltinRunner;

const InsufficientAllocatedCellsError = @import("../../error.zig").InsufficientAllocatedCellsError;
const MemoryError = @import("../../error.zig").MemoryError;
const CairoVM = @import("../../core.zig").CairoVM;
=======
const CairoVM = @import("../../../vm/core.zig").CairoVM;
const MemoryError = @import("../../../vm/error.zig").MemoryError;
const InsufficientAllocatedCellsError = @import("../../../vm/error.zig").InsufficientAllocatedCellsError;
const BitwiseBuiltinRunner = @import("./bitwise.zig").BitwiseBuiltinRunner;
const EcOpBuiltinRunner = @import("./ec_op.zig").EcOpBuiltinRunner;
const HashBuiltinRunner = @import("./hash.zig").HashBuiltinRunner;
const KeccakBuiltinRunner = @import("./keccak.zig").KeccakBuiltinRunner;
const OutputBuiltinRunner = @import("./output.zig").OutputBuiltinRunner;
const PoseidonBuiltinRunner = @import("./poseidon.zig").PoseidonBuiltinRunner;
const RangeCheckBuiltinRunner = @import("./range_check.zig").RangeCheckBuiltinRunner;
const SegmentArenaBuiltinRunner = @import("./segment_arena.zig").SegmentArenaBuiltinRunner;
const SignatureBuiltinRunner = @import("./signature.zig").SignatureBuiltinRunner;
>>>>>>> a73e3d63
const Relocatable = @import("../../memory/relocatable.zig").Relocatable;
const MaybeRelocatable = @import("../../memory/relocatable.zig").MaybeRelocatable;
const Memory = @import("../../memory/memory.zig").Memory;
const KeccakInstanceDef = @import("../../types/keccak_instance_def.zig").KeccakInstanceDef;
const EcdsaInstanceDef = @import("../../types/ecdsa_instance_def.zig").EcdsaInstanceDef;
const BitwiseInstanceDef = @import("../../types/bitwise_instance_def.zig").BitwiseInstanceDef;
const EcOpInstanceDef = @import("../../types/ec_op_instance_def.zig").EcOpInstanceDef;

const ArrayList = std.ArrayList;

const expectError = std.testing.expectError;
const expectEqual = std.testing.expectEqual;
const expect = std.testing.expect;
const expectEqualSlices = std.testing.expectEqualSlices;
const expectEqualStrings = std.testing.expectEqualStrings;

/// The name of the output builtin.
pub const OUTPUT_BUILTIN_NAME = "output_builtin";

/// The name of the Pedersen hash builtin.
pub const HASH_BUILTIN_NAME = "pedersen_builtin";

/// The name of the range check builtin.
pub const RANGE_CHECK_BUILTIN_NAME = "range_check_builtin";

/// The name of the ECDSA signature verification builtin.
pub const SIGNATURE_BUILTIN_NAME = "ecdsa_builtin";

/// The name of the bitwise operations builtin.
pub const BITWISE_BUILTIN_NAME = "bitwise_builtin";

/// The name of the elliptic curve operations builtin.
pub const EC_OP_BUILTIN_NAME = "ec_op_builtin";

/// The name of the Keccak hash builtin.
pub const KECCAK_BUILTIN_NAME = "keccak_builtin";

/// The name of the Poseidon hash builtin.
pub const POSEIDON_BUILTIN_NAME = "poseidon_builtin";

/// The name of the segment arena builtin.
pub const SEGMENT_ARENA_BUILTIN_NAME = "segment_arena_builtin";

pub const BuiltinName = enum {
    /// Bitwise built-in runner for bitwise operations.
    Bitwise,
    /// EC Operation built-in runner for elliptic curve operations.
    EcOp,
    /// Hash built-in runner for hash operations.
    Hash,
    /// Output built-in runner for output operations.
    Output,
    /// Range Check built-in runner for range check operations.
    RangeCheck,
    /// Keccak built-in runner for Keccak operations.
    Keccak,
    /// Signature built-in runner for signature operations.
    Signature,
    /// Poseidon built-in runner for Poseidon operations.
    Poseidon,
    /// Segment Arena built-in runner for segment arena operations.
    SegmentArena,
};

/// Built-in runner
pub const BuiltinRunner = union(BuiltinName) {
    const Self = @This();

    /// Bitwise built-in runner for bitwise operations.
    Bitwise: BitwiseBuiltinRunner,
    /// EC Operation built-in runner for elliptic curve operations.
    EcOp: EcOpBuiltinRunner,
    /// Hash built-in runner for hash operations.
    Hash: HashBuiltinRunner,
    /// Output built-in runner for output operations.
    Output: OutputBuiltinRunner,
    /// Range Check built-in runner for range check operations.
    RangeCheck: RangeCheckBuiltinRunner,
    /// Keccak built-in runner for Keccak operations.
    Keccak: KeccakBuiltinRunner,
    /// Signature built-in runner for signature operations.
    Signature: SignatureBuiltinRunner,
    /// Poseidon built-in runner for Poseidon operations.
    Poseidon: PoseidonBuiltinRunner,
    /// Segment Arena built-in runner for segment arena operations.
    SegmentArena: SegmentArenaBuiltinRunner,

    /// Performs final stack operations based on the type of built-in runner.
    ///
    /// This function performs final stack operations based on the type of built-in runner. It takes
    /// the memory segments and a relocatable pointer as arguments and returns the final stack pointer
    /// after performing the necessary operations.
    ///
    /// # Arguments
    ///
    /// * `segments` - A pointer to the memory segment manager.
    /// * `pointer` - A relocatable pointer representing the current stack pointer.
    ///
    /// # Returns
    ///
    /// The final stack pointer after performing the necessary operations.
    ///
    /// # Errors
    ///
    /// Returns an error if any error occurs during the final stack operations.
    ///
    /// # Remarks
    ///
    /// This function is part of the built-in runner union and is used to perform final stack operations
    /// based on the specific type of built-in runner.
    pub fn finalStack(
        self: *Self,
        segments: *MemorySegmentManager,
        pointer: Relocatable,
    ) !Relocatable {
        return switch (self.*) {
            .SegmentArena => Relocatable{},
            inline else => |*builtin| builtin.finalStack(segments, pointer),
        };
    }

    /// Get the base value of the built-in runner.
    ///
    /// This function returns the base value specific to the type of built-in runner.
    ///
    /// # Returns
    ///
    /// The base value as a `usize`.
    pub fn base(self: *const Self) usize {
        return switch (self.*) {
            .SegmentArena => |*segment_arena| @intCast(segment_arena.base.segment_index),
            inline else => |*builtin| builtin.base,
        };
    }

    /// Retrieves the ratio associated with the built-in runner.
    ///
    /// For built-in runners other than SegmentArena and Output, this function returns the ratio
    /// specific to the type of built-in runner.
    ///
    /// For SegmentArena and Output built-in runners, `null` is returned, as they do not have an associated ratio.
    ///
    /// # Returns
    ///
    /// If applicable, the ratio associated with the built-in runner as a `u32`. If the built-in runner
    /// does not have an associated ratio, `null` is returned.
    pub fn ratio(self: *const BuiltinRunner) ?u32 {
        return switch (self.*) {
            .SegmentArena, .Output => null,
            inline else => |*builtin| builtin.ratio,
        };
    }

    /// Retrieves the number of cells per instance associated with the built-in runner.
    ///
    /// This function returns the number of memory cells per instance managed by the specific
    /// type of built-in runner. For built-in runners other than Output, it returns the value
    /// specific to the type of built-in runner. For Output built-in runners, it returns 0
    /// as Outputs do not have associated memory cells per instance.
    ///
    /// # Returns
    ///
    /// The number of cells per instance as a `u32`.
    pub fn cellsPerInstance(self: *const BuiltinRunner) u32 {
        return switch (self.*) {
            .Output => 0,
            inline else => |*builtin| builtin.cells_per_instance,
        };
    }

    /// Initializes a builtin with its required memory segments.
    ///
    /// # Arguments
    ///
    /// - `segments`: A pointer to the MemorySegmentManager managing memory segments.
    pub fn initSegments(self: *Self, segments: *MemorySegmentManager) !void {
        switch (self.*) {
            inline else => |*builtin| try builtin.initSegments(segments),
        }
    }

    /// Derives necessary stack for a builtin.
    ///
    /// # Arguments
    ///
    ///  - `allocator`: The allocator to initialize the ArrayList.
    pub fn initialStack(self: *Self, allocator: Allocator) !ArrayList(MaybeRelocatable) {
        return switch (self.*) {
            inline else => |*builtin| try builtin.initialStack(allocator),
        };
    }

    /// Deduces memory cell information for the built-in runner.
    ///
    /// This function deduces memory cell information for the specific type of built-in runner.
    ///
    /// # Arguments
    ///
    /// - `address`: The address of the memory cell.
    /// - `memory`: The memory manager for the current context.
    ///
    /// # Returns
    ///
    /// A `MaybeRelocatable` representing the deduced memory cell information, or an error if deduction fails.
    pub fn deduceMemoryCell(
        self: *Self,
        allocator: Allocator,
        address: Relocatable,
        memory: *Memory,
    ) !?MaybeRelocatable {
        return switch (self.*) {
            .EcOp => |*ec| try ec.deduceMemoryCell(allocator, address, memory),
            .Keccak => |*keccak| try keccak.deduceMemoryCell(allocator, address, memory),
            .Poseidon => |*poseidon| try poseidon.deduceMemoryCell(allocator, address, memory),
            .Bitwise => |bitwise| try bitwise.deduceMemoryCell(address, memory),
            .Hash => |*hash| try hash.deduceMemoryCell(address, memory),
            inline else => |*builtin| builtin.deduceMemoryCell(address, memory),
        };
    }

    /// Retrieves memory accesses for a built-in runner.
    ///
    /// This function returns a list of memory accesses for a built-in runner, represented
    /// as an `ArrayList` of `Relocatable` objects.
    ///
    /// # Parameters
    ///
    /// - `allocator`: Allocator to allocate memory for the result ArrayList.
    /// - `vm`: Pointer to the CairoVM containing memory segments information.
    ///
    /// # Returns
    ///
    /// An ArrayList of Relocatable objects representing memory accesses.
    ///
    /// # Errors
    ///
    /// - `MemoryError.MissingSegmentUsedSizes`: Indicates missing segment used sizes in the CairoVM.
    pub fn getMemoryAccesses(
        self: *Self,
        allocator: Allocator,
        vm: *CairoVM,
    ) !ArrayList(Relocatable) {
        // Initialize the result ArrayList
        var result = ArrayList(Relocatable).init(allocator);
        // Defer deallocation of the result ArrayList if error
        errdefer result.deinit();

        // Switch based on the type of built-in runner
        switch (self.*) {
            // If the built-in runner is of type SegmentArena, return an empty result
            .SegmentArena => return result,
            // For other types of built-in runners
            else => |builtin| {
                // Get the base address of the built-in runner
                const b = builtin.base();
                // Get the segment size from CairoVM for the given base address
                const segment_size = vm.segments.getSegmentSize(@intCast(b)) orelse
                    return MemoryError.MissingSegmentUsedSizes;

                // Iterate through each memory access index within the segment size
                for (0..segment_size) |i| {
                    // Initialize a Relocatable object and append it to the result ArrayList
                    try result.append(Relocatable.init(@intCast(b), i));
                }
                // Return the ArrayList containing memory accesses
                return result;
            },
        }
    }

    /// Retrieves the memory segment addresses associated with the built-in runner.
    ///
    /// This function returns a `Tuple` containing the starting address and optional stop address
    /// for each memory segment used by the specific type of built-in runner. The stop address may
    /// be `null` if the built-in runner doesn't have a distinct stop address for its memory segment.
    ///
    /// # Returns
    ///
    /// A `Tuple` containing the memory segment addresses as follows:
    /// - The starting address of the memory segment.
    /// - An optional stop address of the memory segment (may be `null`).
    pub fn getMemorySegmentAddresses(self: *Self) Tuple(&.{ usize, ?usize }) {
        // TODO: fill-in missing builtins when implemented
        return switch (self.*) {
            .Signature, .SegmentArena => .{ 0, 0 },
            inline else => |*builtin| builtin.getMemorySegmentAddresses(),
        };
    }

    /// Retrieves the number of used memory cells associated with the built-in runner.
    ///
    /// This function calculates and returns the total number of used memory cells managed by
    /// the specific type of built-in runner. It utilizes the provided `segments` to determine
    /// the used cells based on the memory segments allocated.
    ///
    /// # Arguments
    ///
    /// - `segments`: A pointer to the `MemorySegmentManager` managing memory segments.
    ///
    /// # Returns
    ///
    /// The total number of used memory cells as a `usize`, or an error if calculation fails.
    pub fn getUsedCells(self: *const Self, segments: *MemorySegmentManager) !usize {
        return switch (self.*) {
            .SegmentArena => 0,
            inline else => |*builtin| try builtin.getUsedCells(segments),
        };
    }

    /// Retrieves the number of allocated memory units associated with the built-in runner.
    ///
    /// This function calculates and returns the total number of allocated memory units managed by
    /// the specific type of built-in runner. It takes into account various factors such as ratio,
    /// current step, instances per component, and cells per instance to compute the allocation.
    ///
    /// # Arguments
    ///
    /// - `vm`: A pointer to the `CairoVM` containing relevant information for computation.
    ///
    /// # Returns
    ///
    /// The total number of allocated memory units as a `usize`, or an error if calculation fails.
    ///
    /// # Errors
    ///
    /// Returns an error if any error occurs during the computation.
    ///
    pub fn getAllocatedMemoryUnits(self: *Self, vm: *CairoVM) !usize {
        switch (self.*) {
            // For Output and SegmentArena built-in runners, return 0 as they do not allocate memory units
            .Output, .SegmentArena => return 0,
            // For other types of built-in runners
            else => {
                // Check if the built-in runner has a ratio
                if (self.ratio()) |r| {
                    // Ensure that the current step is sufficient for allocation based on the ratio
                    if (vm.current_step < r * self.getInstancesPerComponent())
                        return InsufficientAllocatedCellsError.MinStepNotReached;

                    // Calculate the value based on the current step and ratio
                    const value: usize = std.math.divExact(usize, vm.current_step, r) catch
                        return MemoryError.ErrorCalculatingMemoryUnits;

                    // Return the value multiplied by the cells per instance
                    return value * self.cellsPerInstance();
                }

                // Calculate instances and components based on used cells and instances per component
                const instances: usize = (try self.getUsedCells(vm.segments)) / self.cellsPerInstance();
                const components: usize = @intCast(std.math.ceilPowerOfTwoPromote(
                    usize,
                    @intCast((instances / self.getInstancesPerComponent())),
                ));

                // Return the calculated allocation based on cells per instance, instances per component, and components
                return @as(usize, @intCast(self.cellsPerInstance())) *
                    @as(usize, @intCast(self.getInstancesPerComponent())) *
                    components;
            },
        }
    }

    /// Retrieves the number of used cells and allocated size associated with the built-in runner.
    ///
    /// This function calculates and returns a tuple containing the number of used cells and the allocated
    /// size managed by the specific type of built-in runner based on the provided `CairoVM` instance.
    ///
    /// # Arguments
    ///
    /// - `vm`: A pointer to the `CairoVM` instance.
    ///
    /// # Returns
    ///
    /// A tuple containing the number of used cells and the allocated size as follows:
    /// - The number of used cells as a `usize`.
    /// - The allocated size as an optional `usize`. If the built-in runner doesn't have an allocated size,
    ///   the size will be `null`.
    ///
    /// # Errors
    ///
    /// Returns an error if any error occurs during the calculation.
    ///
    /// # Remarks
    ///
    /// This function is used to determine the usage and allocation status of memory cells associated
    /// with the specific type of built-in runner.
    pub fn getUsedCellsAndAllocatedSize(self: *Self, vm: *CairoVM) !Tuple(&.{ usize, ?usize }) {
        switch (self.*) {
            // For output and segment arena built-in runners
            .Output, .SegmentArena => {
                // Calculate the number of used cells
                const used = try self.getUsedCells(vm.segments);
                // Return a tuple with both used cells and allocated size set to the same value
                return .{ used, used };
            },
            else => {
                // Calculate the number of used cells
                const used = try self.getUsedCells(vm.segments);
                // Calculate the allocated size
                const size = try self.getAllocatedMemoryUnits(vm);

                // Check if the used cells exceed the allocated size
                if (used > size) return InsufficientAllocatedCellsError.BuiltinCells;

                // Return a tuple containing the number of used cells and the allocated size
                return .{ used, size };
            },
        }
    }

    /// Retrieves the number of used permanent range check units associated with the built-in runner.
    ///
    /// This function calculates and returns the total number of used permanent range check units managed by
    /// the specific type of built-in runner based on the provided `CairoVM` instance.
    ///
    /// # Arguments
    ///
    /// - `vm`: A pointer to the `CairoVM` instance.
    ///
    /// # Returns
    ///
    /// The total number of used permanent range check units as a `usize`.
    ///
    /// # Remarks
    ///
    /// This function is used to determine the usage of permanent range check units associated
    /// with the specific type of built-in runner.
    pub fn getUsedPermRangeCheckUnits(self: *Self, vm: *CairoVM) !usize {
        return switch (self.*) {
            // For range check built-in runners
            .RangeCheck => |range_check| {
                // Get the number of used cells and allocated size tuple
                const tuple = try self.getUsedCellsAndAllocatedSize(vm);
                // Extract the number of used cells from the tuple
                const usedCells = tuple[0];
                // Calculate and return the total number of used permanent range check units
                return usedCells * range_check.n_parts;
            },
            else => 0,
        };
    }

    /// Calculates the number of used diluted check units associated with the built-in runner.
    ///
    /// This function takes into account the type of built-in runner and calculates the number of
    /// used diluted check units based on the specific characteristics of each type.
    ///
    /// # Arguments
    ///
    /// - `self`: A pointer to the `BuiltinRunner` instance.
    /// - `allocator`: The allocator used for memory allocation.
    /// - `diluted_spacing`: The spacing between diluted check units.
    /// - `diluted_n_bits`: The number of bits per diluted check unit.
    ///
    /// # Returns
    ///
    /// The number of used diluted check units.
    ///
    /// # Errors
    ///
    /// This function returns an error if the calculation fails or if the built-in runner type
    /// does not support diluted check units.
    pub fn getUsedDilutedCheckUnits(
        self: *Self,
        allocator: Allocator,
        diluted_spacing: u32,
        diluted_n_bits: u32,
    ) !usize {
        return switch (self.*) {
            .Bitwise => |*bitwise| bitwise.getUsedDilutedCheckUnits(allocator, diluted_spacing, diluted_n_bits),
            .Keccak => KeccakBuiltinRunner.getUsedDilutedCheckUnits(diluted_n_bits),
            else => 0,
        };
    }

    /// Retrieves the number of used instances associated with the built-in runner.
    ///
    /// This function calculates and returns the total number of used instances managed by
    /// the specific type of built-in runner. It utilizes the provided `segments` to determine
    /// the used instances based on the memory segments allocated.
    ///
    /// # Arguments
    ///
    /// - `segments`: A pointer to the `MemorySegmentManager` managing memory segments.
    ///
    /// # Returns
    ///
    /// The total number of used instances as a `usize`, or an error if calculation fails.
    pub fn getUsedInstances(self: *Self, segments: *MemorySegmentManager) !usize {
        return switch (self.*) {
            .SegmentArena => 0,
            inline else => |*builtin| try builtin.getUsedInstances(segments),
        };
    }

    /// Retrieves the number of instances per component for the built-in runner.
    ///
    /// This function returns the number of instances per component for the specific type of
    /// built-in runner. Each built-in runner may have a different number of instances per
    /// component based on its configuration and purpose.
    ///
    /// # Returns
    ///
    /// A `usize` representing the number of instances per component for the built-in runner.
    pub fn getInstancesPerComponent(self: *const Self) u32 {
        return switch (self.*) {
            .SegmentArena, .Output => 1,
            inline else => |*builtin| builtin.instances_per_component,
        };
    }

    /// Gets the name of the built-in runner.
    ///
    /// This function returns the name associated with the specific type of built-in runner.
    ///
    /// # Returns
    ///
    /// A null-terminated byte slice representing the name of the built-in runner.
    pub fn name(self: *Self) []const u8 {
        return switch (self.*) {
            .Bitwise => BITWISE_BUILTIN_NAME,
            .EcOp => EC_OP_BUILTIN_NAME,
            .Hash => HASH_BUILTIN_NAME,
            .Output => OUTPUT_BUILTIN_NAME,
            .RangeCheck => RANGE_CHECK_BUILTIN_NAME,
            .Keccak => KECCAK_BUILTIN_NAME,
            .Signature => SIGNATURE_BUILTIN_NAME,
            .Poseidon => POSEIDON_BUILTIN_NAME,
            .SegmentArena => SEGMENT_ARENA_BUILTIN_NAME,
        };
    }

    /// Adds a validation rule to the built-in runner for memory validation.
    ///
    /// This method is used to add a validation rule specific to the type of built-in runner.
    /// For certain built-ins, like the Range Check built-in, additional memory validation rules may
    /// be necessary to ensure proper execution.
    ///
    /// # Arguments
    ///
    /// - `memory`: A pointer to the Memory manager for the current context.
    ///
    /// # Errors
    ///
    /// An error is returned if adding the validation rule fails.
    pub fn addValidationRule(self: *Self, memory: *Memory) !void {
        switch (self.*) {
            .RangeCheck => |*range_check| try range_check.addValidationRule(memory),
            else => {},
        }
    }

    /// Retrieves the usage statistics associated with range checks, if applicable.
    ///
    /// This function retrieves the usage statistics associated with range checks, if applicable. It returns a `Tuple`
    /// containing information about the number of range checks performed and the total memory usage attributed to these
    /// checks.
    ///
    /// # Parameters
    ///
    /// * `memory` - A pointer to the `Memory` manager for the current context.
    ///
    /// # Returns
    ///
    /// * If the built-in runner is of type `RangeCheck`, the function returns a `Tuple` containing:
    ///     - The number of range checks performed.
    ///     - The total memory usage attributed to these checks.
    /// * If the built-in runner is not of type `RangeCheck`, the function returns `null`.
    ///
    /// # Errors
    ///
    /// Returns an error if any error occurs during the retrieval process.
    ///
    /// # Remarks
    ///
    /// This function is part of the `BuiltinRunner` union(enum) and is used to retrieve usage statistics associated
    /// specifically with range checks.
    pub fn getRangeCheckUsage(self: *const Self, memory: *Memory) ?std.meta.Tuple(&.{ usize, usize }) {
        return switch (self.*) {
            .RangeCheck => |*range_check| range_check.getRangeCheckUsage(memory),
            else => null,
        };
    }

    ///Returns the builtin's allocated memory units
    pub fn getAllocatedMemoryUnits(
        self: *const Self,
        vm: *CairoVM,
    ) !usize {
        return switch (self.*) {
            .Output, .SegmentArena => 0,
            else => blk: {
                if (self.ratio()) |_ratio| {
                    const min_step = @as(usize, _ratio * self.getInstancesPerComponent());

                    if (vm.current_step < min_step)
                        break :blk InsufficientAllocatedCellsError.MinStepNotReached;

                    break :blk @as(usize, self.cellsPerInstance()) * (std.math.divExact(usize, vm.current_step, @as(usize, _ratio)) catch return MemoryError.ErrorCalculatingMemoryUnits);
                } else {
                    const instances = (try self.getUsedCells(vm.segments)) / @as(usize, self.cellsPerInstance());
                    const components = (instances / @as(usize, self.getInstancesPerComponent()));

                    break :blk components * @as(usize, self.cellsPerInstance()) * @as(usize, self.getInstancesPerComponent());
                }
            },
        };
    }

    pub fn getUsedCellsAndAllocatedSize(
        self: *const Self,
        vm: *CairoVM,
    ) !struct { usize, usize } {
        switch (self.*) {
            .Output, .SegmentArena => {
                const used = try self.getUsedCells(vm.segments);
                return .{ used, used };
            },
            else => {
                const used = try self.getUsedCells(vm.segments);
                const size = try self.getAllocatedMemoryUnits(vm);

                if (used > size) return InsufficientAllocatedCellsError.BuiltinCells;
                return .{ used, size };
            },
        }
    }

    /// Returns the number of range check units used by the builtin.
    pub fn getUsedPermRangeCheckUnits(
        self: *const Self,
        vm: *CairoVM,
    ) !usize {
        switch (self.*) {
            .RangeCheck => |range_check| {
                const used_size = try self.getUsedCellsAndAllocatedSize(vm);
                return used_size[0] * @as(usize, range_check.n_parts);
            },
            else => return 0,
        }
    }

    pub fn deinit(self: *Self) void {
        switch (self.*) {
            .EcOp => |*ec_op| ec_op.deinit(),
            .Hash => |*hash| hash.deinit(),
            .Keccak => |*keccak| keccak.deinit(),
            .Signature => |*signature| signature.deinit(),
            else => {},
        }
    }
};

test "BuiltinRunner: getRangeCheckUsage with range check builtin" {
    // Initialize a BuiltinRunner for range check operations.
    var builtin: BuiltinRunner = .{ .RangeCheck = RangeCheckBuiltinRunner.init(8, 8, true) };

    // Initialize a Memory instance named `mem`.
    var mem = try Memory.init(std.testing.allocator);
    defer mem.deinit();

    // Set up memory for `mem`.
    try mem.setUpMemory(
        std.testing.allocator,
        .{
            .{ .{ 0, 0 }, .{1} },
            .{ .{ 0, 1 }, .{2} },
            .{ .{ 0, 2 }, .{3} },
            .{ .{ 0, 3 }, .{4} },
        },
    );
    defer mem.deinitData(std.testing.allocator);

    // Test if the getRangeCheckUsage method of the range check builtin returns the expected tuple.
    try expectEqual(
        @as(?Tuple(&.{ usize, usize }), .{ 0, 4 }),
        builtin.getRangeCheckUsage(mem),
    );
}

test "BuiltinRunner: getRangeCheckUsage with output builtin" {
    // Initialize a BuiltinRunner for output operations.
    var builtin: BuiltinRunner = .{ .Output = OutputBuiltinRunner.initDefault(std.testing.allocator) };

    // Initialize a Memory instance named `mem`.
    var mem = try Memory.init(std.testing.allocator);
    defer mem.deinit();

    // Set up memory for `mem`.
    try mem.setUpMemory(
        std.testing.allocator,
        .{
            .{ .{ 0, 0 }, .{1} },
            .{ .{ 0, 1 }, .{2} },
            .{ .{ 0, 2 }, .{3} },
            .{ .{ 0, 3 }, .{4} },
        },
    );
    defer mem.deinitData(std.testing.allocator);

    // Test if the getRangeCheckUsage method of the output builtin returns null.
    try expectEqual(
        null,
        builtin.getRangeCheckUsage(mem),
    );
}

test "BuiltinRunner: getRangeCheckUsage with hash builtin" {
    // Initialize a BuiltinRunner for hash operations.
    var builtin: BuiltinRunner = .{ .Hash = HashBuiltinRunner.init(std.testing.allocator, 256, true) };
    defer builtin.deinit();

    // Initialize a Memory instance named `mem`.
    var mem = try Memory.init(std.testing.allocator);
    defer mem.deinit();

    // Set up memory for `mem`.
    try mem.setUpMemory(
        std.testing.allocator,
        .{
            .{ .{ 0, 0 }, .{1} },
            .{ .{ 0, 1 }, .{2} },
            .{ .{ 0, 2 }, .{3} },
            .{ .{ 0, 3 }, .{4} },
        },
    );
    defer mem.deinitData(std.testing.allocator);

    // Test if the getRangeCheckUsage method of the hash builtin returns null.
    try expectEqual(
        null,
        builtin.getRangeCheckUsage(mem),
    );
}

test "BuiltinRunner: getRangeCheckUsage with elliptic curve operations builtin" {
    // Initialize a BuiltinRunner for elliptic curve operations.
    var builtin: BuiltinRunner = .{ .EcOp = EcOpBuiltinRunner.initDefault(std.testing.allocator) };
    defer builtin.deinit();

    // Initialize a Memory instance named `mem`.
    var mem = try Memory.init(std.testing.allocator);
    defer mem.deinit();

    // Set up memory for `mem`.
    try mem.setUpMemory(
        std.testing.allocator,
        .{
            .{ .{ 0, 0 }, .{1} },
            .{ .{ 0, 1 }, .{2} },
            .{ .{ 0, 2 }, .{3} },
            .{ .{ 0, 3 }, .{4} },
        },
    );
    defer mem.deinitData(std.testing.allocator);

    // Test if the getRangeCheckUsage method of the elliptic curve operations builtin returns null.
    try expectEqual(
        null,
        builtin.getRangeCheckUsage(mem),
    );
}

test "BuiltinRunner: getRangeCheckUsage with bitwise builtin" {
    // Initialize a BuiltinRunner for bitwise operations.
    var builtin: BuiltinRunner = .{ .Bitwise = .{} };
    defer builtin.deinit();

    // Initialize a Memory instance named `mem`.
    var mem = try Memory.init(std.testing.allocator);
    defer mem.deinit();

    // Set up memory for `mem`.
    try mem.setUpMemory(
        std.testing.allocator,
        .{
            .{ .{ 0, 0 }, .{1} },
            .{ .{ 0, 1 }, .{2} },
            .{ .{ 0, 2 }, .{3} },
            .{ .{ 0, 3 }, .{4} },
        },
    );
    defer mem.deinitData(std.testing.allocator);

    // Test if the getRangeCheckUsage method of the bitwise operations builtin returns null.
    try expectEqual(
        null,
        builtin.getRangeCheckUsage(mem),
    );
}

test "BuiltinRunner: ratio method" {
    // Initialize a BuiltinRunner for bitwise operations.
    const bitwise_builtin: BuiltinRunner = .{ .Bitwise = .{} };
    // Test the ratio method for bitwise_builtin.
    // We expect the ratio to be 256.
    try expectEqual(@as(?u32, 256), bitwise_builtin.ratio());

    // Initialize a BuiltinRunner for EC operations.
    var ec_op_builtin: BuiltinRunner = .{ .EcOp = EcOpBuiltinRunner.initDefault(std.testing.allocator) };
    // Defer deinitialization of ec_op_builtin.
    defer ec_op_builtin.deinit();
    // Test the ratio method for ec_op_builtin.
    // We expect the ratio to be 256.
    try expectEqual(@as(?u32, 256), ec_op_builtin.ratio());

    // Initialize a BuiltinRunner for hash operations.
    var hash_builtin: BuiltinRunner = .{
        .Hash = HashBuiltinRunner.init(
            std.testing.allocator,
            100,
            true,
        ),
    };
    // Defer deinitialization of hash_builtin.
    defer hash_builtin.deinit();
    // Test the ratio method for hash_builtin.
    // We expect the ratio to be 100.
    try expectEqual(@as(?u32, 100), hash_builtin.ratio());

    // Initialize a BuiltinRunner for output operations.
    var output_builtin: BuiltinRunner = .{
        .Output = OutputBuiltinRunner.initDefault(std.testing.allocator),
    };
    defer output_builtin.deinit(); // Defer deinitialization of output_builtin.
    // Test the ratio method for output_builtin.
    // Since output operations do not have an associated ratio, we expect null.
    try expectEqual(null, output_builtin.ratio());

    // Initialize a BuiltinRunner for range check operations.
    const rangecheck_builtin: BuiltinRunner = .{ .RangeCheck = .{} };
    // Test the ratio method for rangecheck_builtin.
    // We expect the ratio to be 8.
    try expectEqual(@as(?u32, 8), rangecheck_builtin.ratio());

    // Initialize a Keccak instance definition.
    var keccak_instance_def = try KeccakInstanceDef.initDefault(std.testing.allocator);
    // Initialize a BuiltinRunner for Keccak operations.
    var keccak_builtin: BuiltinRunner = .{
        .Keccak = KeccakBuiltinRunner.init(
            std.testing.allocator,
            &keccak_instance_def,
            true,
        ),
    };
    // Defer deinitialization of keccak_builtin.
    defer keccak_builtin.deinit();
    // Test the ratio method for keccak_builtin.
    // We expect the ratio to be 2048.
    try expectEqual(@as(?u32, 2048), keccak_builtin.ratio());
}

test "BuiltinRunner: cellsPerInstance method" {
    // Initialize a BuiltinRunner for bitwise operations.
    const bitwise_builtin: BuiltinRunner = .{ .Bitwise = .{} };
    // Test the cellsPerInstance method for bitwise_builtin.
    // We expect the number of cells per instance to be 256.
    try expectEqual(@as(u32, 5), bitwise_builtin.cellsPerInstance());

    // Initialize a BuiltinRunner for EC operations.
    var ec_op_builtin: BuiltinRunner = .{ .EcOp = EcOpBuiltinRunner.initDefault(std.testing.allocator) };
    // Defer deinitialization of ec_op_builtin.
    defer ec_op_builtin.deinit();
    // Test the cellsPerInstance method for ec_op_builtin.
    // We expect the number of cells per instance to be 256.
    try expectEqual(@as(u32, 7), ec_op_builtin.cellsPerInstance());

    // Initialize a BuiltinRunner for hash operations.
    var hash_builtin: BuiltinRunner = .{
        .Hash = HashBuiltinRunner.init(
            std.testing.allocator,
            100,
            true,
        ),
    };
    // Defer deinitialization of hash_builtin.
    defer hash_builtin.deinit();
    // Test the cellsPerInstance method for hash_builtin.
    // We expect the number of cells per instance to be 100.
    try expectEqual(@as(?u32, 3), hash_builtin.cellsPerInstance());

    // Initialize a BuiltinRunner for output operations.
    var output_builtin: BuiltinRunner = .{
        .Output = OutputBuiltinRunner.initDefault(std.testing.allocator),
    };
    // Defer deinitialization of output_builtin.
    defer output_builtin.deinit();
    // Test the cellsPerInstance method for output_builtin.
    // Since output operations do not have associated cells per instance, we expect 0.
    try expectEqual(@as(u32, 0), output_builtin.cellsPerInstance());

    // Initialize a BuiltinRunner for range check operations.
    const rangecheck_builtin: BuiltinRunner = .{ .RangeCheck = .{} };
    // Test the cellsPerInstance method for rangecheck_builtin.
    // We expect the number of cells per instance to be 8.
    try expectEqual(@as(u32, 1), rangecheck_builtin.cellsPerInstance());

    // Initialize a Keccak instance definition.
    var keccak_instance_def = try KeccakInstanceDef.initDefault(std.testing.allocator);
    // Initialize a BuiltinRunner for Keccak operations.
    var keccak_builtin: BuiltinRunner = .{
        .Keccak = KeccakBuiltinRunner.init(
            std.testing.allocator,
            &keccak_instance_def,
            true,
        ),
    };
    // Defer deinitialization of keccak_builtin.
    defer keccak_builtin.deinit();
    // Test the cellsPerInstance method for keccak_builtin.
    // We expect the number of cells per instance to be 2048.
    try expectEqual(@as(u32, 16), keccak_builtin.cellsPerInstance());
}

<<<<<<< HEAD
test "BuiltinRunner: getAllocataedMemoryUnitsHash" {
    var builtin = BuiltinRunner{
        .Hash = HashBuiltinRunner.init(std.testing.allocator, 1, true),
    };
    defer builtin.deinit();

=======
test "BuiltinRunner: finalStack" {
    // Initialize Cairo VM
>>>>>>> a73e3d63
    var vm = try CairoVM.init(
        std.testing.allocator,
        .{},
    );
    defer vm.deinit();
<<<<<<< HEAD
    vm.current_step = 1;
    try std.testing.expectEqual(3, try builtin.getAllocatedMemoryUnits(&vm));
}

test "BuiltinRunner: getAllocataedMemoryUnits EcOp" {
    var builtin = BuiltinRunner{
        .EcOp = EcOpBuiltinRunner.init(std.testing.allocator, .{}, true),
    };
    defer builtin.deinit();

=======

    // Initialize ArrayList for built-in runners
    var builtins = ArrayList(BuiltinRunner).init(std.testing.allocator);
    defer builtins.deinit();

    // Initialize various built-in runners
    var keccak_instance_def = try KeccakInstanceDef.initDefault(std.testing.allocator);
    var ecdsa_instance_def = EcdsaInstanceDef.init(512);
    var bitwise_instance_def: BitwiseInstanceDef = .{};

    try builtins.append(.{ .Bitwise = BitwiseBuiltinRunner.init(&bitwise_instance_def, false) });
    try builtins.append(.{ .Hash = HashBuiltinRunner.init(std.testing.allocator, 1, false) });
    try builtins.append(.{ .Output = OutputBuiltinRunner.init(std.testing.allocator, false) });
    try builtins.append(.{ .RangeCheck = RangeCheckBuiltinRunner.init(8, 8, false) });
    try builtins.append(.{ .Keccak = KeccakBuiltinRunner.init(std.testing.allocator, &keccak_instance_def, false) });
    try builtins.append(.{ .Signature = SignatureBuiltinRunner.init(std.testing.allocator, &ecdsa_instance_def, false) });

    // Iterate through each built-in runner and test its `finalStack` function
    for (builtins.items) |*builtin| {
        // Run the built-in runner and verify final stack pointer
        try expectEqual(
            vm.run_context.ap.*, // Current stack pointer
            builtin.finalStack(vm.segments, vm.run_context.ap.*), // Final stack pointer after running the built-in runner
        );

        // Deinitialize the built-in runner
        defer builtin.deinit();
    }
}

test "BuiltinRunner: getMemoryAccesses with missing segment used sizes" {
    // Initialize Cairo VM
>>>>>>> a73e3d63
    var vm = try CairoVM.init(
        std.testing.allocator,
        .{},
    );
<<<<<<< HEAD
    defer vm.deinit();
    vm.current_step = 256;
    try std.testing.expectEqual(7, try builtin.getAllocatedMemoryUnits(&vm));
}

test "BuiltinRunner: getAllocataedMemoryUnits Output" {
    var builtin = BuiltinRunner{
        .Output = OutputBuiltinRunner.init(true, std.testing.allocator),
    };
    defer builtin.deinit();

=======
    // Ensure Cairo VM is properly deallocated at the end of the test
    defer vm.deinit();

    // Initialize a BuiltinRunner instance with Bitwise runner
    var builtin: BuiltinRunner = .{ .Bitwise = .{} };

    // Expecting an error of type MemoryError.MissingSegmentUsedSizes
    try expectError(
        MemoryError.MissingSegmentUsedSizes,
        builtin.getMemoryAccesses(std.testing.allocator, &vm),
    );
}

test "BuiltinRunner: getMemoryAccesses with empty access" {
    // Initialize Cairo VM
>>>>>>> a73e3d63
    var vm = try CairoVM.init(
        std.testing.allocator,
        .{},
    );
<<<<<<< HEAD
    defer vm.deinit();
    try std.testing.expectEqual(0, try builtin.getAllocatedMemoryUnits(&vm));
}

test "BuiltinRunner: getAllocataedMemoryUnits Keccak" {
    var def = try KeccakInstanceDef.initDefault(std.testing.allocator);
    // defer def.deinit();

    var builtin = BuiltinRunner{
        .Keccak = KeccakBuiltinRunner.init(std.testing.allocator, &def, true),
    };
    defer builtin.deinit();

    var vm = try CairoVM.init(
        std.testing.allocator,
        .{},
    );
    defer vm.deinit();
    vm.current_step = 32768;
    try std.testing.expectEqual(256, try builtin.getAllocatedMemoryUnits(&vm));
}

test "BuiltinRunner: getAllocataedMemoryUnits Bitwise" {
    var builtin = BuiltinRunner{
        .Bitwise = BitwiseBuiltinRunner.init(&.{}, true),
    };
    defer builtin.deinit();

    var vm = try CairoVM.init(
        std.testing.allocator,
        .{},
    );
    defer vm.deinit();
    vm.current_step = 256;
    try std.testing.expectEqual(5, try builtin.getAllocatedMemoryUnits(&vm));
}

test "BuiltinRunner: getAllocataedMemoryUnits RangeCheck" {
    var builtin = BuiltinRunner{
        .RangeCheck = RangeCheckBuiltinRunner.init(8, 8, true),
    };
    defer builtin.deinit();

    var vm = try CairoVM.init(
        std.testing.allocator,
        .{},
    );
    defer vm.deinit();
    vm.current_step = 8;
    try std.testing.expectEqual(1, try builtin.getAllocatedMemoryUnits(&vm));
}

const Program = @import("../../types/program.zig").Program;
const Felt252 = @import("../../../math/fields/starknet.zig").Felt252;
const CairoRunner = @import("../../../vm/runners/cairo_runner.zig").CairoRunner;

test "BuiltinRunner: getAllocataedMemoryUnits hash with items" {
    var builtin = BuiltinRunner{
        .Hash = HashBuiltinRunner.init(std.testing.allocator, 10, true),
    };
    defer builtin.deinit();

    var vm = try CairoVM.init(
        std.testing.allocator,
        .{},
    );
    vm.run_context.pc.* = Relocatable.init(0, 0);
    vm.run_context.ap.* = Relocatable.init(1, 0);
    vm.run_context.fp.* = Relocatable.init(1, 0);
    // should we move to vm.deinit?

    var program = try Program.initDefault(std.testing.allocator, true);

    try program.builtins.append(.pedersen);

    const data_append: []const u256 = &.{
        4612671182993129469,
        5189976364521848832,
        18446744073709551615,
        5199546496550207487,
        4612389712311386111,
        5198983563776393216,
        2,
        2345108766317314046,
        5191102247248822272,
        5189976364521848832,
        7,
        1226245742482522112,
        3618502788666131213697322783095070105623107215331596699973092056135872020470,
        2345108766317314046,
    };
    for (data_append) |d|
        try program.shared_program_data.data.append(.{ .felt = Felt252.fromInt(u256, d) });

    program.shared_program_data.main = 8;

    // Initialize a CairoRunner with an empty program, "plain" layout, and instructions.
    var cairo_runner = try CairoRunner.init(
        std.testing.allocator,
        program,
        "all_cairo",
        ArrayList(MaybeRelocatable).init(std.testing.allocator),
        vm,
        false,
    );

    defer cairo_runner.deinit(std.testing.allocator);
    defer vm.segments.memory.deinitData(std.testing.allocator);

    const address = try cairo_runner.setupExecutionState();

    try cairo_runner.runUntilPC(address, true);
    try std.testing.expectEqual(3, try builtin.getAllocatedMemoryUnits(&vm));
=======
    // Ensure Cairo VM is properly deallocated at the end of the test
    defer vm.deinit();

    // Set segment used sizes to simulate empty memory access
    try vm.segments.segment_used_sizes.put(0, 0);

    // Initialize a BuiltinRunner instance with Bitwise runner
    var builtin: BuiltinRunner = .{ .Bitwise = .{} };

    // Retrieve memory accesses from the built-in runner
    var actual = try builtin.getMemoryAccesses(std.testing.allocator, &vm);
    // Ensure actual result is deallocated at the end of the test
    defer actual.deinit();

    // Expecting the actual memory accesses to be empty
    try expect(actual.items.len == 0);
}

test "BuiltinRunner: getMemoryAccesses with real data" {
    // Initialize Cairo VM
    var vm = try CairoVM.init(std.testing.allocator, .{});
    // Ensure Cairo VM is properly deallocated at the end of the test
    defer vm.deinit();

    // Set segment used sizes to simulate real memory access data
    try vm.segments.segment_used_sizes.put(0, 4);

    // Initialize a BuiltinRunner instance with Bitwise runner
    var builtin: BuiltinRunner = .{ .Bitwise = .{} };

    // Retrieve memory accesses from the built-in runner
    var actual = try builtin.getMemoryAccesses(std.testing.allocator, &vm);
    defer actual.deinit();

    // Create an ArrayList to hold the expected memory accesses
    var expected = ArrayList(Relocatable).init(std.testing.allocator);
    defer expected.deinit();
    try expected.append(Relocatable.init(0, 0));
    try expected.append(Relocatable.init(0, 1));
    try expected.append(Relocatable.init(0, 2));
    try expected.append(Relocatable.init(0, 3));

    // Verify that the actual memory accesses match the expected memory accesses
    try expectEqualSlices(Relocatable, expected.items, actual.items);
}

test "BuiltinRunner: getAllocatedMemoryUnits with Keccak builtin with items" {
    // Initialize an ArrayList to represent the state representation
    var state_rep = ArrayList(u32).init(std.testing.allocator);
    // Ensure the ArrayList is deallocated at the end of the test
    defer state_rep.deinit();
    // Append 200 elements with the value 8 to the state representation ArrayList
    try state_rep.appendNTimes(200, 8);

    // Initialize a KeccakInstanceDef with a capacity of 10 and the state representation ArrayList
    var keccak_instance_def = KeccakInstanceDef.init(10, state_rep);

    // Initialize a BuiltinRunner union with the KeccakBuiltinRunner variant
    var builtin: BuiltinRunner = .{
        .Keccak = KeccakBuiltinRunner.init(
            std.testing.allocator,
            &keccak_instance_def,
            true,
        ),
    };

    // Initialize a Cairo VM
    var vm = try CairoVM.init(std.testing.allocator, .{});
    // Ensure the Cairo VM is properly deallocated at the end of the test
    defer vm.deinit();
    // Set the current step of the Cairo VM to 160
    vm.current_step = 160;

    // Verify that the result of getAllocatedMemoryUnits(&vm) is equal to 256 when casted to usize
    try expectEqual(@as(usize, 256), try builtin.getAllocatedMemoryUnits(&vm));
}

test "BuiltinRunner: getAllocatedMemoryUnits with Keccak builtin and minimum step not reached" {
    // Initialize an ArrayList to represent the state representation
    var state_rep = ArrayList(u32).init(std.testing.allocator);
    // Ensure the ArrayList is deallocated at the end of the test
    defer state_rep.deinit();
    // Append 200 elements with the value 8 to the state representation ArrayList
    try state_rep.appendNTimes(200, 8);

    // Initialize a KeccakInstanceDef with a capacity of 10 and the state representation ArrayList
    var keccak_instance_def = KeccakInstanceDef.init(10, state_rep);

    // Initialize a BuiltinRunner union with the KeccakBuiltinRunner variant
    var builtin: BuiltinRunner = .{
        .Keccak = KeccakBuiltinRunner.init(
            std.testing.allocator,
            &keccak_instance_def,
            true,
        ),
    };

    // Initialize a Cairo VM
    var vm = try CairoVM.init(std.testing.allocator, .{});
    // Ensure the Cairo VM is properly deallocated at the end of the test
    defer vm.deinit();
    // Set the current step of the Cairo VM to 10
    vm.current_step = 10;

    // Verify that calling getAllocatedMemoryUnits(&vm) results in an InsufficientAllocatedCellsError
    try expectError(
        InsufficientAllocatedCellsError.MinStepNotReached,
        builtin.getAllocatedMemoryUnits(&vm),
    );
}

test "BuiltinRunner: getAllocatedMemoryUnits with output builtin" {
    // Initialize a BuiltinRunner union with the OutputBuiltinRunner variant
    var builtin: BuiltinRunner = .{ .Output = OutputBuiltinRunner.init(std.testing.allocator, true) };

    // Initialize a Cairo VM
    var vm = try CairoVM.init(std.testing.allocator, .{});
    // Ensure the Cairo VM is properly deallocated at the end of the test
    defer vm.deinit();

    // Verify that the result of getAllocatedMemoryUnits(&vm) is equal to 0 when casted to usize
    try expectEqual(
        @as(usize, 0),
        builtin.getAllocatedMemoryUnits(&vm),
    );
}

test "BuiltinRunner: getAllocatedMemoryUnits with range check builtin" {
    // Initialize a BuiltinRunner union with the RangeCheckBuiltinRunner variant
    var builtin: BuiltinRunner = .{ .RangeCheck = RangeCheckBuiltinRunner.init(8, 8, true) };

    // Initialize a Cairo VM
    var vm = try CairoVM.init(std.testing.allocator, .{});
    // Ensure the Cairo VM is properly deallocated at the end of the test
    defer vm.deinit();

    // Set the current step of the Cairo VM to 8
    vm.current_step = 8;

    // Verify that the result of getAllocatedMemoryUnits(&vm) is equal to 1 when casted to usize
    try expectEqual(
        @as(usize, 1),
        builtin.getAllocatedMemoryUnits(&vm),
    );
}

test "BuiltinRunner: getAllocatedMemoryUnits with hash builtin" {
    // Initialize a BuiltinRunner union with the HashBuiltinRunner variant
    var builtin: BuiltinRunner = .{ .Hash = HashBuiltinRunner.init(std.testing.allocator, 1, true) };

    // Initialize a Cairo VM
    var vm = try CairoVM.init(std.testing.allocator, .{});
    // Ensure the Cairo VM is properly deallocated at the end of the test
    defer vm.deinit();

    // Set the current step of the Cairo VM to 1
    vm.current_step = 1;

    // Verify that the result of getAllocatedMemoryUnits(&vm) is equal to 3 when casted to usize
    try expectEqual(
        @as(usize, 3),
        builtin.getAllocatedMemoryUnits(&vm),
    );
}

test "BuiltinRunner: getAllocatedMemoryUnits with bitwise builtin" {
    // Initialize a BuiltinRunner union with the BitwiseBuiltinRunner variant
    var builtin: BuiltinRunner = .{ .Bitwise = .{} };

    // Initialize a Cairo VM
    var vm = try CairoVM.init(std.testing.allocator, .{});
    // Ensure the Cairo VM is properly deallocated at the end of the test
    defer vm.deinit();

    // Set the current step of the Cairo VM to 256
    vm.current_step = 256;

    // Verify that the result of getAllocatedMemoryUnits(&vm) is equal to 5 when casted to usize
    try expectEqual(
        @as(usize, 5),
        builtin.getAllocatedMemoryUnits(&vm),
    );
}

test "BuiltinRunner: getAllocatedMemoryUnits with elliptic curve operation builtin" {
    // Initialize a BuiltinRunner union with the EcOpBuiltinRunner variant
    var builtin: BuiltinRunner = .{ .EcOp = EcOpBuiltinRunner.initDefault(std.testing.allocator) };

    // Initialize a Cairo VM
    var vm = try CairoVM.init(std.testing.allocator, .{});
    // Ensure the Cairo VM is properly deallocated at the end of the test
    defer vm.deinit();

    // Set the current step of the Cairo VM to 256
    vm.current_step = 256;

    // Verify that the result of getAllocatedMemoryUnits(&vm) is equal to 7 when casted to usize
    try expectEqual(
        @as(usize, 7),
        builtin.getAllocatedMemoryUnits(&vm),
    );
}

test "BuiltinRunner: getAllocatedMemoryUnits with keccak builtin" {
    // Initialize a default Keccak instance definition
    var keccak_instance_def = try KeccakInstanceDef.initDefault(std.testing.allocator);

    // Initialize a BuiltinRunner union with the KeccakBuiltinRunner variant
    var builtin: BuiltinRunner = .{
        .Keccak = KeccakBuiltinRunner.init(
            std.testing.allocator,
            &keccak_instance_def,
            true,
        ),
    };
    // Ensure proper deallocation of the built-in runner at the end of the test
    defer builtin.deinit();

    // Initialize a Cairo VM
    var vm = try CairoVM.init(std.testing.allocator, .{});
    // Ensure the Cairo VM is properly deallocated at the end of the test
    defer vm.deinit();

    // Set the current step of the Cairo VM to 32768
    vm.current_step = 32768;

    // Verify that the result of getAllocatedMemoryUnits(&vm) is equal to 256 when casted to usize
    try expectEqual(
        @as(usize, 256),
        builtin.getAllocatedMemoryUnits(&vm),
    );
}

test "BuiltinRunner:getRangeCheckUsage with range check builtin" {
    // Initialize a `BuiltinRunner` with a `RangeCheckBuiltinRunner`.
    var builtin: BuiltinRunner = .{ .RangeCheck = RangeCheckBuiltinRunner.init(8, 8, true) };

    // Initialize a `Memory` instance for testing.
    var memory = try Memory.init(std.testing.allocator);
    // Ensure the memory instance is deallocated properly at the end of the test.
    defer memory.deinit();

    // Set up memory segments with specific data for testing range checks.
    try memory.setUpMemory(
        std.testing.allocator,
        .{
            .{ .{ 0, 0 }, .{1} },
            .{ .{ 0, 1 }, .{2} },
            .{ .{ 0, 2 }, .{3} },
            .{ .{ 0, 3 }, .{4} },
        },
    );
    // Ensure the memory data is deallocated properly at the end of the test.
    defer memory.deinitData(std.testing.allocator);

    // Test the `getRangeCheckUsage` function
    try expectEqual(
        @as(?std.meta.Tuple(&.{ usize, usize }), .{ 0, 4 }),
        builtin.getRangeCheckUsage(memory),
    );
}

test "BuiltinRunner:getRangeCheckUsage with output builtin" {
    // Initialize a `BuiltinRunner` with an `OutputBuiltinRunner`.
    var builtin: BuiltinRunner = .{ .Output = OutputBuiltinRunner.init(std.testing.allocator, true) };

    // Initialize a `Memory` instance for testing.
    var memory = try Memory.init(std.testing.allocator);
    // Ensure the memory instance is deallocated properly at the end of the test.
    defer memory.deinit();

    // Set up memory segments with specific data for testing output builtin.
    try memory.setUpMemory(
        std.testing.allocator,
        .{
            .{ .{ 0, 0 }, .{1} },
            .{ .{ 0, 1 }, .{2} },
            .{ .{ 0, 2 }, .{3} },
            .{ .{ 0, 3 }, .{4} },
        },
    );
    // Ensure the memory data is deallocated properly at the end of the test.
    defer memory.deinitData(std.testing.allocator);

    // Test the `getRangeCheckUsage` function of the `BuiltinRunner`
    try expectEqual(null, builtin.getRangeCheckUsage(memory));
}

test "BuiltinRunner:getRangeCheckUsage with hash builtin" {
    // Initialize a `BuiltinRunner` with a `HashBuiltinRunner`.
    var builtin: BuiltinRunner = .{ .Hash = HashBuiltinRunner.init(std.testing.allocator, 256, true) };

    // Initialize a `Memory` instance for testing.
    var memory = try Memory.init(std.testing.allocator);
    // Ensure the memory instance is deallocated properly at the end of the test.
    defer memory.deinit();

    // Set up memory segments with specific data for testing hash builtin.
    try memory.setUpMemory(
        std.testing.allocator,
        .{
            .{ .{ 0, 0 }, .{1} },
            .{ .{ 0, 1 }, .{2} },
            .{ .{ 0, 2 }, .{3} },
            .{ .{ 0, 3 }, .{4} },
        },
    );
    // Ensure the memory data is deallocated properly at the end of the test.
    defer memory.deinitData(std.testing.allocator);

    // Test the `getRangeCheckUsage` function of the `BuiltinRunner`.
    try expectEqual(null, builtin.getRangeCheckUsage(memory));
}

test "BuiltinRunner:getRangeCheckUsage with elliptic curve operation builtin" {
    // Initialize a `BuiltinRunner` with an `EcOpBuiltinRunner`.
    var builtin: BuiltinRunner = .{ .EcOp = EcOpBuiltinRunner.initDefault(std.testing.allocator) };

    // Initialize a `Memory` instance for testing.
    var memory = try Memory.init(std.testing.allocator);
    // Ensure the memory instance is deallocated properly at the end of the test.
    defer memory.deinit();

    // Set up memory segments with specific data for testing elliptic curve operation builtin.
    try memory.setUpMemory(
        std.testing.allocator,
        .{
            .{ .{ 0, 0 }, .{1} },
            .{ .{ 0, 1 }, .{2} },
            .{ .{ 0, 2 }, .{3} },
            .{ .{ 0, 3 }, .{4} },
        },
    );
    // Ensure the memory data is deallocated properly at the end of the test.
    defer memory.deinitData(std.testing.allocator);

    // Test the `getRangeCheckUsage` function of the `BuiltinRunner`.
    try expectEqual(null, builtin.getRangeCheckUsage(memory));
}

test "BuiltinRunner:getRangeCheckUsage with bitwise builtin" {
    // Initialize a `BuiltinRunner` with a `Bitwise` variant.
    var builtin: BuiltinRunner = .{ .Bitwise = .{} };

    // Initialize a `Memory` instance for testing.
    var memory = try Memory.init(std.testing.allocator);
    // Ensure the memory instance is deallocated properly at the end of the test.
    defer memory.deinit();

    // Set up memory segments with specific data for testing bitwise builtin.
    try memory.setUpMemory(
        std.testing.allocator,
        .{
            .{ .{ 0, 0 }, .{1} },
            .{ .{ 0, 1 }, .{2} },
            .{ .{ 0, 2 }, .{3} },
            .{ .{ 0, 3 }, .{4} },
        },
    );
    // Ensure the memory data is deallocated properly at the end of the test.
    defer memory.deinitData(std.testing.allocator);

    // Test the `getRangeCheckUsage` function of the `BuiltinRunner`.
    try expectEqual(null, builtin.getRangeCheckUsage(memory));
}

test "BuiltinRunner:getUsedPermRangeCheckUnits with bitwise builtin" {
    // Initialize a `BuiltinRunner` with a `Bitwise` variant.
    // This sets up the test scenario where the built-in runner is of type bitwise.
    var builtin: BuiltinRunner = .{ .Bitwise = .{} };

    // Initialize a Cairo VM
    var vm = try CairoVM.init(std.testing.allocator, .{});
    // Ensure the Cairo VM is properly deallocated at the end of the test
    defer vm.deinit();

    // Set the current step of the Cairo VM to 8
    // This simulates the current step of the VM for the test scenario.
    vm.current_step = 8;

    // Set segment used sizes to simulate real memory access data
    // Here, the segment used size at index 0 is set to 5, indicating memory usage.
    try vm.segments.segment_used_sizes.put(0, 5);

    // Call the `getUsedPermRangeCheckUnits` function of the `builtin` instance
    try expectEqual(@as(usize, 0), builtin.getUsedPermRangeCheckUnits(&vm));
}

test "BuiltinRunner:getUsedPermRangeCheckUnits with elliptic curve operation builtin" {
    // Initialize a `BuiltinRunner` with an `EcOp` variant.
    // This sets up the test scenario where the built-in runner is of type elliptic curve operation.
    var builtin: BuiltinRunner = .{ .EcOp = EcOpBuiltinRunner.initDefault(std.testing.allocator) };

    // Initialize a Cairo VM
    var vm = try CairoVM.init(std.testing.allocator, .{});
    // Ensure the Cairo VM is properly deallocated at the end of the test
    defer vm.deinit();

    // Set the current step of the Cairo VM to 8
    // This simulates the current step of the VM for the test scenario.
    vm.current_step = 8;

    // Set segment used sizes to simulate real memory access data
    // Here, the segment used size at index 0 is set to 5, indicating memory usage.
    try vm.segments.segment_used_sizes.put(0, 5);

    // Call the `getUsedPermRangeCheckUnits` function of the `builtin` instance
    // This function retrieves the number of used permanent range check units associated with the built-in runner.
    try expectEqual(@as(usize, 0), builtin.getUsedPermRangeCheckUnits(&vm));
}

test "BuiltinRunner:getUsedPermRangeCheckUnits with hash builtin" {
    // Initialize a `BuiltinRunner` with a `Hash` variant.
    // This sets up the test scenario where the built-in runner is of type hash operation.
    var builtin: BuiltinRunner = .{ .Hash = HashBuiltinRunner.init(std.testing.allocator, 8, true) };

    // Initialize a Cairo VM
    var vm = try CairoVM.init(std.testing.allocator, .{});
    // Ensure the Cairo VM is properly deallocated at the end of the test
    defer vm.deinit();

    // Set the current step of the Cairo VM to 8
    // This simulates the current step of the VM for the test scenario.
    vm.current_step = 8;

    // Set segment used sizes to simulate real memory access data
    // Here, the segment used size at index 0 is set to 5, indicating memory usage.
    try vm.segments.segment_used_sizes.put(0, 5);

    // Call the `getUsedPermRangeCheckUnits` function of the `builtin` instance
    // This function retrieves the number of used permanent range check units associated with the built-in runner.
    try expectEqual(@as(usize, 0), builtin.getUsedPermRangeCheckUnits(&vm));
}

test "BuiltinRunner:getUsedPermRangeCheckUnits with output builtin" {
    // Initialize a `BuiltinRunner` with an `OutputBuiltinRunner` variant.
    // This sets up the test scenario where the built-in runner is of type output operation.
    var builtin: BuiltinRunner = .{ .Output = OutputBuiltinRunner.init(std.testing.allocator, true) };

    // Initialize a Cairo VM
    var vm = try CairoVM.init(std.testing.allocator, .{});
    // Ensure the Cairo VM is properly deallocated at the end of the test
    defer vm.deinit();

    // Set the current step of the Cairo VM to 8
    // This simulates the current step of the VM for the test scenario.
    vm.current_step = 8;

    // Set segment used sizes to simulate real memory access data
    // Here, the segment used size at index 0 is set to 5, indicating memory usage.
    try vm.segments.segment_used_sizes.put(0, 5);

    // Call the `getUsedPermRangeCheckUnits` function of the `builtin` instance
    // This function retrieves the number of used permanent range check units associated with the built-in runner.
    try expectEqual(@as(usize, 0), builtin.getUsedPermRangeCheckUnits(&vm));
}

test "BuiltinRunner:getUsedPermRangeCheckUnits with range check builtin" {
    // Initialize a `BuiltinRunner` with a `RangeCheck` variant.
    var builtin: BuiltinRunner = .{ .RangeCheck = RangeCheckBuiltinRunner.init(8, 8, true) };

    // Initialize a Cairo VM
    var vm = try CairoVM.init(std.testing.allocator, .{});
    // Ensure the Cairo VM is properly deallocated at the end of the test
    defer vm.deinit();

    // Set the current step of the Cairo VM to 8
    // This simulates the current step of the VM for the test scenario.
    vm.current_step = 8;

    // Set segment used sizes to simulate real memory access data
    // Here, the segment used size at index 0 is set to 1, indicating memory usage.
    try vm.segments.segment_used_sizes.put(0, 1);

    // Call the `getUsedPermRangeCheckUnits` function of the `builtin` instance
    // This function retrieves the number of used permanent range check units associated with the built-in runner.
    // In this case, since the built-in runner is a range check operation, the expected number of used units is 8.
    try expectEqual(@as(usize, 8), builtin.getUsedPermRangeCheckUnits(&vm));
}

test "BuiltinRunner:getUsedDilutedCheckUnits with bitwise builtin" {
    // Initialize a `BuiltinRunner` with a `Bitwise` variant.
    var builtin: BuiltinRunner = .{ .Bitwise = .{} };

    // Test the `getUsedDilutedCheckUnits` function with specific parameters.
    try expectEqual(
        @as(usize, 1255),
        try builtin.getUsedDilutedCheckUnits(std.testing.allocator, 270, 7),
    );
}

test "BuiltinRunner:getUsedDilutedCheckUnits with keccak builtin (zero case)" {
    // Initialize a default Keccak instance definition.
    var keccak_instance_def = try KeccakInstanceDef.initDefault(std.testing.allocator);

    // Initialize a BuiltinRunner union with the KeccakBuiltinRunner variant.
    var builtin: BuiltinRunner = .{
        .Keccak = KeccakBuiltinRunner.init(
            std.testing.allocator,
            &keccak_instance_def,
            true,
        ),
    };

    // Deallocate the BuiltinRunner at the end of the test.
    defer builtin.deinit();

    // Test the `getUsedDilutedCheckUnits` function with specific parameters.
    try expectEqual(
        @as(usize, 0),
        try builtin.getUsedDilutedCheckUnits(std.testing.allocator, 270, 7),
    );
}

test "BuiltinRunner:getUsedDilutedCheckUnits with keccak builtin (non zero case)" {
    // Initialize a default Keccak instance definition
    var keccak_instance_def = try KeccakInstanceDef.initDefault(std.testing.allocator);

    // Initialize a BuiltinRunner union with the KeccakBuiltinRunner variant
    var builtin: BuiltinRunner = .{
        .Keccak = KeccakBuiltinRunner.init(
            std.testing.allocator,
            &keccak_instance_def,
            true,
        ),
    };

    // Ensure the BuiltinRunner instance is properly deallocated at the end of the test
    defer builtin.deinit();

    // Test the `getUsedDilutedCheckUnits` function with specific parameters.
    try expectEqual(
        @as(usize, 32768),
        try builtin.getUsedDilutedCheckUnits(std.testing.allocator, 0, 8),
    );
}

test "BuiltinRunner:getUsedDilutedCheckUnits with elliptic curve operation builtin" {
    // Define the instance definition for the elliptic curve operation
    const instance_def: EcOpInstanceDef = .{ .ratio = 10 };

    // Initialize a BuiltinRunner union with the EcOpBuiltinRunner variant
    var builtin: BuiltinRunner = .{ .EcOp = EcOpBuiltinRunner.init(std.testing.allocator, instance_def, true) };

    // Test the `getUsedDilutedCheckUnits` function with specific parameters.
    try expectEqual(
        @as(usize, 0),
        try builtin.getUsedDilutedCheckUnits(std.testing.allocator, 270, 7),
    );
}

test "BuiltinRunner:getUsedDilutedCheckUnits with hash builtin" {
    // Initialize a BuiltinRunner union with the HashBuiltinRunner variant
    var builtin: BuiltinRunner = .{ .Hash = HashBuiltinRunner.init(std.testing.allocator, 1, true) };

    // Test the `getUsedDilutedCheckUnits` function with specific parameters.
    try expectEqual(
        @as(usize, 0),
        try builtin.getUsedDilutedCheckUnits(std.testing.allocator, 270, 7),
    );
}

test "BuiltinRunner:getUsedDilutedCheckUnits with range check builtin" {
    // Initialize a BuiltinRunner union with the RangeCheckBuiltinRunner variant
    var builtin: BuiltinRunner = .{ .RangeCheck = RangeCheckBuiltinRunner.init(8, 8, true) };

    // Test the `getUsedDilutedCheckUnits` function with specific parameters.
    try expectEqual(
        @as(usize, 0),
        try builtin.getUsedDilutedCheckUnits(std.testing.allocator, 270, 7),
    );
}

test "BuiltinRunner:getUsedDilutedCheckUnits with output builtin" {
    // Initialize a BuiltinRunner union with the OutputBuiltinRunner variant
    var builtin: BuiltinRunner = .{ .Output = OutputBuiltinRunner.init(std.testing.allocator, true) };

    // Test the `getUsedDilutedCheckUnits` function with specific parameters.
    try expectEqual(
        @as(usize, 0),
        try builtin.getUsedDilutedCheckUnits(std.testing.allocator, 270, 7),
    );
}

test "BuiltinRunner: builtin name function" {
    // Initialize a `BuiltinRunner` with the `Bitwise` variant and test its name.
    var bitwise: BuiltinRunner = .{ .Bitwise = .{} };
    try expectEqualStrings("bitwise_builtin", bitwise.name());

    // Initialize a `BuiltinRunner` with the `Hash` variant and test its name.
    var hash: BuiltinRunner = .{ .Hash = HashBuiltinRunner.init(std.testing.allocator, 1, true) };
    try expectEqualStrings("pedersen_builtin", hash.name());

    // Initialize a `BuiltinRunner` with the `RangeCheck` variant and test its name.
    var range_check: BuiltinRunner = .{ .RangeCheck = .{} };
    try expectEqualStrings("range_check_builtin", range_check.name());

    // Initialize a `BuiltinRunner` with the `EcOp` variant and test its name.
    var ec_op: BuiltinRunner = .{ .EcOp = EcOpBuiltinRunner.initDefault(std.testing.allocator) };
    try expectEqualStrings("ec_op_builtin", ec_op.name());

    // Initialize a `BuiltinRunner` with the `Signature` variant and test its name.
    var ecdsa_instance_def = EcdsaInstanceDef.init(512);
    var ecdsa: BuiltinRunner = .{ .Signature = SignatureBuiltinRunner.init(std.testing.allocator, &ecdsa_instance_def, false) };
    try expectEqualStrings("ecdsa_builtin", ecdsa.name());

    // Initialize a `BuiltinRunner` with the `Output` variant and test its name.
    var output: BuiltinRunner = .{ .Output = OutputBuiltinRunner.initDefault(std.testing.allocator) };
    try expectEqualStrings("output_builtin", output.name());
>>>>>>> a73e3d63
}<|MERGE_RESOLUTION|>--- conflicted
+++ resolved
@@ -3,8 +3,6 @@
 const Tuple = std.meta.Tuple;
 
 const MemorySegmentManager = @import("../../memory/segments.zig").MemorySegmentManager;
-<<<<<<< HEAD
-
 pub const BitwiseBuiltinRunner = @import("bitwise.zig").BitwiseBuiltinRunner;
 pub const EcOpBuiltinRunner = @import("ec_op.zig").EcOpBuiltinRunner;
 pub const HashBuiltinRunner = @import("hash.zig").HashBuiltinRunner;
@@ -18,20 +16,6 @@
 const InsufficientAllocatedCellsError = @import("../../error.zig").InsufficientAllocatedCellsError;
 const MemoryError = @import("../../error.zig").MemoryError;
 const CairoVM = @import("../../core.zig").CairoVM;
-=======
-const CairoVM = @import("../../../vm/core.zig").CairoVM;
-const MemoryError = @import("../../../vm/error.zig").MemoryError;
-const InsufficientAllocatedCellsError = @import("../../../vm/error.zig").InsufficientAllocatedCellsError;
-const BitwiseBuiltinRunner = @import("./bitwise.zig").BitwiseBuiltinRunner;
-const EcOpBuiltinRunner = @import("./ec_op.zig").EcOpBuiltinRunner;
-const HashBuiltinRunner = @import("./hash.zig").HashBuiltinRunner;
-const KeccakBuiltinRunner = @import("./keccak.zig").KeccakBuiltinRunner;
-const OutputBuiltinRunner = @import("./output.zig").OutputBuiltinRunner;
-const PoseidonBuiltinRunner = @import("./poseidon.zig").PoseidonBuiltinRunner;
-const RangeCheckBuiltinRunner = @import("./range_check.zig").RangeCheckBuiltinRunner;
-const SegmentArenaBuiltinRunner = @import("./segment_arena.zig").SegmentArenaBuiltinRunner;
-const SignatureBuiltinRunner = @import("./signature.zig").SignatureBuiltinRunner;
->>>>>>> a73e3d63
 const Relocatable = @import("../../memory/relocatable.zig").Relocatable;
 const MaybeRelocatable = @import("../../memory/relocatable.zig").MaybeRelocatable;
 const Memory = @import("../../memory/memory.zig").Memory;
@@ -946,23 +930,13 @@
     try expectEqual(@as(u32, 16), keccak_builtin.cellsPerInstance());
 }
 
-<<<<<<< HEAD
-test "BuiltinRunner: getAllocataedMemoryUnitsHash" {
-    var builtin = BuiltinRunner{
-        .Hash = HashBuiltinRunner.init(std.testing.allocator, 1, true),
-    };
-    defer builtin.deinit();
-
-=======
 test "BuiltinRunner: finalStack" {
     // Initialize Cairo VM
->>>>>>> a73e3d63
     var vm = try CairoVM.init(
         std.testing.allocator,
         .{},
     );
     defer vm.deinit();
-<<<<<<< HEAD
     vm.current_step = 1;
     try std.testing.expectEqual(3, try builtin.getAllocatedMemoryUnits(&vm));
 }
@@ -972,8 +946,6 @@
         .EcOp = EcOpBuiltinRunner.init(std.testing.allocator, .{}, true),
     };
     defer builtin.deinit();
-
-=======
 
     // Initialize ArrayList for built-in runners
     var builtins = ArrayList(BuiltinRunner).init(std.testing.allocator);
@@ -1006,12 +978,12 @@
 
 test "BuiltinRunner: getMemoryAccesses with missing segment used sizes" {
     // Initialize Cairo VM
->>>>>>> a73e3d63
+
     var vm = try CairoVM.init(
         std.testing.allocator,
         .{},
     );
-<<<<<<< HEAD
+
     defer vm.deinit();
     vm.current_step = 256;
     try std.testing.expectEqual(7, try builtin.getAllocatedMemoryUnits(&vm));
@@ -1023,7 +995,6 @@
     };
     defer builtin.deinit();
 
-=======
     // Ensure Cairo VM is properly deallocated at the end of the test
     defer vm.deinit();
 
@@ -1039,12 +1010,10 @@
 
 test "BuiltinRunner: getMemoryAccesses with empty access" {
     // Initialize Cairo VM
->>>>>>> a73e3d63
     var vm = try CairoVM.init(
         std.testing.allocator,
         .{},
     );
-<<<<<<< HEAD
     defer vm.deinit();
     try std.testing.expectEqual(0, try builtin.getAllocatedMemoryUnits(&vm));
 }
@@ -1158,7 +1127,7 @@
 
     try cairo_runner.runUntilPC(address, true);
     try std.testing.expectEqual(3, try builtin.getAllocatedMemoryUnits(&vm));
-=======
+
     // Ensure Cairo VM is properly deallocated at the end of the test
     defer vm.deinit();
 
@@ -1768,5 +1737,4 @@
     // Initialize a `BuiltinRunner` with the `Output` variant and test its name.
     var output: BuiltinRunner = .{ .Output = OutputBuiltinRunner.initDefault(std.testing.allocator) };
     try expectEqualStrings("output_builtin", output.name());
->>>>>>> a73e3d63
 }