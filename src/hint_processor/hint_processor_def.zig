const std = @import("std");
const Allocator = std.mem.Allocator;
const ArrayList = std.ArrayList;
const StringHashMap = std.StringHashMap;
const programjson = @import("../vm/types/programjson.zig");
const CairoVM = @import("../vm/core.zig").CairoVM;
const CairoVMError = @import("../vm/error.zig").CairoVMError;
const OffsetValue = programjson.OffsetValue;
const ApTracking = programjson.ApTracking;
const Reference = programjson.Reference;
const ReferenceProgram = programjson.ReferenceProgram;
const HintParams = programjson.HintParams;
const ReferenceManager = programjson.ReferenceManager;
const Felt252 = @import("../math/fields/starknet.zig").Felt252;
const ExecutionScopes = @import("../vm/types/execution_scopes.zig").ExecutionScopes;
const Relocatable = @import("../vm/memory/relocatable.zig").Relocatable;
const RunResources = @import("../vm/runners/cairo_runner.zig").RunResources;

/// import hint code
const hint_codes = @import("builtin_hint_codes.zig");
const math_hints = @import("math_hints.zig");
const math_utils = @import("math_utils.zig");
const memcpy_hint_utils = @import("memcpy_hint_utils.zig");
const memset_utils = @import("memset_utils.zig");
const uint256_utils = @import("uint256_utils.zig");
const usort = @import("usort.zig");
const dict_hint_utils = @import("dict_hint_utils.zig");
const cairo_keccak_hints = @import("cairo_keccak_hints.zig");
const squash_dict_utils = @import("squash_dict_utils.zig");

const poseidon_utils = @import("poseidon_utils.zig");
const keccak_utils = @import("keccak_utils.zig");
const felt_bit_length = @import("felt_bit_length.zig");
const find_element = @import("find_element.zig");
const set = @import("set.zig");
const pow_utils = @import("pow_utils.zig");
const segments = @import("segments.zig");

const bigint_utils = @import("../hint_processor/builtin_hint_processor/secp/bigint_utils.zig");
const bigint = @import("bigint.zig");
<<<<<<< HEAD
const uint384 = @import("uint384.zig");
const inv_mod_p_uint512 = @import("vrf/inv_mod_p_uint512.zig");
=======
>>>>>>> cf4a3fdc

const deserialize_utils = @import("../parser/deserialize_utils.zig");

const testing_utils = @import("testing_utils.zig");

const HintError = @import("../vm/error.zig").HintError;

const expect = std.testing.expect;
const expectEqual = std.testing.expectEqual;
const expectError = std.testing.expectError;
const expectEqualStrings = std.testing.expectEqualStrings;

/// Represents a 'compiled' hint.
///
/// This structure the return type for the `compileHint` method in the HintProcessor interface
pub const HintData = struct {
    const Self = @This();

    /// Code string that is mapped by the processor to a corresponding implementation
    code: []const u8,
    ids_data: std.StringHashMap(HintReference),
    ap_tracking: ApTracking,

    pub fn init(code: []const u8, ids_data: std.StringHashMap(HintReference), ap_tracking: ApTracking) Self {
        return .{
            .code = code,
            .ids_data = ids_data,
            .ap_tracking = ap_tracking,
        };
    }

    pub fn deinit(self: *Self) void {
        self.ids_data.deinit();
    }
};

/// Represents a hint reference structure used for hints in Zig.
///
/// This structure defines a hint reference containing two offset values, a dereference flag,
/// Ap tracking data, and Cairo type information.
pub const HintReference = struct {
    const Self = @This();
    /// First offset value within the hint reference.
    offset1: OffsetValue,
    /// Second offset value within the hint reference.
    offset2: OffsetValue = .{ .value = 0 },
    /// Flag indicating dereference within the hint reference.
    dereference: bool = true,
    /// Ap tracking data associated with the hint reference (optional, defaults to null).
    ap_tracking_data: ?ApTracking = null,
    /// Cairo type information related to the hint reference (optional, defaults to null).
    cairo_type: ?[]const u8 = null,

    /// Initializes a hint reference with specified offsets and dereference flags.
    ///
    /// Params:
    ///   - `offset1`: First offset value.
    ///   - `offset2`: Second offset value.
    ///   - `inner_dereference`: Flag for inner dereference within the first offset value.
    ///   - `dereference`: Flag for dereference within the hint reference.
    pub fn init(
        offset1: i32,
        offset2: i32,
        inner_dereference: bool,
        dereference: bool,
    ) Self {
        return .{
            .offset1 = .{ .reference = .{ .FP, offset1, inner_dereference } },
            .offset2 = .{ .value = offset2 },
            .dereference = dereference,
        };
    }

    /// Initializes a simple hint reference with the specified offset.
    ///
    /// Params:
    ///   - `offset1`: First offset value for the hint reference.
    pub fn initSimple(offset1: i32) Self {
        return .{ .offset1 = .{ .reference = .{ .FP, offset1, false } } };
    }

    pub fn deinit(self: Self, allocator: Allocator) void {
        if (self.cairo_type) |t| allocator.free(t);
    }
};

/// Takes a mapping from reference name to reference id, normalizes the reference name, and maps the normalized reference name to its denoted HintReference from a reference array.
///
/// Arguments:
///   - `allocator`: The allocator that shares scope with the operating HintProcessor.
///   - `reference_ids`: A mapping from reference name to reference id
///   - `references`: An array of HintReferences, as indexed by reference id
///
/// # Returns
/// A mapping of normalized reference name to HintReference, if successful
///
/// Errors
/// - If there is no corresponding reference in `references` array
pub fn getIdsData(allocator: Allocator, reference_ids: StringHashMap(usize), references: []const HintReference) !StringHashMap(HintReference) {
    var ids_data = StringHashMap(HintReference).init(allocator);
    errdefer ids_data.deinit();

    var ref_id_it = reference_ids.iterator();
    while (ref_id_it.next()) |ref_id_entry| {
        const path = ref_id_entry.key_ptr.*;
        const ref_id = ref_id_entry.value_ptr.*;

        if (ref_id >= references.len) return CairoVMError.Unexpected;

        var name_iterator = std.mem.splitBackwardsSequence(u8, path, ".");

        const name = name_iterator.next() orelse return CairoVMError.Unexpected;
        const ref_hint = references[ref_id];

        try ids_data.put(name, ref_hint);
    }

    return ids_data;
}

// A map of hints that can be used to extend the current map of hints for the vm run
// The map matches the pc at which the hints should be executed to a vec of compiled hints (Outputed by HintProcessor::CompileHint)
pub const HintExtension = std.AutoHashMap(Relocatable, std.ArrayList(HintData));

pub const CairoVMHintProcessor = struct {
    const Self = @This();

    run_resources: RunResources = .{},

    //Transforms hint data outputed by the VM into whichever format will be later used by execute_hint
    pub fn compileHint(_: *Self, allocator: Allocator, hint_code: []const u8, ap_tracking: ApTracking, reference_ids: StringHashMap(usize), references: []HintReference) !HintData {
        const ids_data = try getIdsData(allocator, reference_ids, references);
        errdefer ids_data.deinit();

        return .{
            .code = hint_code,
            .ap_tracking = ap_tracking,
            .ids_data = ids_data,
        };
    }

    // Executes the hint which's data is provided by a dynamic structure previously created by compile_hint
    // Note: if the `extensive_hints` feature is activated the method used by the vm to execute hints is `execute_hint_extensive`, which's default implementation calls this method.
    pub fn executeHint(_: *const Self, allocator: Allocator, vm: *CairoVM, hint_data: *HintData, constants: *std.StringHashMap(Felt252), exec_scopes: *ExecutionScopes) !void {
        if (std.mem.eql(u8, hint_codes.ASSERT_NN, hint_data.code)) {
            try math_hints.assertNN(vm, hint_data.ids_data, hint_data.ap_tracking);
        } else if (std.mem.eql(u8, hint_codes.VERIFY_ECDSA_SIGNATURE, hint_data.code)) {
            try math_hints.verifyEcdsaSignature(vm, hint_data.ids_data, hint_data.ap_tracking);
        } else if (std.mem.eql(u8, hint_codes.ASSERT_NOT_EQUAL, hint_data.code)) {
            try math_hints.assertNotEqual(vm, hint_data.ids_data, hint_data.ap_tracking);
        } else if (std.mem.eql(u8, hint_codes.IS_NN, hint_data.code)) {
            try math_utils.isNn(allocator, vm, hint_data.ids_data, hint_data.ap_tracking);
        } else if (std.mem.eql(u8, hint_codes.IS_NN_OUT_OF_RANGE, hint_data.code)) {
            try math_utils.isNnOutOfRange(allocator, vm, hint_data.ids_data, hint_data.ap_tracking);
        } else if (std.mem.eql(u8, hint_codes.ASSERT_LE_FELT_V_0_6, hint_data.code)) {
            try math_utils.assertLeFeltV06(vm, hint_data.ids_data, hint_data.ap_tracking);
        } else if (std.mem.eql(u8, hint_codes.ASSERT_LE_FELT_V_0_8, hint_data.code)) {
            try math_utils.assertLeFeltV08(allocator, vm, hint_data.ids_data, hint_data.ap_tracking);
        } else if (std.mem.eql(u8, hint_codes.IS_LE_FELT, hint_data.code)) {
            try math_utils.isLeFelt(allocator, vm, hint_data.ids_data, hint_data.ap_tracking);
        } else if (std.mem.eql(u8, hint_codes.A_B_BITAND_1, hint_data.code)) {
            try math_utils.abBitand1(allocator, vm, hint_data.ids_data, hint_data.ap_tracking);
        } else if (std.mem.eql(u8, hint_codes.SPLIT_INT, hint_data.code)) {
            try math_utils.splitInt(allocator, vm, hint_data.ids_data, hint_data.ap_tracking);
        } else if (std.mem.eql(u8, hint_codes.IS_250_BITS, hint_data.code)) {
            try math_utils.is250Bits(allocator, vm, hint_data.ids_data, hint_data.ap_tracking);
        } else if (std.mem.eql(u8, hint_codes.SPLIT_XX, hint_data.code)) {
            try math_utils.splitXx(allocator, vm, hint_data.ids_data, hint_data.ap_tracking);
        } else if (std.mem.eql(u8, hint_codes.IS_ADDR_BOUNDED, hint_data.code)) {
            try math_utils.isAddrBounded(allocator, vm, hint_data.ids_data, hint_data.ap_tracking, constants);
        } else if (std.mem.eql(u8, hint_codes.IS_POSITIVE, hint_data.code)) {
            try math_hints.isPositive(allocator, vm, hint_data.ids_data, hint_data.ap_tracking);
        } else if (std.mem.eql(u8, hint_codes.ASSERT_NOT_ZERO, hint_data.code)) {
            try math_hints.assertNonZero(vm, hint_data.ids_data, hint_data.ap_tracking);
        } else if (std.mem.eql(u8, hint_codes.IS_QUAD_RESIDUE, hint_data.code)) {
            try math_utils.isQuadResidue(allocator, vm, hint_data.ids_data, hint_data.ap_tracking);
        } else if (std.mem.eql(u8, hint_codes.SQRT, hint_data.code)) {
            try math_hints.sqrt(allocator, vm, hint_data.ids_data, hint_data.ap_tracking);
        } else if (std.mem.eql(u8, hint_codes.UNSIGNED_DIV_REM, hint_data.code)) {
            try math_hints.unsignedDivRem(allocator, vm, hint_data.ids_data, hint_data.ap_tracking);
        } else if (std.mem.eql(u8, hint_codes.ASSERT_LE_FELT, hint_data.code)) {
            try math_hints.assertLeFelt(allocator, vm, exec_scopes, hint_data.ids_data, hint_data.ap_tracking, constants);
        } else if (std.mem.eql(u8, hint_codes.ASSERT_LE_FELT_EXCLUDED_0, hint_data.code)) {
            try math_hints.assertLeFeltExcluded0(allocator, vm, exec_scopes);
        } else if (std.mem.eql(u8, hint_codes.ASSERT_LE_FELT_EXCLUDED_1, hint_data.code)) {
            try math_hints.assertLeFeltExcluded1(allocator, vm, exec_scopes);
        } else if (std.mem.eql(u8, hint_codes.ASSERT_LE_FELT_EXCLUDED_2, hint_data.code)) {
            try math_hints.assertLeFeltExcluded2(exec_scopes);
        } else if (std.mem.eql(u8, hint_codes.ASSERT_LT_FELT, hint_data.code)) {
            try math_hints.assertLtFelt(vm, hint_data.ids_data, hint_data.ap_tracking);
        } else if (std.mem.eql(u8, hint_codes.ASSERT_250_BITS, hint_data.code)) {
            try math_hints.assert250Bit(allocator, vm, hint_data.ids_data, hint_data.ap_tracking, constants);
        } else if (std.mem.eql(u8, hint_codes.SPLIT_FELT, hint_data.code)) {
            try math_hints.splitFelt(allocator, vm, hint_data.ids_data, hint_data.ap_tracking, constants);
        } else if (std.mem.eql(u8, hint_codes.SPLIT_INT_ASSERT_RANGE, hint_data.code)) {
            try math_hints.splitIntAssertRange(vm, hint_data.ids_data, hint_data.ap_tracking);
        } else if (std.mem.eql(u8, hint_codes.SIGNED_DIV_REM, hint_data.code)) {
            try math_hints.signedDivRem(allocator, vm, hint_data.ids_data, hint_data.ap_tracking);
        } else if (std.mem.eql(u8, hint_codes.ADD_SEGMENT, hint_data.code)) {
            try memcpy_hint_utils.addSegment(allocator, vm);
        } else if (std.mem.eql(u8, hint_codes.VM_ENTER_SCOPE, hint_data.code)) {
            try memcpy_hint_utils.enterScope(allocator, exec_scopes);
        } else if (std.mem.eql(u8, hint_codes.VM_EXIT_SCOPE, hint_data.code)) {
            try memcpy_hint_utils.exitScope(exec_scopes);
        } else if (std.mem.eql(u8, hint_codes.MEMCPY_ENTER_SCOPE, hint_data.code)) {
            try memcpy_hint_utils.memcpyEnterScope(allocator, vm, exec_scopes, hint_data.ids_data, hint_data.ap_tracking);
        } else if (std.mem.eql(u8, hint_codes.NONDET_N_GREATER_THAN_10, hint_data.code)) {
            try poseidon_utils.nGreaterThan10(allocator, vm, hint_data.ids_data, hint_data.ap_tracking);
        } else if (std.mem.eql(u8, hint_codes.NONDET_N_GREATER_THAN_2, hint_data.code)) {
            try poseidon_utils.nGreaterThan2(allocator, vm, hint_data.ids_data, hint_data.ap_tracking);
        } else if (std.mem.eql(u8, hint_codes.UNSAFE_KECCAK, hint_data.code)) {
            try keccak_utils.unsafeKeccak(allocator, vm, exec_scopes, hint_data.ids_data, hint_data.ap_tracking);
        } else if (std.mem.eql(u8, hint_codes.UNSAFE_KECCAK_FINALIZE, hint_data.code)) {
            try keccak_utils.unsafeKeccakFinalize(allocator, vm, hint_data.ids_data, hint_data.ap_tracking);
        } else if (std.mem.eql(u8, hint_codes.SPLIT_INPUT_3, hint_data.code)) {
            try keccak_utils.splitInput(allocator, vm, hint_data.ids_data, hint_data.ap_tracking, 3, 1);
        } else if (std.mem.eql(u8, hint_codes.SPLIT_INPUT_6, hint_data.code)) {
            try keccak_utils.splitInput(allocator, vm, hint_data.ids_data, hint_data.ap_tracking, 6, 2);
        } else if (std.mem.eql(u8, hint_codes.SPLIT_INPUT_9, hint_data.code)) {
            try keccak_utils.splitInput(allocator, vm, hint_data.ids_data, hint_data.ap_tracking, 9, 3);
        } else if (std.mem.eql(u8, hint_codes.SPLIT_INPUT_12, hint_data.code)) {
            try keccak_utils.splitInput(allocator, vm, hint_data.ids_data, hint_data.ap_tracking, 12, 4);
        } else if (std.mem.eql(u8, hint_codes.SPLIT_INPUT_15, hint_data.code)) {
            try keccak_utils.splitInput(allocator, vm, hint_data.ids_data, hint_data.ap_tracking, 15, 5);
        } else if (std.mem.eql(u8, hint_codes.SPLIT_OUTPUT_0, hint_data.code)) {
            try keccak_utils.splitOutput(allocator, vm, hint_data.ids_data, hint_data.ap_tracking, 0);
        } else if (std.mem.eql(u8, hint_codes.SPLIT_OUTPUT_1, hint_data.code)) {
            try keccak_utils.splitOutput(allocator, vm, hint_data.ids_data, hint_data.ap_tracking, 1);
        } else if (std.mem.eql(u8, hint_codes.SPLIT_N_BYTES, hint_data.code)) {
            try keccak_utils.splitNBytes(allocator, vm, hint_data.ids_data, hint_data.ap_tracking, constants);
        } else if (std.mem.eql(u8, hint_codes.SPLIT_OUTPUT_MID_LOW_HIGH, hint_data.code)) {
            try keccak_utils.splitOutputMidLowHigh(allocator, vm, hint_data.ids_data, hint_data.ap_tracking);
        } else if (std.mem.eql(u8, hint_codes.GET_FELT_BIT_LENGTH, hint_data.code)) {
            try felt_bit_length.getFeltBitLength(allocator, vm, hint_data.ids_data, hint_data.ap_tracking);
        } else if (std.mem.eql(u8, hint_codes.FIND_ELEMENT, hint_data.code)) {
            try find_element.findElement(allocator, vm, exec_scopes, hint_data.ids_data, hint_data.ap_tracking);
        } else if (std.mem.eql(u8, hint_codes.SEARCH_SORTED_LOWER, hint_data.code)) {
            try find_element.searchSortedLower(allocator, vm, exec_scopes, hint_data.ids_data, hint_data.ap_tracking);
        } else if (std.mem.eql(u8, hint_codes.SET_ADD, hint_data.code)) {
            try set.setAdd(allocator, vm, hint_data.ids_data, hint_data.ap_tracking);
        } else if (std.mem.eql(u8, hint_codes.POW, hint_data.code)) {
            try pow_utils.pow(allocator, vm, hint_data.ids_data, hint_data.ap_tracking);
        } else if (std.mem.eql(u8, hint_codes.RELOCATE_SEGMENT, hint_data.code)) {
            try segments.relocateSegment(vm, hint_data.ids_data, hint_data.ap_tracking);
        } else if (std.mem.eql(u8, hint_codes.TEMPORARY_ARRAY, hint_data.code)) {
            try segments.temporaryArray(allocator, vm, hint_data.ids_data, hint_data.ap_tracking);
        } else if (std.mem.eql(u8, hint_codes.UINT256_ADD, hint_data.code)) {
            try uint256_utils.uint256Add(allocator, vm, hint_data.ids_data, hint_data.ap_tracking, false);
        } else if (std.mem.eql(u8, hint_codes.UINT256_ADD_LOW, hint_data.code)) {
            try uint256_utils.uint256Add(allocator, vm, hint_data.ids_data, hint_data.ap_tracking, true);
        } else if (std.mem.eql(u8, hint_codes.UINT128_ADD, hint_data.code)) {
            try uint256_utils.uint128Add(allocator, vm, hint_data.ids_data, hint_data.ap_tracking);
        } else if (std.mem.eql(u8, hint_codes.UINT256_SUB, hint_data.code)) {
            try uint256_utils.uint256Sub(allocator, vm, hint_data.ids_data, hint_data.ap_tracking);
        } else if (std.mem.eql(u8, hint_codes.SPLIT_64, hint_data.code)) {
            try uint256_utils.split64(allocator, vm, hint_data.ids_data, hint_data.ap_tracking);
        } else if (std.mem.eql(u8, hint_codes.UINT256_SQRT, hint_data.code)) {
            try uint256_utils.uint256Sqrt(allocator, vm, hint_data.ids_data, hint_data.ap_tracking, false);
        } else if (std.mem.eql(u8, hint_codes.UINT256_SQRT_FELT, hint_data.code)) {
            try uint256_utils.uint256Sqrt(allocator, vm, hint_data.ids_data, hint_data.ap_tracking, true);
        } else if (std.mem.eql(u8, hint_codes.UINT256_SIGNED_NN, hint_data.code)) {
            try uint256_utils.uint256SignedNn(allocator, vm, hint_data.ids_data, hint_data.ap_tracking);
        } else if (std.mem.eql(u8, hint_codes.UINT256_UNSIGNED_DIV_REM, hint_data.code)) {
            try uint256_utils.uint256UnsignedDivRem(allocator, vm, hint_data.ids_data, hint_data.ap_tracking);
        } else if (std.mem.eql(u8, hint_codes.UINT256_EXPANDED_UNSIGNED_DIV_REM, hint_data.code)) {
            try uint256_utils.uint256ExpandedUnsignedDivRem(allocator, vm, hint_data.ids_data, hint_data.ap_tracking);
        } else if (std.mem.eql(u8, hint_codes.UINT256_MUL_DIV_MOD, hint_data.code)) {
            try uint256_utils.uint256MulDivMod(allocator, vm, hint_data.ids_data, hint_data.ap_tracking);
        } else if (std.mem.eql(u8, hint_codes.USORT_ENTER_SCOPE, hint_data.code)) {
            try usort.usortEnterScope(allocator, exec_scopes);
        } else if (std.mem.eql(u8, hint_codes.USORT_BODY, hint_data.code)) {
            try usort.usortBody(allocator, vm, exec_scopes, hint_data.ids_data, hint_data.ap_tracking);
        } else if (std.mem.eql(u8, hint_codes.USORT_VERIFY, hint_data.code)) {
            try usort.verifyUsort(vm, exec_scopes, hint_data.ids_data, hint_data.ap_tracking);
        } else if (std.mem.eql(u8, hint_codes.USORT_VERIFY_MULTIPLICITY_ASSERT, hint_data.code)) {
            try usort.verifyMultiplicityAssert(exec_scopes);
        } else if (std.mem.eql(u8, hint_codes.USORT_VERIFY_MULTIPLICITY_BODY, hint_data.code)) {
            try usort.verifyMultiplicityBody(allocator, vm, exec_scopes, hint_data.ids_data, hint_data.ap_tracking);
        } else if (std.mem.eql(u8, hint_codes.MEMSET_ENTER_SCOPE, hint_data.code)) {
            try memset_utils.memsetEnterScope(allocator, vm, exec_scopes, hint_data.ids_data, hint_data.ap_tracking);
        } else if (std.mem.eql(u8, hint_codes.MEMCPY_ENTER_SCOPE, hint_data.code)) {
            try memset_utils.memsetEnterScope(allocator, vm, exec_scopes, hint_data.ids_data, hint_data.ap_tracking);
        } else if (std.mem.eql(u8, hint_codes.MEMSET_CONTINUE_LOOP, hint_data.code)) {
            try memset_utils.memsetStepLoop(allocator, vm, exec_scopes, hint_data.ids_data, hint_data.ap_tracking, "continue_loop");
        } else if (std.mem.eql(u8, hint_codes.MEMCPY_CONTINUE_COPYING, hint_data.code)) {
            try memset_utils.memsetStepLoop(allocator, vm, exec_scopes, hint_data.ids_data, hint_data.ap_tracking, "continue_copying");
        } else if (std.mem.eql(u8, hint_codes.DICT_NEW, hint_data.code)) {
            try dict_hint_utils.dictInit(allocator, vm, exec_scopes);
        } else if (std.mem.eql(u8, hint_codes.DEFAULT_DICT_NEW, hint_data.code)) {
            try dict_hint_utils.defaultDictNew(allocator, vm, exec_scopes, hint_data.ids_data, hint_data.ap_tracking);
        } else if (std.mem.eql(u8, hint_codes.DICT_READ, hint_data.code)) {
            try dict_hint_utils.dictRead(allocator, vm, exec_scopes, hint_data.ids_data, hint_data.ap_tracking);
        } else if (std.mem.eql(u8, hint_codes.DICT_WRITE, hint_data.code)) {
            try dict_hint_utils.dictWrite(allocator, vm, exec_scopes, hint_data.ids_data, hint_data.ap_tracking);
        } else if (std.mem.eql(u8, hint_codes.DICT_UPDATE, hint_data.code)) {
            try dict_hint_utils.dictUpdate(vm, exec_scopes, hint_data.ids_data, hint_data.ap_tracking);
        } else if (std.mem.eql(u8, hint_codes.DICT_SQUASH_COPY_DICT, hint_data.code)) {
            try dict_hint_utils.dictSquashCopyDict(allocator, vm, exec_scopes, hint_data.ids_data, hint_data.ap_tracking);
        } else if (std.mem.eql(u8, hint_codes.DICT_SQUASH_UPDATE_PTR, hint_data.code)) {
            try dict_hint_utils.dictSquashUpdatePtr(vm, exec_scopes, hint_data.ids_data, hint_data.ap_tracking);
        } else if (std.mem.eql(u8, hint_codes.CAIRO_KECCAK_INPUT_IS_FULL_WORD, hint_data.code)) {
            try cairo_keccak_hints.cairoKeccakIsFullWord(allocator, vm, hint_data.ids_data, hint_data.ap_tracking);
        } else if (std.mem.eql(u8, hint_codes.KECCAK_WRITE_ARGS, hint_data.code)) {
            try cairo_keccak_hints.keccakWriteArgs(allocator, vm, hint_data.ids_data, hint_data.ap_tracking);
        } else if (std.mem.eql(u8, hint_codes.COMPARE_BYTES_IN_WORD_NONDET, hint_data.code)) {
            try cairo_keccak_hints.compareBytesInWordNondet(allocator, vm, hint_data.ids_data, hint_data.ap_tracking, constants);
        } else if (std.mem.eql(u8, hint_codes.COMPARE_KECCAK_FULL_RATE_IN_BYTES_NONDET, hint_data.code)) {
            try cairo_keccak_hints.compareKeccakFullRateInBytesNondet(allocator, vm, hint_data.ids_data, hint_data.ap_tracking, constants);
        } else if (std.mem.eql(u8, hint_codes.BLOCK_PERMUTATION, hint_data.code)) {
            try cairo_keccak_hints.blockPermutationV1(allocator, vm, hint_data.ids_data, hint_data.ap_tracking, constants);
        } else if (std.mem.eql(u8, hint_codes.BLOCK_PERMUTATION_WHITELIST_V1, hint_data.code)) {
            try cairo_keccak_hints.blockPermutationV1(allocator, vm, hint_data.ids_data, hint_data.ap_tracking, constants);
        } else if (std.mem.eql(u8, hint_codes.BLOCK_PERMUTATION_WHITELIST_V2, hint_data.code)) {
            try cairo_keccak_hints.blockPermutationV2(allocator, vm, hint_data.ids_data, hint_data.ap_tracking, constants);
        } else if (std.mem.eql(u8, hint_codes.CAIRO_KECCAK_FINALIZE_V1, hint_data.code)) {
            try cairo_keccak_hints.cairoKeccakFinalizeV1(allocator, vm, hint_data.ids_data, hint_data.ap_tracking, constants);
        } else if (std.mem.eql(u8, hint_codes.CAIRO_KECCAK_FINALIZE_V2, hint_data.code)) {
            try cairo_keccak_hints.cairoKeccakFinalizeV2(allocator, vm, hint_data.ids_data, hint_data.ap_tracking, constants);
        } else if (std.mem.eql(u8, hint_codes.SQUASH_DICT_INNER_FIRST_ITERATION, hint_data.code)) {
            try squash_dict_utils.squashDictInnerFirstIteration(allocator, vm, exec_scopes, hint_data.ids_data, hint_data.ap_tracking);
        } else if (std.mem.eql(u8, hint_codes.SQUASH_DICT_INNER_SKIP_LOOP, hint_data.code)) {
            try squash_dict_utils.squashDictInnerSkipLoop(allocator, vm, exec_scopes, hint_data.ids_data, hint_data.ap_tracking);
        } else if (std.mem.eql(u8, hint_codes.SQUASH_DICT_INNER_CHECK_ACCESS_INDEX, hint_data.code)) {
            try squash_dict_utils.squashDictInnerCheckAccessIndex(allocator, vm, exec_scopes, hint_data.ids_data, hint_data.ap_tracking);
        } else if (std.mem.eql(u8, hint_codes.SQUASH_DICT_INNER_CONTINUE_LOOP, hint_data.code)) {
            try squash_dict_utils.squashDictInnerContinueLoop(allocator, vm, exec_scopes, hint_data.ids_data, hint_data.ap_tracking);
        } else if (std.mem.eql(u8, hint_codes.SQUASH_DICT_INNER_LEN_ASSERT, hint_data.code)) {
            try squash_dict_utils.squashDictInnerLenAssert(exec_scopes);
        } else if (std.mem.eql(u8, hint_codes.SQUASH_DICT_INNER_USED_ACCESSES_ASSERT, hint_data.code)) {
            try squash_dict_utils.squashDictInnerUsedAccessesAssert(vm, exec_scopes, hint_data.ids_data, hint_data.ap_tracking);
        } else if (std.mem.eql(u8, hint_codes.SQUASH_DICT_INNER_ASSERT_LEN_KEYS, hint_data.code)) {
            try squash_dict_utils.squashDictInnerAssertLenKeys(exec_scopes);
        } else if (std.mem.eql(u8, hint_codes.SQUASH_DICT_INNER_NEXT_KEY, hint_data.code)) {
            try squash_dict_utils.squashDictInnerNextKey(allocator, vm, exec_scopes, hint_data.ids_data, hint_data.ap_tracking);
        } else if (std.mem.eql(u8, hint_codes.SQUASH_DICT, hint_data.code)) {
            try squash_dict_utils.squashDict(allocator, vm, exec_scopes, hint_data.ids_data, hint_data.ap_tracking);
        } else if (std.mem.eql(u8, hint_codes.HI_MAX_BIT_LEN, hint_data.code)) {
            try bigint_utils.hiMaxBitlen(vm, allocator, hint_data.ids_data, hint_data.ap_tracking);
        } else if (std.mem.eql(u8, hint_codes.NONDET_BIGINT3_V1, hint_data.code)) {
            try bigint_utils.nondetBigInt3(allocator, vm, exec_scopes, hint_data.ids_data, hint_data.ap_tracking);
        } else if (std.mem.eql(u8, hint_codes.NONDET_BIGINT3_V2, hint_data.code)) {
            try bigint_utils.nondetBigInt3(allocator, vm, exec_scopes, hint_data.ids_data, hint_data.ap_tracking);
        } else if (std.mem.eql(u8, hint_codes.BIGINT_PACK_DIV_MOD_HINT, hint_data.code)) {
            try bigint.bigintPackDivModHint(allocator, vm, exec_scopes, hint_data.ids_data, hint_data.ap_tracking);
        } else if (std.mem.eql(u8, hint_codes.BIGINT_SAFE_DIV, hint_data.code)) {
            try bigint.bigIntSafeDivHint(allocator, vm, exec_scopes, hint_data.ids_data, hint_data.ap_tracking);
<<<<<<< HEAD
        } else if (std.mem.eql(u8, hint_codes.UINT384_UNSIGNED_DIV_REM, hint_data.code)) {
            try uint384.uint384UnsignedDivRem(allocator, vm, hint_data.ids_data, hint_data.ap_tracking);
        } else if (std.mem.eql(u8, hint_codes.UINT384_SPLIT_128, hint_data.code)) {
            try uint384.uint384Split128(allocator, vm, hint_data.ids_data, hint_data.ap_tracking);
        } else if (std.mem.eql(u8, hint_codes.ADD_NO_UINT384_CHECK, hint_data.code)) {
            try uint384.addNoUint384Check(allocator, vm, hint_data.ids_data, hint_data.ap_tracking, constants);
        } else if (std.mem.eql(u8, hint_codes.UINT384_SQRT, hint_data.code)) {
            try uint384.uint384Sqrt(allocator, vm, hint_data.ids_data, hint_data.ap_tracking);
        } else if (std.mem.eql(u8, hint_codes.UINT384_SIGNED_NN, hint_data.code)) {
            try uint384.uint384SignedNn(allocator, vm, hint_data.ids_data, hint_data.ap_tracking);
        } else if (std.mem.eql(u8, hint_codes.SUB_REDUCED_A_AND_REDUCED_B, hint_data.code)) {
            try uint384.subReducedAAndReducedB(allocator, vm, hint_data.ids_data, hint_data.ap_tracking);
        } else if (std.mem.eql(u8, hint_codes.UNSIGNED_DIV_REM_UINT768_BY_UINT384, hint_data.code)) {
            try uint384.unsignedDivRemUint768ByUint384(allocator, vm, hint_data.ids_data, hint_data.ap_tracking);
        } else if (std.mem.eql(u8, hint_codes.UNSIGNED_DIV_REM_UINT768_BY_UINT384_STRIPPED, hint_data.code)) {
            try uint384.unsignedDivRemUint768ByUint384(allocator, vm, hint_data.ids_data, hint_data.ap_tracking);
        } else if (std.mem.eql(u8, hint_codes.INV_MOD_P_UINT512, hint_data.code)) {
            try inv_mod_p_uint512.invModPUint512(allocator, vm, hint_data.ids_data, hint_data.ap_tracking);
=======
>>>>>>> cf4a3fdc
        } else {
            std.log.err("not implemented: {s}\n", .{hint_data.code});
            return HintError.HintNotImplemented;
        }
    }

    // Executes the hint which's data is provided by a dynamic structure previously created by compile_hint
    // Also returns a map of hints to be loaded after the current hint is executed
    // Note: This is the method used by the vm to execute hints,
    // if you chose to implement this method instead of using the default implementation, then `execute_hint` will not be used
    pub fn executeHintExtensive(self: *const Self, allocator: Allocator, vm: *CairoVM, hint_data: *HintData, constants: *std.StringHashMap(Felt252), exec_scopes: *ExecutionScopes) !HintExtension {
        try self.executeHint(allocator, vm, hint_data, constants, exec_scopes);

        return HintExtension.init(allocator);
    }
};

test "HintReference: init should return a proper HintReference instance" {
    try expectEqual(
        HintReference{
            .offset1 = .{ .reference = .{ .FP, 10, true } },
            .offset2 = .{ .value = 22 },
            .dereference = false,
            .ap_tracking_data = null,
            .cairo_type = null,
        },
        HintReference.init(10, 22, true, false),
    );
}

test "HintReference: initSimple should return a proper HintReference instance" {
    try expectEqual(
        HintReference{
            .offset1 = .{ .reference = .{ .FP, 10, false } },
            .offset2 = .{ .value = 0 },
            .dereference = true,
            .ap_tracking_data = null,
            .cairo_type = null,
        },
        HintReference.initSimple(10),
    );
}

test "HintProcessorData: initDefault returns a proper HintProcessorData instance" {
    // Given
    const allocator = std.testing.allocator;

    // when
    var reference_ids = StringHashMap(usize).init(allocator);
    defer reference_ids.deinit();

    var references = ArrayList(HintReference).init(allocator);
    defer references.deinit();

    // Add reference data
    try reference_ids.put("starkware.cairo.common.math.split_felt.high", 0);
    try reference_ids.put("starkware.cairo.common.math.split_felt.low", 1);

    // add hint reference structs
    try references.append(HintReference.initSimple(10));
    try references.append(HintReference.initSimple(20));

    // then
    const code: []const u8 = "memory[ap] = segments.add()";

    const ids_data = try getIdsData(allocator, reference_ids, references.items);

    var hp_data = HintData.init(
        code,
        ids_data,
        .{},
    );
    defer hp_data.deinit();

    try expectEqual(@as(usize, 0), hp_data.ap_tracking.group);
    try expectEqual(@as(usize, 0), hp_data.ap_tracking.offset);
    try expectEqualStrings(code, hp_data.code);
}

test "getIdsData: should map (ref name x ref id) x (ref data) as (ref name x ref data)" {
    // Given
    const allocator = std.testing.allocator;

    // when
    var reference_ids = StringHashMap(usize).init(allocator);
    defer reference_ids.deinit();

    var references = ArrayList(HintReference).init(allocator);
    defer references.deinit();

    // Add reference data
    try reference_ids.put("starkware.cairo.common.math.split_felt.high", 0);
    try reference_ids.put("starkware.cairo.common.math.split_felt.low", 1);

    // add hint reference structs
    try references.append(HintReference.initSimple(10));
    try references.append(HintReference.initSimple(20));

    // then
    var ids_data = try getIdsData(allocator, reference_ids, references.items);
    defer ids_data.deinit();

    try expectEqual(ids_data.get("high").?.offset1.reference, .{ .FP, 10, false });
    try expectEqual(ids_data.get("low").?.offset1.reference, .{ .FP, 20, false });
}

test "getIdsData: should throw Unexpected when there is no ref data corresponding to ref ids mapping" {
    // Given
    const allocator = std.testing.allocator;

    // when
    var reference_ids = StringHashMap(usize).init(allocator);
    defer reference_ids.deinit();

    var references = ArrayList(HintReference).init(allocator);
    defer references.deinit();

    // Add reference data
    try reference_ids.put("starkware.cairo.common.math.split_felt.high", 0);
    try reference_ids.put("starkware.cairo.common.math.split_felt.low", 1);

    // add hint reference structs
    try references.append(HintReference.initSimple(10));

    // then
    try expectError(
        CairoVMError.Unexpected,
        getIdsData(allocator, reference_ids, references.items),
    );
}

test "memcpyContinueCopying valid" {
    const hint_code = "n -= 1\nids.continue_copying = 1 if n > 0 else 0";
    var vm = try CairoVM.init(std.testing.allocator, .{});
    defer vm.deinit();
    defer vm.segments.memory.deinitData(std.testing.allocator);

    // initialize memory segments
    _ = try vm.segments.addSegment();
    _ = try vm.segments.addSegment();
    _ = try vm.segments.addSegment();
    // initialize fp
    vm.run_context.fp.* = 2;
    // initialize vm scope with variable `n`
    var exec_scopes = try ExecutionScopes.init(std.testing.allocator);
    defer exec_scopes.deinit();

    try exec_scopes.assignOrUpdateVariable("n", .{ .felt = Felt252.one() });
    // initialize ids.continue_copying
    // we create a memory gap so that there is None in (1, 0), the actual addr of continue_copying
    try vm.segments.memory.setUpMemory(std.testing.allocator, &.{
        .{ .{ 1, 2 }, .{5} },
    });

    const ids_data = try testing_utils.setupIdsForTestWithoutMemory(std.testing.allocator, &.{
        "continue_copying",
    });
    var hint_data = HintData.init(hint_code, ids_data, .{});
    defer hint_data.deinit();

    const hint_processor = CairoVMHintProcessor{};
    try hint_processor.executeHint(std.testing.allocator, &vm, &hint_data, undefined, &exec_scopes);
}<|MERGE_RESOLUTION|>--- conflicted
+++ resolved
@@ -38,11 +38,9 @@
 
 const bigint_utils = @import("../hint_processor/builtin_hint_processor/secp/bigint_utils.zig");
 const bigint = @import("bigint.zig");
-<<<<<<< HEAD
 const uint384 = @import("uint384.zig");
 const inv_mod_p_uint512 = @import("vrf/inv_mod_p_uint512.zig");
-=======
->>>>>>> cf4a3fdc
+
 
 const deserialize_utils = @import("../parser/deserialize_utils.zig");
 
@@ -389,7 +387,6 @@
             try bigint.bigintPackDivModHint(allocator, vm, exec_scopes, hint_data.ids_data, hint_data.ap_tracking);
         } else if (std.mem.eql(u8, hint_codes.BIGINT_SAFE_DIV, hint_data.code)) {
             try bigint.bigIntSafeDivHint(allocator, vm, exec_scopes, hint_data.ids_data, hint_data.ap_tracking);
-<<<<<<< HEAD
         } else if (std.mem.eql(u8, hint_codes.UINT384_UNSIGNED_DIV_REM, hint_data.code)) {
             try uint384.uint384UnsignedDivRem(allocator, vm, hint_data.ids_data, hint_data.ap_tracking);
         } else if (std.mem.eql(u8, hint_codes.UINT384_SPLIT_128, hint_data.code)) {
@@ -408,8 +405,6 @@
             try uint384.unsignedDivRemUint768ByUint384(allocator, vm, hint_data.ids_data, hint_data.ap_tracking);
         } else if (std.mem.eql(u8, hint_codes.INV_MOD_P_UINT512, hint_data.code)) {
             try inv_mod_p_uint512.invModPUint512(allocator, vm, hint_data.ids_data, hint_data.ap_tracking);
-=======
->>>>>>> cf4a3fdc
         } else {
             std.log.err("not implemented: {s}\n", .{hint_data.code});
             return HintError.HintNotImplemented;
