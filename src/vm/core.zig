// Core imports.
const std = @import("std");
const Allocator = std.mem.Allocator;
const ArrayList = std.ArrayList;
const starknet_felt = @import("../math/fields/starknet.zig");

// Local imports.
const segments = @import("memory/segments.zig");
const relocatable = @import("memory/relocatable.zig");
const MaybeRelocatable = relocatable.MaybeRelocatable;
const Relocatable = relocatable.Relocatable;
const instructions = @import("instructions.zig");
const RunContext = @import("run_context.zig").RunContext;
const CairoVMError = @import("error.zig").CairoVMError;
const TraceError = @import("error.zig").TraceError;
const Config = @import("config.zig").Config;
const TraceContext = @import("trace_context.zig").TraceContext;
const build_options = @import("../build_options.zig");
const BuiltinRunner = @import("./builtins/builtin_runner/builtin_runner.zig").BuiltinRunner;
const Felt252 = @import("../math/fields/starknet.zig").Felt252;
const HashBuiltinRunner = @import("./builtins/builtin_runner/hash.zig").HashBuiltinRunner;
const Instruction = instructions.Instruction;

/// Represents the Cairo VM.
pub const CairoVM = struct {
    const Self = @This();

    // ************************************************************
    // *                        FIELDS                            *
    // ************************************************************

    /// The memory allocator. Can be needed for the deallocation of the VM resources.
    allocator: Allocator,
    /// The run context.
    run_context: *RunContext,
    /// ArrayList of built-in runners
    builtin_runners: ArrayList(BuiltinRunner),
    /// The memory segment manager.
    segments: *segments.MemorySegmentManager,
    /// Whether the run is finished or not.
    is_run_finished: bool,
    /// VM trace
    trace_context: TraceContext,
<<<<<<< HEAD
    /// Whether the trace has been relocated
    trace_relocated: bool,
=======
    /// Current Step
    current_step: usize,
    /// Rc limits
    rc_limits: ?struct { i16, i16 },
>>>>>>> d4484694

    // ************************************************************
    // *             MEMORY ALLOCATION AND DEALLOCATION           *
    // ************************************************************

    /// Creates a new Cairo VM.
    /// # Arguments
    /// - `allocator`: The allocator to use for the VM.
    /// - `config`: Configurations used to initialize the VM.
    /// # Returns
    /// - `CairoVM`: The created VM.
    /// # Errors
    /// - If a memory allocation fails.
    pub fn init(
        allocator: Allocator,
        config: Config,
    ) !Self {
        // Initialize the memory segment manager.
        const memory_segment_manager = try segments.MemorySegmentManager.init(allocator);
        errdefer memory_segment_manager.deinit();
        // Initialize the run context.
        const run_context = try RunContext.init(allocator);
        errdefer run_context.deinit();
        // Initialize the trace context.
        const trace_context = try TraceContext.init(allocator, config.enable_trace);
        errdefer trace_context.deinit();
        // Initialize the built-in runners.
        const builtin_runners = ArrayList(BuiltinRunner).init(allocator);
        errdefer builtin_runners.deinit();

        return Self{
            .allocator = allocator,
            .run_context = run_context,
            .builtin_runners = builtin_runners,
            .segments = memory_segment_manager,
            .is_run_finished = false,
            .trace_context = trace_context,
<<<<<<< HEAD
            .trace_relocated = false,
=======
            .current_step = 0,
            .rc_limits = null,
>>>>>>> d4484694
        };
    }

    /// Safe deallocation of the VM resources.
    pub fn deinit(self: *Self) void {
        // Deallocate the memory segment manager.
        self.segments.deinit();
        // Deallocate the run context.
        self.run_context.deinit();
        // Deallocate trace
        self.trace_context.deinit();
        // Deallocate built-in runners
        self.builtin_runners.deinit();
    }

    // ************************************************************
    // *                        METHODS                           *
    // ************************************************************

    /// Computes and returns the effective size of memory segments.
    ///
    /// This function iterates through the memory segments, calculates their effective sizes, and
    /// updates the segment sizes map accordingly. It ensures that the map reflects the maximum
    /// offset used in each segment.
    ///
    /// # Returns
    ///
    /// An AutoArrayHashMap representing the computed effective sizes of memory segments.
    pub fn computeSegmentsEffectiveSizes(self: *Self) !std.AutoArrayHashMap(u32, u32) {
        return self.segments.computeEffectiveSize();
    }

    /// Adds a memory segment to the Cairo VM and returns the first address of the new segment.
    ///
    /// This function internally calls `addSegment` on the memory segments manager, creating a new
    /// relocatable address for the new segment. It increments the number of segments in the VM.
    ///
    /// # Returns
    ///
    /// The relocatable address representing the first address of the new memory segment.
    pub fn addMemorySegment(self: *Self) Relocatable {
        return self.segments.addSegment();
    }

    /// Retrieves a value from the memory at the specified relocatable address.
    ///
    /// This function internally calls `get` on the memory segments manager, returning the value
    /// at the given address. It handles the possibility of an out-of-bounds access and returns
    /// an error of type `MemoryOutOfBounds` in such cases.
    ///
    /// # Arguments
    ///
    /// - `address`: The relocatable address to retrieve the value from.
    /// # Returns
    ///
    /// - The value at the specified address, or an error of type `MemoryOutOfBounds`.
    pub fn getRelocatable(
        self: *Self,
        address: Relocatable,
    ) error{MemoryOutOfBounds}!MaybeRelocatable {
        return self.segments.memory.get(address);
    }

    /// Gets a reference to the list of built-in runners in the Cairo VM.
    ///
    /// This function returns a mutable reference to the list of built-in runners,
    /// allowing access and modification of the Cairo VM's built-in runner instances.
    ///
    /// # Returns
    ///
    /// A mutable reference to the list of built-in runners.
    pub fn getBuiltinRunners(self: *Self) *ArrayList(BuiltinRunner) {
        return &self.builtin_runners;
    }

    pub fn insertInMemory(
        self: *Self,
        address: Relocatable,
        value: MaybeRelocatable,
    ) error{ InvalidMemoryAddress, MemoryOutOfBounds }!void {
        _ = value;
        _ = address;
        _ = self;

        // TODO: complete the implementation once set method is completed in Memory
    }

    /// Retrieves the used size of a memory segment by its index, if available; otherwise, returns null.
    ///
    /// This function internally calls `getSegmentUsedSize` on the memory segments manager, returning
    /// the used size of the segment at the specified index. It handles the possibility of the size not
    /// being computed and returns null if not available.
    ///
    /// # Parameters
    ///
    /// - `index` (u32): The index of the memory segment.
    /// # Returns
    ///
    /// - The used size of the segment at the specified index, or null if not computed.
    pub fn getSegmentUsedSize(self: *Self, index: u32) ?u32 {
        return self.segments.getSegmentUsedSize(index);
    }

    /// Retrieves the size of a memory segment by its index, if available; otherwise, computes it.
    ///
    /// This function internally calls `getSegmentSize` on the memory segments manager, attempting
    /// to retrieve the size of the segment at the specified index. If the size is not available,
    /// it computes the effective size using `getSegmentUsedSize` and returns it.
    ///
    /// # Parameters
    ///
    /// - `index` (u32): The index of the memory segment.
    /// # Returns
    ///
    /// - The size of the segment at the specified index, or a computed effective size if not available.
    pub fn getSegmentSize(self: *Self, index: u32) ?u32 {
        return self.segments.getSegmentSize(index);
    }

    /// Retrieves a `Felt252` value from the memory at the specified relocatable address in the Cairo VM.
    ///
    /// This function internally calls `getFelt` on the memory segments manager, attempting
    /// to retrieve a `Felt252` value at the given address. It handles the possibility of an
    /// out-of-bounds memory access and returns an error if needed.
    ///
    /// # Arguments
    ///
    /// - `address`: The relocatable address to retrieve the `Felt252` value from.
    /// # Returns
    ///
    /// - The `Felt252` value at the specified address, or an error if not available.
    pub fn getFelt(self: *Self, address: Relocatable) !Felt252 {
        return self.segments.memory.getFelt(address);
    }

    /// Do a single step of the VM.
    /// Process an instruction cycle using the typical fetch-decode-execute cycle.
    pub fn step(self: *Self, allocator: Allocator) !void {
        // TODO: Run hints.

        std.log.debug(
            "Running instruction at pc: {}",
            .{self.run_context.pc.*},
        );

        // ************************************************************
        // *                    FETCH                                 *
        // ************************************************************

        const encoded_instruction = self.segments.memory.get(self.run_context.pc.*) catch {
            return CairoVMError.InstructionFetchingFailed;
        };

        // ************************************************************
        // *                    DECODE                                *
        // ************************************************************

        // First, we convert the encoded instruction to a u64.
        // If the MaybeRelocatable is not a felt, this operation will fail.
        // If the MaybeRelocatable is a felt but the value does not fit into a u64, this operation will fail.
        const encoded_instruction_u64 = encoded_instruction.tryIntoU64() catch {
            return CairoVMError.InstructionEncodingError;
        };

        // Then, we decode the instruction.
        const instruction = try instructions.decode(encoded_instruction_u64);

        // ************************************************************
        // *                    EXECUTE                               *
        // ************************************************************
        return self.runInstruction(allocator, &instruction);
    }

    /// Run a specific instruction.
    // # Arguments
    /// - `instruction`: The instruction to run.
    pub fn runInstruction(
        self: *Self,
        allocator: Allocator,
        instruction: *const instructions.Instruction,
    ) !void {
        if (!build_options.trace_disable) {
            try self.trace_context.traceInstruction(.{
                .pc = self.run_context.pc,
                .ap = self.run_context.ap,
                .fp = self.run_context.fp,
            });
        }

        const operands_result = try self.computeOperands(allocator, instruction);

        try self.updateRegisters(
            instruction,
            operands_result,
        );

        const OFFSET_BITS: u32 = 16;
        const off_0 = instruction.off_0 + (@as(i16, 1) << (OFFSET_BITS - 1));
        const off_1 = instruction.off_1 + (@as(i16, 1) << (OFFSET_BITS - 1));
        const off_2 = instruction.off_2 + (@as(i16, 1) << (OFFSET_BITS - 1));

        const limits = self.rc_limits orelse .{ off_0, off_0 };
        self.rc_limits = .{ @min(limits[0], off_0, off_1, off_2), @max(limits[1], off_0, off_1, off_2) };

        self.segments.memory.markAsAccessed(operands_result.dst_addr);
        self.segments.memory.markAsAccessed(operands_result.op_0_addr);
        self.segments.memory.markAsAccessed(operands_result.op_1_addr);

        self.current_step += 1;
    }

    /// Compute the operands for a given instruction.
    /// # Arguments
    /// - `instruction`: The instruction to compute the operands for.
    /// # Returns
    /// - `Operands`: The operands for the instruction.
    pub fn computeOperands(
        self: *Self,
        allocator: Allocator,
        instruction: *const instructions.Instruction,
    ) !OperandsResult {
        var op_res = OperandsResult.default();

        op_res.res = null;

        op_res.dst_addr = try self.run_context.computeDstAddr(instruction);
        op_res.dst = try self.segments.memory.get(op_res.dst_addr);
        op_res.op_0_addr = try self.run_context.computeOp0Addr(instruction);
        const op_0_op = self.segments.memory.get(op_res.op_0_addr) catch null;

        op_res.op_1_addr = try self.run_context.computeOp1Addr(
            instruction,
            op_res.op_0,
        );

        const op_1_op = self.segments.memory.get(op_res.op_1_addr) catch null;

        // Deduce the operands if they haven't been successfully retrieved from memory.

        const op_1_ptr = &op_1_op.?;
        const dst_ptr = &try self.segments.memory.get(op_res.dst_addr);
        const dst_op: ?*const MaybeRelocatable = dst_ptr;

        if (op_0_op == null) {
            op_res.op_0 = try self.computeOp0Deductions(
                allocator,
                op_res.op_0_addr,
                instruction,
                dst_ptr,
                op_1_ptr,
            );
        } else {
            op_res.op_0 = op_0_op.?;
        }

        if (op_1_op == null) {
            op_res.op_1 = try self.computeOp1Deductions(
                allocator,
                op_res.op_1_addr,
                &op_res.res,
                instruction,
                dst_op,
                &op_res.op_0,
            );
        } else {
            op_res.op_1 = op_1_op.?;
        }

        const res_op: ?MaybeRelocatable = op_res.res;

        if (res_op == null) {
            op_res.res = try computeRes(instruction, op_res.op_0, op_res.op_1);
        }

        if (dst_op == null) {
            op_res.dst = try self.deduceDst(instruction, op_res.res);
        }

        return op_res;
    }

    /// Compute Op0 deductions based on the provided instruction, destination, and Op1.
    ///
    /// This function first attempts to deduce Op0 using built-in deductions. If that returns a null,
    /// it falls back to deducing Op0 based on the provided destination and Op1.
    ///
    /// ## Arguments
    /// - `op_0_addr`: The address of the operand to deduce.
    /// - `instruction`: The instruction to deduce the operand for.
    /// - `dst`: The destination of the instruction.
    /// - `op1`: The Op1 operand.
    ///
    /// ## Returns
    /// - `MaybeRelocatable`: The deduced Op0 operand or an error if deducing Op0 fails.
    pub fn computeOp0Deductions(
        self: *Self,
        allocator: Allocator,
        op_0_addr: Relocatable,
        instruction: *const instructions.Instruction,
        dst: ?*const MaybeRelocatable,
        op1: ?*const MaybeRelocatable,
    ) !MaybeRelocatable {
        const op0_op = try self.deduceMemoryCell(allocator, op_0_addr) orelse (try self.deduceOp0(
            instruction,
            dst,
            op1,
        )).op_0;

        return op0_op orelse CairoVMError.FailedToComputeOp0;
    }

    /// Compute Op1 deductions based on the provided instruction, destination, and Op0.
    ///
    /// This function attempts to deduce Op1 using built-in deductions. If that returns a null,
    /// it falls back to deducing Op1 based on the provided destination, Op0, and the result.
    ///
    /// ## Arguments
    /// - `op1_addr`: The address of the operand to deduce.
    /// - `res`: The result of the computation.
    /// - `instruction`: The instruction to deduce the operand for.
    /// - `dst_op`: The destination operand.
    /// - `op0`: The Op0 operand.
    ///
    /// ## Returns
    /// - `MaybeRelocatable`: The deduced Op1 operand or an error if deducing Op1 fails.
    pub fn computeOp1Deductions(
        self: *Self,
        allocator: Allocator,
        op1_addr: Relocatable,
        res: *?MaybeRelocatable,
        instruction: *const instructions.Instruction,
        dst_op: ?*const MaybeRelocatable,
        op0: ?*const MaybeRelocatable,
    ) !MaybeRelocatable {
        if (try self.deduceMemoryCell(allocator, op1_addr)) |op1| {
            return op1;
        } else {
            const op1_deductions = try deduceOp1(instruction, dst_op, op0);
            if (res.* == null) {
                res.* = op1_deductions.res;
            }
            return op1_deductions.op_1 orelse return CairoVMError.FailedToComputeOp1;
        }
    }

    /// Attempts to deduce `op0` and `res` for an instruction, given `dst` and `op1`.
    ///
    /// # Arguments
    /// - `inst`: The instruction to deduce `op0` and `res` for.
    /// - `dst`: The destination of the instruction.
    /// - `op1`: The first operand of the instruction.
    ///
    /// # Returns
    /// - `Tuple`: A tuple containing the deduced `op0` and `res`.
    pub fn deduceOp0(
        self: *Self,
        inst: *const instructions.Instruction,
        dst: ?*const MaybeRelocatable,
        op1: ?*const MaybeRelocatable,
    ) !Op0Result {
        switch (inst.opcode) {
            .Call => {
                return .{
                    .op_0 = relocatable.newFromRelocatable(try self.run_context.pc.addUint(inst.size())),
                    .res = null,
                };
            },
            .AssertEq => {
                const dst_val = dst orelse return .{ .op_0 = null, .res = null };
                const op1_val = op1 orelse return .{ .op_0 = null, .res = null };
                if ((inst.res_logic == .Add)) {
                    return .{
                        .op_0 = try subOperands(dst_val.*, op1_val.*),
                        .res = dst_val.*,
                    };
                } else if (dst_val.isFelt() and op1_val.isFelt() and !op1_val.felt.isZero()) {
                    return .{
                        .op_0 = relocatable.fromFelt(try dst_val.felt.div(op1_val.felt)),
                        .res = dst_val.*,
                    };
                }
            },
            else => {
                return .{ .op_0 = null, .res = null };
            },
        }
        return .{ .op_0 = null, .res = null };
    }

    /// Updates the value of PC according to the executed instruction.
    /// # Arguments
    /// - `instruction`: The instruction that was executed.
    /// - `operands`: The operands of the instruction.
    pub fn updatePc(
        self: *Self,
        instruction: *const instructions.Instruction,
        operands: OperandsResult,
    ) !void {
        switch (instruction.pc_update) {
            // PC update regular
            .Regular => { // Update the PC.
                self.run_context.pc.*.addUintInPlace(instruction.size());
            },
            // PC update jump
            .Jump => {
                // Check that the res is not null.
                if (operands.res) |val| {
                    // Check that the res is a relocatable.
                    self.run_context.pc.* = val.tryIntoRelocatable() catch
                        return error.PcUpdateJumpResNotRelocatable;
                } else {
                    return error.ResUnconstrainedUsedWithPcUpdateJump;
                }
            },
            // PC update Jump Rel
            .JumpRel => {
                // Check that the res is not null.
                if (operands.res) |val| {
                    // Check that the res is a felt.
                    try self.run_context.pc.*.addFeltInPlace(val.tryIntoFelt() catch return error.PcUpdateJumpRelResNotFelt);
                } else {
                    return error.ResUnconstrainedUsedWithPcUpdateJumpRel;
                }
            },
            // PC update Jnz
            .Jnz => {
                if (operands.dst.isZero()) {
                    // Update the PC.
                    self.run_context.pc.*.addUintInPlace(instruction.size());
                } else {
                    // Update the PC.
                    try self.run_context.pc.*.addMaybeRelocatableInplace(operands.op_1);
                }
            },
        }
    }

    /// Updates the value of AP according to the executed instruction.
    /// # Arguments
    /// - `instruction`: The instruction that was executed.
    /// - `operands`: The operands of the instruction.
    pub fn updateAp(
        self: *Self,
        instruction: *const instructions.Instruction,
        operands: OperandsResult,
    ) !void {
        switch (instruction.ap_update) {
            // AP update Add
            .Add => {
                // Check that Res is not null.
                if (operands.res) |val| {
                    // Update AP.
                    try self.run_context.ap.*.addMaybeRelocatableInplace(val);
                } else {
                    return error.ApUpdateAddResUnconstrained;
                }
            },
            // AP update Add1
            .Add1 => {
                self.run_context.ap.*.addUintInPlace(1);
            },
            // AP update Add2
            .Add2 => {
                self.run_context.ap.*.addUintInPlace(2);
            },
            // AP update regular
            .Regular => {},
        }
    }

    /// Updates the value of AP according to the executed instruction.
    /// # Arguments
    /// - `instruction`: The instruction that was executed.
    /// - `operands`: The operands of the instruction.
    pub fn updateFp(
        self: *Self,
        instruction: *const instructions.Instruction,
        operands: OperandsResult,
    ) !void {
        switch (instruction.fp_update) {
            // FP update Add + 2
            instructions.FpUpdate.APPlus2 => { // Update the FP.
                // FP = AP + 2.
                self.run_context.fp.*.offset = self.run_context.ap.*.offset + 2;
            },
            // FP update Dst
            instructions.FpUpdate.Dst => {
                switch (operands.dst) {
                    .relocatable => |rel| {
                        // Update the FP.
                        // FP = DST.
                        self.run_context.fp.* = rel;
                    },
                    .felt => |f| {
                        // Update the FP.
                        // FP += DST.
                        try self.run_context.fp.*.addFeltInPlace(f);
                    },
                }
            },
            else => {},
        }
    }

    /// Updates the registers (fp, ap, and pc) based on the given instruction and operands.
    ///
    /// This function internally calls `updateFp`, `updateAp`, and `updatePc` to update the respective registers.
    ///
    /// # Arguments
    ///
    /// - `instruction`: The instruction to determine register updates.
    /// - `operands`: The result of the instruction's operands.
    /// # Returns
    ///
    /// - Returns `void` on success, an error on failure.
    pub fn updateRegisters(
        self: *Self,
        instruction: *const instructions.Instruction,
        operands: OperandsResult,
    ) !void {
        try self.updateFp(instruction, operands);
        try self.updateAp(instruction, operands);
        try self.updatePc(instruction, operands);
    }

    /// Deduces the destination register for a given instruction.
    ///
    /// This function analyzes the opcode of the instruction and deduces the destination register accordingly.
    /// For `.AssertEq` opcode, it returns the value of the result if available, otherwise `CairoVMError.NoDst`.
    /// For `.Call` opcode, it returns a new relocatable value based on the frame pointer.
    /// For other opcodes, it returns `CairoVMError.NoDst`.
    ///
    /// # Arguments
    ///
    /// - `instruction`: The instruction to deduce the destination for.
    /// - `res`: The result of the instruction's operands (nullable).
    /// # Returns
    ///
    /// - Returns the deduced destination register, or an error if no destination is deducible.
    pub fn deduceDst(
        self: *Self,
        instruction: *const Instruction,
        res: ?MaybeRelocatable,
    ) !MaybeRelocatable {
        return switch (instruction.opcode) {
            .AssertEq => {
                if (res != null) {
                    return res.?;
                } else {
                    return CairoVMError.NoDst;
                }
            },
            .Call => relocatable.newFromRelocatable(self.run_context.fp.*),
            else => CairoVMError.NoDst,
        };
    }

    // ************************************************************
    // *                    ACCESSORS                             *
    // ************************************************************

    /// Returns whether the run is finished or not.
    /// # Returns
    /// - `bool`: Whether the run is finished or not.
    pub fn isRunFinished(self: *const Self) bool {
        return self.is_run_finished;
    }

    /// Applies the corresponding builtin's deduction rules if addr's segment index corresponds to a builtin segment
    /// Returns null if there is no deduction for the address
    /// # Arguments
    /// - `address`: The address to deduce.
    /// # Returns
    /// - `MaybeRelocatable`: The deduced value.
    pub fn deduceMemoryCell(
        self: *Self,
        allocator: Allocator,
        address: Relocatable,
    ) CairoVMError!?MaybeRelocatable {
        for (self.builtin_runners.items) |builtin_item| {
            if (@as(
                u64,
                @intCast(builtin_item.base()),
            ) == address.segment_index) {
                return builtin_item.deduceMemoryCell(
                    allocator,
                    address,
                    self.segments.memory,
                ) catch {
                    return CairoVMError.RunnerError;
                };
            }
        }
        return null;
    }

    pub fn relocateTrace(self: *Self, relocation_table: *[]u8) !void {
        if (self.trace_relocated) {
            return TraceError.AlreadyRelocated;
        }
        switch (self.trace_context.state) {
            .enabled => |trace_enabled| {
                const segment_1_base = relocation_table[1] orelse return TraceError.NoRelocationFound;
                for (trace_enabled.entries) |entry| {
                    entry.pc += 1;
                    entry.ap = segment_1_base;
                    entry.fp = segment_1_base;
                }
                self.trace_relocated = true;
            },
            .disabled => return TraceError.TraceNotEnabled,
        }
    }

    pub fn getRelocatedTrace(self: *Self) TraceError {
        if (self.trace_relocated) {
            switch (self.trace_context.state) {
                .enabled => |trace_enabled| return trace_enabled.entries.toOwnedSlice(),
                .disabled => return TraceError.TraceNotEnabled,
            }
        } else {
            return TraceError.TraceNotRelocated;
        }
    }
};

/// Compute the result operand for a given instruction on op 0 and op 1.
/// # Arguments
/// - `instruction`: The instruction to compute the operands for.
/// - `op_0`: The operand 0.
/// - `op_1`: The operand 1.
/// # Returns
/// - `res`: The result of the operation.
pub fn computeRes(
    instruction: *const Instruction,
    op_0: MaybeRelocatable,
    op_1: MaybeRelocatable,
) CairoVMError!?MaybeRelocatable {
    return switch (instruction.res_logic) {
        .Op1 => op_1,
        .Add => return try addOperands(op_0, op_1),
        .Mul => return try mulOperands(op_0, op_1),
        .Unconstrained => null,
    };
}

/// Add two operands which can either be a "relocatable" or a "felt".
/// The operation is allowed between:
/// 1. A felt and another felt.
/// 2. A felt and a relocatable.
/// Adding two relocatables is forbidden.
/// # Arguments
/// - `op_0`: The operand 0.
/// - `op_1`: The operand 1.
/// # Returns
/// - `MaybeRelocatable`: The result of the operation or an error.
pub fn addOperands(
    op_0: MaybeRelocatable,
    op_1: MaybeRelocatable,
) CairoVMError!MaybeRelocatable {
    // Both operands are relocatables, operation forbidden
    if (op_0.isRelocatable() and op_1.isRelocatable()) {
        return error.AddRelocToRelocForbidden;
    }

    // One of the operands is relocatable, the other is felt
    if (op_0.isRelocatable() or op_1.isRelocatable()) {
        // Determine which operand is relocatable and which one is felt
        const reloc_op = if (op_0.isRelocatable()) op_0 else op_1;
        const felt_op = if (op_0.isRelocatable()) op_1 else op_0;

        var reloc = try reloc_op.tryIntoRelocatable();

        // Add the felt to the relocatable's offset
        try reloc.addFeltInPlace(try felt_op.tryIntoFelt());

        return relocatable.newFromRelocatable(reloc);
    }

    // Add the felts and return as a new felt wrapped in a relocatable
    return relocatable.fromFelt((try op_0.tryIntoFelt()).add(
        try op_1.tryIntoFelt(),
    ));
}

/// Compute the product of two operands op 0 and op 1.
/// # Arguments
/// - `op_0`: The operand 0.
/// - `op_1`: The operand 1.
/// # Returns
/// - `MaybeRelocatable`: The result of the operation or an error.
pub fn mulOperands(
    op_0: MaybeRelocatable,
    op_1: MaybeRelocatable,
) CairoVMError!MaybeRelocatable {
    // At least one of the operands is relocatable
    if (op_0.isRelocatable() or op_1.isRelocatable()) {
        return CairoVMError.MulRelocForbidden;
    }

    // Multiply the felts and return as a new felt wrapped in a relocatable
    return relocatable.fromFelt(
        (try op_0.tryIntoFelt()).mul(try op_1.tryIntoFelt()),
    );
}

/// Subtracts a `MaybeRelocatable` from this one and returns the new value.
///
/// Only values of the same type may be subtracted. Specifically, attempting to
/// subtract a `.felt` with a `.relocatable` will result in an error.
pub fn subOperands(self: MaybeRelocatable, other: MaybeRelocatable) !MaybeRelocatable {
    switch (self) {
        .felt => |self_value| switch (other) {
            .felt => |other_value| return relocatable.fromFelt(
                self_value.sub(other_value),
            ),
            .relocatable => return error.TypeMismatchNotFelt,
        },
        .relocatable => |self_value| switch (other) {
            .felt => return error.TypeMismatchNotFelt,
            .relocatable => |other_value| return relocatable.newFromRelocatable(
                try self_value.sub(other_value),
            ),
        },
    }
}

/// Attempts to deduce `op1` and `res` for an instruction, given `dst` and `op0`.
///
/// # Arguments
/// - `inst`: The instruction to deduce `op1` and `res` for.
/// - `dst`: The destination of the instruction.
/// - `op0`: The first operand of the instruction.
///
/// # Returns
/// - `Tuple`: A tuple containing the deduced `op1` and `res`.
pub fn deduceOp1(
    inst: *const instructions.Instruction,
    dst: ?*const MaybeRelocatable,
    op0: ?*const MaybeRelocatable,
) !Op1Result {
    if (inst.opcode != .AssertEq) {
        return .{ .op_1 = null, .res = null };
    }

    switch (inst.res_logic) {
        .Op1 => if (dst) |dst_val| {
            return .{ .op_1 = dst_val.*, .res = dst_val.* };
        },
        .Add => if (dst != null and op0 != null) {
            return .{ .op_1 = try subOperands(dst.?.*, op0.?.*), .res = dst.?.* };
        },
        .Mul => {
            if (dst != null and op0 != null and dst.?.isFelt() and op0.?.isFelt() and !op0.?.felt.isZero()) {
                return .{
                    .op_1 = relocatable.fromFelt(try dst.?.felt.div(op0.?.felt)),
                    .res = dst.?.*,
                };
            }
        },
        else => {},
    }

    return .{ .op_1 = null, .res = null };
}

// *****************************************************************************
// *                       CUSTOM TYPES                                        *
// *****************************************************************************

/// Represents the operands for an instruction.
pub const OperandsResult = struct {
    const Self = @This();

    dst: MaybeRelocatable,
    res: ?MaybeRelocatable,
    op_0: MaybeRelocatable,
    op_1: MaybeRelocatable,
    dst_addr: Relocatable,
    op_0_addr: Relocatable,
    op_1_addr: Relocatable,

    /// Returns a default instance of the OperandsResult struct.
    pub fn default() Self {
        return .{
            .dst = relocatable.fromU64(0),
            .res = relocatable.fromU64(0),
            .op_0 = relocatable.fromU64(0),
            .op_1 = relocatable.fromU64(0),
            .dst_addr = .{},
            .op_0_addr = .{},
            .op_1_addr = .{},
        };
    }
};

/// Represents the result of deduce Op0 operation.
const Op0Result = struct {
    const Self = @This();
    /// The computed operand Op0.
    op_0: ?MaybeRelocatable,
    /// The result of the operation involving Op0.
    res: ?MaybeRelocatable,
};

/// Represents the result of deduce Op1 operation.
const Op1Result = struct {
    const Self = @This();
    /// The computed operand Op1.
    op_1: ?MaybeRelocatable,
    /// The result of the operation involving Op1.
    res: ?MaybeRelocatable,
};<|MERGE_RESOLUTION|>--- conflicted
+++ resolved
@@ -41,15 +41,12 @@
     is_run_finished: bool,
     /// VM trace
     trace_context: TraceContext,
-<<<<<<< HEAD
     /// Whether the trace has been relocated
     trace_relocated: bool,
-=======
     /// Current Step
     current_step: usize,
     /// Rc limits
     rc_limits: ?struct { i16, i16 },
->>>>>>> d4484694
 
     // ************************************************************
     // *             MEMORY ALLOCATION AND DEALLOCATION           *
@@ -87,12 +84,9 @@
             .segments = memory_segment_manager,
             .is_run_finished = false,
             .trace_context = trace_context,
-<<<<<<< HEAD
             .trace_relocated = false,
-=======
             .current_step = 0,
             .rc_limits = null,
->>>>>>> d4484694
         };
     }
 
