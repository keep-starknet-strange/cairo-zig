--- conflicted
+++ resolved
@@ -153,11 +153,6 @@
 
     /// Retrieves memory segment addresses as a tuple.
     ///
-<<<<<<< HEAD
-    /// The base value as a `usize`.
-    pub fn getBase(self: *const Self) usize {
-        return self.base;
-=======
     /// Returns a tuple containing the `base` and `stop_ptr` addresses associated
     /// with the Range Check runner's memory segments. The `stop_ptr` may be `null`.
     ///
@@ -171,7 +166,6 @@
             self.base,
             self.stop_ptr,
         };
->>>>>>> 827b37b6
     }
 
     /// Calculate the final stack.
