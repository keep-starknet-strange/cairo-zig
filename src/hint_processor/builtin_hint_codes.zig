--- conflicted
+++ resolved
@@ -514,24 +514,6 @@
     \\})
 ;
 
-<<<<<<< HEAD
-pub const PRINT_ARR =
-    \\print(bytes.fromhex(f"{ids.name:062x}").decode().replace('\x00',''))
-    \\arr = [memory[ids.arr + i] for i in range(ids.arr_len)]
-    \\print(arr)
-;
-
-pub const PRINT_FELT =
-    \\print(ids.x)
-;
-
-pub const PRINT_DICT =
-    \\print(bytes.fromhex(f"{ids.name:062x}").decode().replace('\x00',''))
-    \\data = __dict_manager.get_dict(ids.dict_ptr)
-    \\print(
-    \\    {k: v if isinstance(v, int) else [memory[v + i] for i in range(ids.pointer_size)] for k, v in data.items()}
-    \\)
-=======
 pub const BLOCK_PERMUTATION =
     \\from starkware.cairo.common.keccak_utils.keccak_utils import keccak_func
     \\_keccak_state_size_felts = int(ids.KECCAK_STATE_SIZE_FELTS)
@@ -596,5 +578,21 @@
     \\inp = [0] * _keccak_state_size_felts
     \\padding = (inp + keccak_func(inp)) * _block_size
     \\segments.write_arg(ids.keccak_ptr_end, padding)
->>>>>>> a98a2224
-;+;
+
+pub const PRINT_ARR =
+    \\print(bytes.fromhex(f"{ids.name:062x}").decode().replace('\x00',''))
+    \\arr = [memory[ids.arr + i] for i in range(ids.arr_len)]
+    \\print(arr)
+;
+
+pub const PRINT_FELT =
+    \\print(ids.x)
+;
+
+pub const PRINT_DICT =
+    \\print(bytes.fromhex(f"{ids.name:062x}").decode().replace('\x00',''))
+    \\data = __dict_manager.get_dict(ids.dict_ptr)
+    \\print(
+    \\    {k: v if isinstance(v, int) else [memory[v + i] for i in range(ids.pointer_size)] for k, v in data.items()}
+    \\)