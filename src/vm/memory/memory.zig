// Core imports.
const std = @import("std");
const expect = std.testing.expect;
const expectEqual = std.testing.expectEqual;
const expectError = std.testing.expectError;
const expectEqualSlices = std.testing.expectEqualSlices;
const Allocator = std.mem.Allocator;

// Local imports.
const relocatable = @import("relocatable.zig");
const MaybeRelocatable = relocatable.MaybeRelocatable;
const Relocatable = relocatable.Relocatable;
const CairoVMError = @import("../error.zig").CairoVMError;
const MemoryError = @import("../error.zig").MemoryError;
const starknet_felt = @import("../../math/fields/starknet.zig");
const Felt252 = starknet_felt.Felt252;

// Test imports.
const MemorySegmentManager = @import("./segments.zig").MemorySegmentManager;
const RangeCheckBuiltinRunner = @import("../builtins/builtin_runner/range_check.zig").RangeCheckBuiltinRunner;

// Function that validates a memory address and returns a list of validated adresses
pub const validation_rule = *const fn (*Memory, Relocatable) ?[]const Relocatable;

pub const MemoryCell = struct {
    /// Represents a memory cell that holds relocation information and access status.
    const Self = @This();
    /// The index or relocation information of the memory segment.
    maybe_relocatable: MaybeRelocatable,
    /// Indicates whether the MemoryCell has been accessed.
    is_accessed: bool,

    /// Creates a new MemoryCell.
    ///
    /// # Arguments
    /// - `maybe_relocatable`: The index or relocation information of the memory segment.
    /// # Returns
    /// A new MemoryCell.
    pub fn new(
        maybe_relocatable: MaybeRelocatable,
    ) Self {
        return .{
            .maybe_relocatable = maybe_relocatable,
            .is_accessed = false,
        };
    }

    /// Marks the MemoryCell as accessed.
    ///
    /// # Safety
    /// This function marks the MemoryCell as accessed, indicating it has been used or read.
    pub fn markAccessed(self: *Self) void {
        self.is_accessed = true;
    }
};

/// Represents a set of validated memory addresses in the Cairo VM.
pub const AddressSet = struct {
    const Self = @This();

    /// Internal hash map storing the validated addresses and their accessibility status.
    set: std.HashMap(
        Relocatable,
        bool,
        std.hash_map.AutoContext(Relocatable),
        std.hash_map.default_max_load_percentage,
    ),

    /// Initializes a new AddressSet using the provided allocator.
    ///
    /// # Arguments
    /// - `allocator`: The allocator used for set initialization.
    /// # Returns
    /// A new AddressSet instance.
    pub fn init(allocator: Allocator) Self {
        return .{ .set = std.AutoHashMap(Relocatable, bool).init(allocator) };
    }

    /// Checks if the set contains the specified memory address.
    ///
    /// # Arguments
    /// - `address`: The memory address to check.
    /// # Returns
    /// `true` if the address is in the set and accessible, otherwise `false`.
    pub fn contains(self: *Self, address: Relocatable) bool {
        if (address.segment_index < 0) {
            return false;
        }
        return self.set.get(address) orelse false;
    }

    /// Adds an array of memory addresses to the set, ignoring addresses with negative segment indexes.
    ///
    /// # Arguments
    /// - `addresses`: An array of memory addresses to add to the set.
    /// # Returns
    /// An error if the addition fails.
    pub fn addAddresses(self: *Self, addresses: []const Relocatable) !void {
        for (addresses) |address| {
            if (address.segment_index < 0) {
                continue;
            }
            try self.set.put(address, true);
        }
    }

    /// Returns the number of validated addresses in the set.
    ///
    /// # Returns
    /// The count of validated addresses in the set.
    pub fn len(self: *Self) u32 {
        return self.set.count();
    }

    /// Safely deallocates the memory used by the set.
    pub fn deinit(self: *Self) void {
        self.set.deinit();
    }
};

// Representation of the VM memory.
pub const Memory = struct {
    const Self = @This();

    /// Allocator responsible for memory allocation within the VM memory.
    allocator: Allocator,
    /// ArrayList storing the main data in the memory, indexed by Relocatable addresses.
    data: std.ArrayList(std.ArrayListUnmanaged(?MemoryCell)),
    /// ArrayList storing temporary data in the memory, indexed by Relocatable addresses.
    temp_data: std.ArrayList(std.ArrayListUnmanaged(?MemoryCell)),
    /// Number of segments currently present in the memory.
    num_segments: u32,
    /// Number of temporary segments in the memory.
    num_temp_segments: u32,
    /// Hash map tracking validated addresses to ensure they have been properly validated.
    /// Consideration: Possible merge with `data` for optimization; benchmarking recommended.
    validated_addresses: AddressSet,
    /// Hash map linking temporary data indices to their corresponding relocation rules.
    /// Keys are derived from temp_data's indices (segment_index), starting at zero.
    /// For example, segment_index = -1 maps to key 0, -2 to key 1, and so on.
    relocation_rules: std.HashMap(
        u64,
        Relocatable,
        std.hash_map.AutoContext(u64),
        std.hash_map.default_max_load_percentage,
    ),
    /// Hash map associating segment indices with their respective validation rules.
    validation_rules: std.HashMap(
        u32,
        validation_rule,
        std.hash_map.AutoContext(u32),
        std.hash_map.default_max_load_percentage,
    ),

    // ************************************************************
    // *             MEMORY ALLOCATION AND DEALLOCATION           *
    // ************************************************************

    // Creates a new memory.
    // # Arguments
    // - `allocator` - The allocator to use.
    // # Returns
    // The new memory.
    pub fn init(allocator: Allocator) !*Self {
        const memory = try allocator.create(Self);

        memory.* = Self{
            .allocator = allocator,
            .data = std.ArrayList(std.ArrayListUnmanaged(?MemoryCell)).init(allocator),
            .temp_data = std.ArrayList(std.ArrayListUnmanaged(?MemoryCell)).init(allocator),
            .num_segments = 0,
            .num_temp_segments = 0,
            .validated_addresses = AddressSet.init(allocator),
            .relocation_rules = std.AutoHashMap(
                u64,
                Relocatable,
            ).init(allocator),
            .validation_rules = std.AutoHashMap(
                u32,
                validation_rule,
            ).init(allocator),
        };
        return memory;
    }

    /// Safely deallocates memory, clearing internal data structures and deallocating 'self'.
    /// # Safety
    /// This function safely deallocates memory managed by 'self', clearing internal data structures
    /// and deallocating the memory for the instance.
    pub fn deinit(self: *Self) void {
        self.data.deinit();
        self.temp_data.deinit();
        self.validated_addresses.deinit();
        self.validation_rules.deinit();
        self.relocation_rules.deinit();
        self.allocator.destroy(self);
    }

    /// Safely deallocates memory within 'data' and 'temp_data' using the provided 'allocator'.
    /// # Arguments
    /// - `allocator` - The allocator to use for deallocation.
    /// # Safety
    /// This function safely deallocates memory within 'data' and 'temp_data'
    /// using the provided 'allocator'.
    pub fn deinitData(self: *Self, allocator: Allocator) void {
        for (self.data.items) |*v| {
            v.deinit(allocator);
        }
        for (self.temp_data.items) |*v| {
            v.deinit(allocator);
        }
    }

    // Inserts a value into the memory at the given address.
    // # Arguments
    // - `address` - The address to insert the value at.
    // - `value` - The value to insert.
    pub fn set(
        self: *Self,
        allocator: Allocator,
        address: Relocatable,
        value: MaybeRelocatable,
    ) !void {
        var data = if (address.segment_index < 0) &self.temp_data else &self.data;
        const segment_index: usize = @intCast(if (address.segment_index < 0) -(address.segment_index + 1) else address.segment_index);

        if (data.items.len <= segment_index) {
            return MemoryError.UnallocatedSegment;
        }

        if (data.items.len <= @as(usize, segment_index)) {
            try data.appendNTimes(
                std.ArrayListUnmanaged(?MemoryCell){},
                @as(usize, segment_index) + 1 - data.items.len,
            );
        }

        var data_segment = &data.items[segment_index];

        if (data_segment.items.len <= @as(usize, @intCast(address.offset))) {
            try data_segment.appendNTimes(
                allocator,
                null,
                @as(usize, @intCast(address.offset)) + 1 - data_segment.items.len,
            );
        }

        // check if existing memory, cannot overwrite
        if (data_segment.items[@as(usize, @intCast(address.offset))] != null) {
            if (data_segment.items[@intCast(address.offset)]) |item| {
                if (!item.maybe_relocatable.eq(value)) {
                    return MemoryError.DuplicatedRelocation;
                }
            }
        }
        data_segment.items[address.offset] = MemoryCell.new(value);
    }

    // Get some value from the memory at the given address.
    // # Arguments
    // - `address` - The address to get the value from.
    // # Returns
    // The value at the given address.
    pub fn get(
        self: *Self,
        address: Relocatable,
    ) error{MemoryOutOfBounds}!?MaybeRelocatable {
        const data = if (address.segment_index < 0) &self.temp_data else &self.data;
        const segment_index: usize = @intCast(if (address.segment_index < 0) -(address.segment_index + 1) else address.segment_index);

        const isSegmentIndexValid = address.segment_index < data.items.len;
        const isOffsetValid = isSegmentIndexValid and (address.offset < data.items[segment_index].items.len);

        if (!isSegmentIndexValid or !isOffsetValid) {
            return CairoVMError.MemoryOutOfBounds;
        }

        if (data.items[segment_index].items[@intCast(address.offset)]) |val| {
            return val.maybe_relocatable;
        }
        return null;
    }

    /// Retrieves a `Felt252` value from the memory at the specified relocatable address.
    ///
    /// This function internally calls `get` on the memory, attempting to retrieve a value at the given address.
    /// If the value is of type `Felt252`, it is returned; otherwise, an error of type `ExpectedInteger` is returned.
    ///
    /// Additionally, it handles the possibility of an out-of-bounds memory access and returns an error of type `MemoryOutOfBounds` if needed.
    ///
    /// # Arguments
    ///
    /// - `address`: The relocatable address to retrieve the `Felt252` value from.
    /// # Returns
    ///
    /// - The `Felt252` value at the specified address, or an error if not available or not of the expected type.
    pub fn getFelt(
        self: *Self,
        address: Relocatable,
    ) error{ MemoryOutOfBounds, ExpectedInteger }!Felt252 {
        if (try self.get(address)) |m| {
            return switch (m) {
                .felt => |fe| fe,
                else => error.ExpectedInteger,
            };
        } else {
            return error.ExpectedInteger;
        }
    }

    /// Retrieves a `Relocatable` value from the memory at the specified relocatable address in the Cairo VM.
    ///
    /// This function internally calls `getRelocatable` on the memory segments manager, attempting
    /// to retrieve a `Relocatable` value at the given address. It handles the possibility of an
    /// out-of-bounds memory access and returns an error if needed.
    ///
    /// # Arguments
    ///
    /// - `address`: The relocatable address to retrieve the `Relocatable` value from.
    /// # Returns
    ///
    /// - The `Relocatable` value at the specified address, or an error if not available.
    pub fn getRelocatable(
        self: *Self,
        address: Relocatable,
    ) error{ MemoryOutOfBounds, ExpectedRelocatable }!Relocatable {
        if (try self.get(address)) |m| {
            return switch (m) {
                .relocatable => |rel| rel,
                else => error.ExpectedRelocatable,
            };
        } else {
            return error.ExpectedRelocatable;
        }
    }

    // Adds a validation rule for a given segment.
    // # Arguments
    // - `segment_index` - The index of the segment.
    // - `rule` - The validation rule.
    pub fn addValidationRule(self: *Self, segment_index: usize, rule: validation_rule) !void {
        try self.validation_rules.put(@intCast(segment_index), rule);
    }

    /// Marks a `MemoryCell` as accessed at the specified relocatable address.
    /// # Arguments
    /// - `address` - The relocatable address to mark.
    pub fn markAsAccessed(self: *Self, address: Relocatable) void {
        const segment_index: usize = @intCast(if (address.segment_index < 0) -(address.segment_index + 1) else address.segment_index);
        (if (address.segment_index < 0) &self.temp_data else &self.data).items[segment_index].items[address.offset].?.markAccessed();
    }

    /// Adds a relocation rule to the VM memory, allowing redirection of temporary data to a specified destination.
    ///
    /// # Arguments
    /// - `src_ptr`: The source Relocatable pointer representing the temporary segment to be relocated.
    /// - `dst_ptr`: The destination Relocatable pointer where the temporary segment will be redirected.
    ///
    /// # Returns
    /// This function returns an error if the relocation fails due to invalid conditions.
    pub fn addRelocationRule(
        self: *Self,
        src_ptr: Relocatable,
        dst_ptr: Relocatable,
    ) !void {
        // Check if the source pointer is in a temporary segment.
        if (src_ptr.segment_index >= 0) {
            return MemoryError.AddressNotInTemporarySegment;
        }
        // Check if the source pointer has a non-zero offset.
        if (src_ptr.offset != 0) {
            return MemoryError.NonZeroOffset;
        }
        // Adjust the segment index to begin at zero.
        const segment_index: u64 = @intCast(-(src_ptr.segment_index + 1));
        // Check for duplicated relocation rules.
        if (self.relocation_rules.contains(segment_index)) {
            return MemoryError.DuplicatedRelocation;
        }
        // Add the relocation rule to the memory.
        try self.relocation_rules.put(segment_index, dst_ptr);
    }

    /// Adds a validated memory cell to the VM memory.
    ///
    /// # Arguments
    /// - `address`: The source Relocatable address of the memory cell to be checked.
    ///
    /// # Returns
    /// This function returns an error if the validation fails due to invalid conditions.
    pub fn validateMemoryCell(self: *Self, address: Relocatable) !void {
        if (self.validation_rules.get(@intCast(address.segment_index))) |rule| {
            if (!self.validated_addresses.contains(address)) {
                if (rule(self, address)) |list| {
                    _ = list;
                    // TODO: debug rangeCheckValidationRule to be able to push list here again
                    try self.validated_addresses.addAddresses(&[_]Relocatable{address});
                }
            }
        }
    }

    /// Applies validation_rules to every memory address
    ///
    /// # Returns
    /// This function returns an error if the validation fails due to invalid conditions.
    pub fn validateExistingMemory(self: *Self) !void {
        for (self.data.items, 0..) |row, i| {
            for (row.items, 0..) |cell, j| {
                if (cell != null) {
                    try self.validateMemoryCell(Relocatable.new(@intCast(i), j));
                }
            }
        }
    }

<<<<<<< HEAD
    /// Retrieves a range of memory values starting from a specified address.
    ///
    /// # Arguments
    ///
    /// * `allocator`: The allocator used for the memory allocation of the returned list.
    /// * `address`: The starting address in the memory from which the range is retrieved.
    /// * `size`: The size of the range to be retrieved.
    ///
    /// # Returns
    ///
    /// Returns a list containing memory values retrieved from the specified range starting at the given address.
    /// The list may contain `null` elements for inaccessible memory positions.
    ///
    /// # Errors
    ///
    /// Returns an error if there are any issues encountered during the retrieval of the memory range.
    pub fn getRange(
        self: *Self,
        allocator: Allocator,
        address: Relocatable,
        size: usize,
    ) !std.ArrayList(?MaybeRelocatable) {
        var values = std.ArrayList(?MaybeRelocatable).init(allocator);
        for (0..size) |i| {
            try values.append(try self.get(try address.addUint(@intCast(i))));
        }
        return values;
=======
    /// Counts the number of accessed addresses within a specified segment in the VM memory.
    ///
    /// # Arguments
    ///
    /// * `segment_index`: The index of the segment for which accessed addresses are counted.
    ///
    /// # Returns
    ///
    /// Returns the count of accessed addresses within the specified segment if it exists within the VM memory.
    /// Returns `None` if the provided segment index exceeds the available segments in the VM memory.
    pub fn countAccessedAddressesInSegment(self: *Self, segment_index: usize) ?usize {
        if (segment_index < self.data.items.len) {
            var count: usize = 0;
            for (self.data.items[segment_index].items) |item| {
                if (item) |i| {
                    if (i.is_accessed) count += 1;
                }
            }
            return count;
        }
        return null;
>>>>>>> 6f023221
    }
};

// Utility function to help set up memory for tests
//
// # Arguments
// - `memory` - memory to be set
// - `vals` - complile time structure with heterogenous types
pub fn setUpMemory(memory: *Memory, allocator: Allocator, comptime vals: anytype) !void {
    const segment = std.ArrayListUnmanaged(?MemoryCell){};
    var si: usize = 0;
    inline for (vals) |row| {
        if (row[0][0] < 0) {
            si = @intCast(-(row[0][0] + 1));
            while (si >= memory.num_temp_segments) {
                try memory.temp_data.append(segment);
                memory.num_temp_segments += 1;
            }
        } else {
            si = @intCast(row[0][0]);
            while (si >= memory.num_segments) {
                try memory.data.append(segment);
                memory.num_segments += 1;
            }
        }
        // Check number of inputs in row
        if (row[1].len == 1) {
            try memory.set(
                allocator,
                Relocatable.new(row[0][0], row[0][1]),
                .{ .felt = Felt252.fromInteger(row[1][0]) },
            );
        } else {
            switch (@typeInfo(@TypeOf(row[1][0]))) {
                .Pointer => {
                    try memory.set(
                        allocator,
                        Relocatable.new(row[0][0], row[0][1]),
                        .{ .relocatable = Relocatable.new(
                            try std.fmt.parseUnsigned(i64, row[1][0], 10),
                            row[1][1],
                        ) },
                    );
                },
                else => {
                    try memory.set(
                        allocator,
                        Relocatable.new(row[0][0], row[0][1]),
                        .{ .relocatable = Relocatable.new(row[1][0], row[1][1]) },
                    );
                },
            }
        }
    }
}

test "Memory: validate existing memory" {
    const allocator = std.testing.allocator;

    var segments = try MemorySegmentManager.init(allocator);
    defer segments.deinit();

    var builtin = RangeCheckBuiltinRunner.new(8, 8, true);
    try builtin.initializeSegments(segments);
    try builtin.addValidationRule(segments.memory);

    try setUpMemory(segments.memory, std.testing.allocator, .{
        .{ .{ 0, 2 }, .{1} },
        .{ .{ 0, 5 }, .{1} },
        .{ .{ 0, 7 }, .{1} },
        .{ .{ 1, 1 }, .{1} },
        .{ .{ 2, 2 }, .{1} },
    });
    defer segments.memory.deinitData(std.testing.allocator);

    try segments.memory.validateExistingMemory();

    try expect(
        segments.memory.validated_addresses.contains(Relocatable.new(0, 2)),
    );
    try expect(
        segments.memory.validated_addresses.contains(Relocatable.new(0, 5)),
    );
    try expect(
        segments.memory.validated_addresses.contains(Relocatable.new(0, 7)),
    );
    try expectEqual(
        false,
        segments.memory.validated_addresses.contains(Relocatable.new(1, 1)),
    );
    try expectEqual(
        false,
        segments.memory.validated_addresses.contains(Relocatable.new(2, 2)),
    );
}

test "Memory: validate memory cell" {
    const allocator = std.testing.allocator;

    var segments = try MemorySegmentManager.init(allocator);
    defer segments.deinit();

    var builtin = RangeCheckBuiltinRunner.new(8, 8, true);
    try builtin.initializeSegments(segments);
    try builtin.addValidationRule(segments.memory);

    try setUpMemory(
        segments.memory,
        std.testing.allocator,
        .{.{ .{ 0, 1 }, .{1} }},
    );

    try segments.memory.validateMemoryCell(Relocatable.new(0, 1));
    // null case
    try segments.memory.validateMemoryCell(Relocatable.new(0, 7));
    defer segments.memory.deinitData(std.testing.allocator);

    try expectEqual(
        true,
        segments.memory.validated_addresses.contains(Relocatable.new(0, 1)),
    );
    try expectEqual(
        false,
        segments.memory.validated_addresses.contains(Relocatable.new(0, 7)),
    );
}

test "Memory: validate memory cell segment index not in validation rules" {
    const allocator = std.testing.allocator;

    var segments = try MemorySegmentManager.init(allocator);
    defer segments.deinit();

    var builtin = RangeCheckBuiltinRunner.new(8, 8, true);
    try builtin.initializeSegments(segments);

    try setUpMemory(
        segments.memory,
        std.testing.allocator,
        .{.{ .{ 0, 1 }, .{1} }},
    );

    try segments.memory.validateMemoryCell(Relocatable.new(0, 1));
    defer segments.memory.deinitData(std.testing.allocator);

    try expectEqual(
        segments.memory.validated_addresses.contains(Relocatable.new(0, 1)),
        false,
    );
}

test "Memory: validate memory cell already exist in validation rules" {
    const allocator = std.testing.allocator;

    var segments = try MemorySegmentManager.init(allocator);
    defer segments.deinit();

    var builtin = RangeCheckBuiltinRunner.new(8, 8, true);
    try builtin.initializeSegments(segments);
    try builtin.addValidationRule(segments.memory);

    try segments.memory.data.append(std.ArrayListUnmanaged(?MemoryCell){});
    const seg = segments.addSegment();
    _ = try seg;

    try segments.memory.set(std.testing.allocator, Relocatable.new(0, 1), MaybeRelocatable.fromFelt(starknet_felt.Felt252.one()));
    defer segments.memory.deinitData(std.testing.allocator);

    try segments.memory.validateMemoryCell(Relocatable.new(0, 1));

    try expectEqual(
        segments.memory.validated_addresses.contains(Relocatable.new(0, 1)),
        true,
    );

    //attempt to validate memory cell a second time
    try segments.memory.validateMemoryCell(Relocatable.new(0, 1));

    try expectEqual(
        segments.memory.validated_addresses.contains(Relocatable.new(0, 1)),
        // should stay true
        true,
    );
}

test "memory inner for testing test" {
    const allocator = std.testing.allocator;

    var memory = try Memory.init(allocator);
    defer memory.deinit();

    try setUpMemory(
        memory,
        std.testing.allocator,
        .{
            .{ .{ 1, 3 }, .{ 4, 5 } },
            .{ .{ 1, 2 }, .{ "234", 10 } },
            .{ .{ 2, 6 }, .{ 7, 8 } },
            .{ .{ 9, 10 }, .{23} },
        },
    );
    defer memory.deinitData(std.testing.allocator);

    try expectEqual(
        Felt252.fromInteger(23),
        try memory.getFelt(Relocatable.new(9, 10)),
    );

    try expectEqual(
        Relocatable.new(7, 8),
        try memory.getRelocatable(Relocatable.new(2, 6)),
    );

    try expectEqual(
        Relocatable.new(234, 10),
        try memory.getRelocatable(Relocatable.new(1, 2)),
    );
}

test "memory get without value raises error" {
    // ************************************************************
    // *                 SETUP TEST CONTEXT                       *
    // ************************************************************
    // Initialize an allocator.
    const allocator = std.testing.allocator;

    // Initialize a memory instance.
    var memory = try Memory.init(allocator);
    defer memory.deinit();

    // ************************************************************
    // *                      TEST CHECKS                         *
    // ************************************************************
    // Get a value from the memory at an address that doesn't exist.
    try expectError(
        error.MemoryOutOfBounds,
        memory.get(Relocatable.new(0, 0)),
    );
}

test "memory set and get" {
    // ************************************************************
    // *                 SETUP TEST CONTEXT                       *
    // ************************************************************
    // Initialize an allocator.
    const allocator = std.testing.allocator;

    // Initialize a memory instance.
    var memory = try Memory.init(allocator);
    defer memory.deinit();

    // ************************************************************
    // *                      TEST BODY                           *
    // ************************************************************
    const address_1 = Relocatable.new(
        0,
        0,
    );
    const value_1 = MaybeRelocatable.fromFelt(starknet_felt.Felt252.one());

    const address_2 = Relocatable.new(
        -1,
        0,
    );
    const value_2 = MaybeRelocatable.fromFelt(starknet_felt.Felt252.one());

    // Set a value into the memory.
    try setUpMemory(
        memory,
        std.testing.allocator,
        .{
            .{ .{ 0, 0 }, .{1} },
            .{ .{ -1, 0 }, .{1} },
        },
    );

    defer memory.deinitData(std.testing.allocator);

    // Get the value from the memory.
    const maybe_value_1 = try memory.get(address_1);
    const maybe_value_2 = try memory.get(address_2);

    // ************************************************************
    // *                      TEST CHECKS                         *
    // ************************************************************
    // Assert that the value is the expected value.
    try expect(maybe_value_1.?.eq(value_1));
    try expect(maybe_value_2.?.eq(value_2));
}

test "Memory: get inside a segment without value but inbout should return null" {
    // Test setup
    // Initialize an allocator.
    const allocator = std.testing.allocator;

    // Initialize a memory instance.
    var memory = try Memory.init(allocator);
    defer memory.deinit();

    // Test body
    try setUpMemory(
        memory,
        std.testing.allocator,
        .{
            .{ .{ 1, 0 }, .{5} },
            .{ .{ 1, 1 }, .{2} },
            .{ .{ 1, 5 }, .{3} },
        },
    );
    defer memory.deinitData(std.testing.allocator);

    // Test check
    try expectEqual(
        @as(?MaybeRelocatable, null),
        try memory.get(Relocatable.new(1, 3)),
    );
}

test "Memory: set where number of segments is less than segment index should return UnallocatedSegment error" {
    const allocator = std.testing.allocator;

    var segments = try MemorySegmentManager.init(allocator);
    defer segments.deinit();

    try setUpMemory(
        segments.memory,
        std.testing.allocator,
        .{.{ .{ 0, 1 }, .{1} }},
    );

    try expectError(MemoryError.UnallocatedSegment, segments.memory.set(allocator, Relocatable.new(3, 1), .{ .felt = Felt252.fromInteger(3) }));
    defer segments.memory.deinitData(std.testing.allocator);
}

test "validate existing memory for range check within bound" {
    // ************************************************************
    // *                 SETUP TEST CONTEXT                       *
    // ************************************************************
    // Initialize an allocator.
    const allocator = std.testing.allocator;

    // Initialize a memory instance.
    var memory = try Memory.init(allocator);
    defer memory.deinit();

    var segments = try MemorySegmentManager.init(allocator);
    defer segments.deinit();

    var builtin = RangeCheckBuiltinRunner.new(8, 8, true);
    try builtin.initializeSegments(segments);

    // ************************************************************
    // *                      TEST BODY                           *
    // ************************************************************
    const address_1 = Relocatable.new(
        0,
        0,
    );
    const value_1 = MaybeRelocatable.fromFelt(starknet_felt.Felt252.one());

    // Set a value into the memory.
    try setUpMemory(
        memory,
        std.testing.allocator,
        .{.{ .{ 0, 0 }, .{1} }},
    );

    defer memory.deinitData(std.testing.allocator);

    // Get the value from the memory.
    const maybe_value_1 = try memory.get(address_1);

    // ************************************************************
    // *                      TEST CHECKS                         *
    // ************************************************************
    // Assert that the value is the expected value.
    try expect(maybe_value_1.?.eq(value_1));
}

test "Memory: getFelt should return MemoryOutOfBounds error if no value at the given address" {
    // Test setup
    var memory = try Memory.init(std.testing.allocator);
    defer memory.deinit();

    // Test checks
    try expectError(
        error.MemoryOutOfBounds,
        memory.getFelt(Relocatable.new(0, 0)),
    );
}

test "Memory: getFelt should return Felt252 if available at the given address" {
    // Test setup
    var memory = try Memory.init(std.testing.allocator);
    defer memory.deinit();

    try setUpMemory(
        memory,
        std.testing.allocator,
        .{.{ .{ 0, 0 }, .{23} }},
    );
    defer memory.deinitData(std.testing.allocator);

    // Test checks
    try expectEqual(
        Felt252.fromInteger(23),
        try memory.getFelt(Relocatable.new(0, 0)),
    );
}

test "Memory: getFelt should return ExpectedInteger error if Relocatable instead of Felt at the given address" {
    // Test setup
    var memory = try Memory.init(std.testing.allocator);
    defer memory.deinit();

    try setUpMemory(
        memory,
        std.testing.allocator,
        .{.{ .{ 0, 0 }, .{ 3, 7 } }},
    );
    defer memory.deinitData(std.testing.allocator);

    // Test checks
    try expectError(
        error.ExpectedInteger,
        memory.getFelt(Relocatable.new(0, 0)),
    );
}

test "Memory: getRelocatable should return MemoryOutOfBounds error if no value at the given address" {
    // Test setup
    var memory = try Memory.init(std.testing.allocator);
    defer memory.deinit();

    // Test checks
    try expectError(
        error.MemoryOutOfBounds,
        memory.getRelocatable(Relocatable.new(0, 0)),
    );
}

test "Memory: getRelocatable should return Relocatable if available at the given address" {
    // Test setup
    var memory = try Memory.init(std.testing.allocator);
    defer memory.deinit();

    try setUpMemory(
        memory,
        std.testing.allocator,
        .{.{ .{ 0, 0 }, .{ 4, 34 } }},
    );
    defer memory.deinitData(std.testing.allocator);

    // Test checks
    try expectEqual(
        Relocatable.new(4, 34),
        try memory.getRelocatable(Relocatable.new(0, 0)),
    );
}

test "Memory: getRelocatable should return ExpectedRelocatable error if Felt instead of Relocatable at the given address" {
    // Test setup
    var memory = try Memory.init(std.testing.allocator);
    defer memory.deinit();

    try setUpMemory(
        memory,
        std.testing.allocator,
        .{.{ .{ 0, 0 }, .{3} }},
    );
    defer memory.deinitData(std.testing.allocator);

    // Test checks
    try expectError(
        error.ExpectedRelocatable,
        memory.getRelocatable(Relocatable.new(0, 0)),
    );
}

test "Memory: markAsAccessed should mark memory cell" {
    // Test setup
    var memory = try Memory.init(std.testing.allocator);
    defer memory.deinit();

    const relo = Relocatable.new(0, 3);

    try setUpMemory(
        memory,
        std.testing.allocator,
        .{.{ .{ 0, 3 }, .{ 4, 5 } }},
    );
    defer memory.deinitData(std.testing.allocator);

    memory.markAsAccessed(relo);
    // Test checks
    try expectEqual(
        true,
        memory.data.items[0].items[3].?.is_accessed,
    );
}

test "Memory: addRelocationRule should return an error if source segment index >= 0" {
    // Test setup
    var memory = try Memory.init(std.testing.allocator);
    defer memory.deinit();

    // Test checks
    // Check if source pointer segment index is positive
    try expectError(
        MemoryError.AddressNotInTemporarySegment,
        memory.addRelocationRule(
            Relocatable.new(1, 3),
            Relocatable.new(4, 7),
        ),
    );
    // Check if source pointer segment index is zero
    try expectError(
        MemoryError.AddressNotInTemporarySegment,
        memory.addRelocationRule(
            Relocatable.new(0, 3),
            Relocatable.new(4, 7),
        ),
    );
}

test "Memory: addRelocationRule should return an error if source offset is not zero" {
    // Test setup
    var memory = try Memory.init(std.testing.allocator);
    defer memory.deinit();

    // Test checks
    // Check if source offset is not zero
    try expectError(
        MemoryError.NonZeroOffset,
        memory.addRelocationRule(
            Relocatable.new(-2, 3),
            Relocatable.new(4, 7),
        ),
    );
}

test "Memory: addRelocationRule should return an error if another relocation present at same index" {
    // Test setup
    var memory = try Memory.init(std.testing.allocator);
    defer memory.deinit();

    try memory.relocation_rules.put(1, Relocatable.new(9, 77));

    // Test checks
    try expectError(
        MemoryError.DuplicatedRelocation,
        memory.addRelocationRule(
            Relocatable.new(-2, 0),
            Relocatable.new(4, 7),
        ),
    );
}

test "Memory: addRelocationRule should add new relocation rule" {
    // Test setup
    var memory = try Memory.init(std.testing.allocator);
    defer memory.deinit();

    _ = try memory.addRelocationRule(
        Relocatable.new(-2, 0),
        Relocatable.new(4, 7),
    );

    // Test checks
    // Verify that relocation rule content is correct
    try expectEqual(
        @as(u32, 1),
        memory.relocation_rules.count(),
    );
    // Verify that new relocation rule was added properly
    try expectEqual(
        Relocatable.new(4, 7),
        memory.relocation_rules.get(1).?,
    );
}

<<<<<<< HEAD
test "Memory: getRange for continuous memory" {
=======
test "Memory: countAccessedAddressesInSegment should return null if segment does not exist in data" {
    // Test setup
    var memory = try Memory.init(std.testing.allocator);
    defer memory.deinit();

    // Test checks
    try expectEqual(
        @as(?usize, null),
        memory.countAccessedAddressesInSegment(8),
    );
}

test "Memory: countAccessedAddressesInSegment should return 0 if no accessed addresses" {
>>>>>>> 6f023221
    // Test setup
    var memory = try Memory.init(std.testing.allocator);
    defer memory.deinit();

    try setUpMemory(
        memory,
        std.testing.allocator,
        .{
<<<<<<< HEAD
            .{ .{ 1, 0 }, .{2} },
            .{ .{ 1, 1 }, .{3} },
            .{ .{ 1, 2 }, .{4} },
=======
            .{ .{ 10, 1 }, .{3} },
            .{ .{ 10, 2 }, .{3} },
            .{ .{ 10, 3 }, .{3} },
            .{ .{ 10, 4 }, .{3} },
            .{ .{ 10, 5 }, .{3} },
>>>>>>> 6f023221
        },
    );
    defer memory.deinitData(std.testing.allocator);

<<<<<<< HEAD
    var expected_vec = std.ArrayList(?MaybeRelocatable).init(std.testing.allocator);
    defer expected_vec.deinit();

    try expected_vec.append(MaybeRelocatable.fromU256(2));
    try expected_vec.append(MaybeRelocatable.fromU256(3));
    try expected_vec.append(MaybeRelocatable.fromU256(4));

    var actual = try memory.getRange(
        std.testing.allocator,
        Relocatable.new(1, 0),
        3,
    );
    defer actual.deinit();

    // Test checks
    try expectEqualSlices(
        ?MaybeRelocatable,
        expected_vec.items,
        actual.items,
    );
}

test "Memory: getRange for non continuous memory" {
=======
    // Test checks
    try expectEqual(
        @as(?usize, 0),
        memory.countAccessedAddressesInSegment(10),
    );
}

test "Memory: countAccessedAddressesInSegment should return number of accessed addresses" {
>>>>>>> 6f023221
    // Test setup
    var memory = try Memory.init(std.testing.allocator);
    defer memory.deinit();

    try setUpMemory(
        memory,
        std.testing.allocator,
        .{
<<<<<<< HEAD
            .{ .{ 1, 0 }, .{2} },
            .{ .{ 1, 1 }, .{3} },
            .{ .{ 1, 3 }, .{4} },
=======
            .{ .{ 10, 1 }, .{3} },
            .{ .{ 10, 2 }, .{3} },
            .{ .{ 10, 3 }, .{3} },
            .{ .{ 10, 4 }, .{3} },
            .{ .{ 10, 5 }, .{3} },
>>>>>>> 6f023221
        },
    );
    defer memory.deinitData(std.testing.allocator);

<<<<<<< HEAD
    var expected_vec = std.ArrayList(?MaybeRelocatable).init(std.testing.allocator);
    defer expected_vec.deinit();

    try expected_vec.append(MaybeRelocatable.fromU256(2));
    try expected_vec.append(MaybeRelocatable.fromU256(3));
    try expected_vec.append(null);
    try expected_vec.append(MaybeRelocatable.fromU256(4));

    var actual = try memory.getRange(
        std.testing.allocator,
        Relocatable.new(1, 0),
        4,
    );
    defer actual.deinit();

    // Test checks
    try expectEqualSlices(
        ?MaybeRelocatable,
        expected_vec.items,
        actual.items,
=======
    memory.data.items[10].items[3].?.is_accessed = true;
    memory.data.items[10].items[4].?.is_accessed = true;
    memory.data.items[10].items[5].?.is_accessed = true;

    // Test checks
    try expectEqual(
        @as(?usize, 3),
        memory.countAccessedAddressesInSegment(10),
>>>>>>> 6f023221
    );
}

test "AddressSet: contains should return false if segment index is negative" {
    // Test setup
    var addressSet = AddressSet.init(std.testing.allocator);
    defer addressSet.deinit();

    // Test checks
    try expect(!addressSet.contains(Relocatable.new(-10, 2)));
}

test "AddressSet: contains should return false if address key does not exist" {
    // Test setup
    var addressSet = AddressSet.init(std.testing.allocator);
    defer addressSet.deinit();

    // Test checks
    try expect(!addressSet.contains(Relocatable.new(10, 2)));
}

test "AddressSet: contains should return true if address key is true in address set" {
    // Test setup
    var addressSet = AddressSet.init(std.testing.allocator);
    defer addressSet.deinit();
    try addressSet.set.put(Relocatable.new(10, 2), true);

    // Test checks
    try expect(addressSet.contains(Relocatable.new(10, 2)));
}

test "AddressSet: addAddresses should add new addresses to the address set without negative indexes" {
    // Test setup
    var addressSet = AddressSet.init(std.testing.allocator);
    defer addressSet.deinit();

    const addresses: [4]Relocatable = .{
        Relocatable.new(0, 10),
        Relocatable.new(3, 4),
        Relocatable.new(-2, 2),
        Relocatable.new(23, 7),
    };

    _ = try addressSet.addAddresses(&addresses);

    // Test checks
    try expectEqual(@as(u32, 3), addressSet.set.count());
    try expect(addressSet.set.get(Relocatable.new(0, 10)).?);
    try expect(addressSet.set.get(Relocatable.new(3, 4)).?);
    try expect(addressSet.set.get(Relocatable.new(23, 7)).?);
}

test "AddressSet: len should return the number of addresses in the address set" {
    // Test setup
    var addressSet = AddressSet.init(std.testing.allocator);
    defer addressSet.deinit();

    const addresses: [4]Relocatable = .{
        Relocatable.new(0, 10),
        Relocatable.new(3, 4),
        Relocatable.new(-2, 2),
        Relocatable.new(23, 7),
    };

    _ = try addressSet.addAddresses(&addresses);

    // Test checks
    try expectEqual(@as(u32, 3), addressSet.len());
}

test "Memory: set should not rewrite memory" {
    // Test setup
    var memory = try Memory.init(std.testing.allocator);
    defer memory.deinit();

    try memory.data.append(std.ArrayListUnmanaged(?MemoryCell){});
    memory.num_segments += 1;
    try memory.set(
        std.testing.allocator,
        Relocatable.new(0, 1),
        .{ .felt = Felt252.fromInteger(23) },
    );
    defer memory.deinitData(std.testing.allocator);

    // Test checks
    try expectError(MemoryError.DuplicatedRelocation, memory.set(
        std.testing.allocator,
        Relocatable.new(0, 1),
        .{ .felt = Felt252.fromInteger(8) },
    ));
}<|MERGE_RESOLUTION|>--- conflicted
+++ resolved
@@ -414,7 +414,6 @@
         }
     }
 
-<<<<<<< HEAD
     /// Retrieves a range of memory values starting from a specified address.
     ///
     /// # Arguments
@@ -442,7 +441,7 @@
             try values.append(try self.get(try address.addUint(@intCast(i))));
         }
         return values;
-=======
+
     /// Counts the number of accessed addresses within a specified segment in the VM memory.
     ///
     /// # Arguments
@@ -464,7 +463,6 @@
             return count;
         }
         return null;
->>>>>>> 6f023221
     }
 };
 
@@ -1046,23 +1044,7 @@
     );
 }
 
-<<<<<<< HEAD
 test "Memory: getRange for continuous memory" {
-=======
-test "Memory: countAccessedAddressesInSegment should return null if segment does not exist in data" {
-    // Test setup
-    var memory = try Memory.init(std.testing.allocator);
-    defer memory.deinit();
-
-    // Test checks
-    try expectEqual(
-        @as(?usize, null),
-        memory.countAccessedAddressesInSegment(8),
-    );
-}
-
-test "Memory: countAccessedAddressesInSegment should return 0 if no accessed addresses" {
->>>>>>> 6f023221
     // Test setup
     var memory = try Memory.init(std.testing.allocator);
     defer memory.deinit();
@@ -1071,46 +1053,104 @@
         memory,
         std.testing.allocator,
         .{
-<<<<<<< HEAD
             .{ .{ 1, 0 }, .{2} },
             .{ .{ 1, 1 }, .{3} },
             .{ .{ 1, 2 }, .{4} },
-=======
+        },
+    );
+    defer memory.deinitData(std.testing.allocator);
+
+    var expected_vec = std.ArrayList(?MaybeRelocatable).init(std.testing.allocator);
+    defer expected_vec.deinit();
+
+    try expected_vec.append(MaybeRelocatable.fromU256(2));
+    try expected_vec.append(MaybeRelocatable.fromU256(3));
+    try expected_vec.append(MaybeRelocatable.fromU256(4));
+
+    var actual = try memory.getRange(
+        std.testing.allocator,
+        Relocatable.new(1, 0),
+        3,
+    );
+    defer actual.deinit();
+
+    // Test checks
+    try expectEqualSlices(
+        ?MaybeRelocatable,
+        expected_vec.items,
+        actual.items,
+    );
+}
+
+test "Memory: getRange for non continuous memory" {
+    // Test setup
+    var memory = try Memory.init(std.testing.allocator);
+    defer memory.deinit();
+
+    try setUpMemory(
+        memory,
+        std.testing.allocator,
+        .{
+            .{ .{ 1, 0 }, .{2} },
+            .{ .{ 1, 1 }, .{3} },
+            .{ .{ 1, 3 }, .{4} },
+        },
+    );
+    defer memory.deinitData(std.testing.allocator);
+
+    var expected_vec = std.ArrayList(?MaybeRelocatable).init(std.testing.allocator);
+    defer expected_vec.deinit();
+
+    try expected_vec.append(MaybeRelocatable.fromU256(2));
+    try expected_vec.append(MaybeRelocatable.fromU256(3));
+    try expected_vec.append(null);
+    try expected_vec.append(MaybeRelocatable.fromU256(4));
+
+    var actual = try memory.getRange(
+        std.testing.allocator,
+        Relocatable.new(1, 0),
+        4,
+    );
+    defer actual.deinit();
+
+    // Test checks
+    try expectEqualSlices(
+        ?MaybeRelocatable,
+        expected_vec.items,
+        actual.items,
+    );
+}
+
+test "Memory: countAccessedAddressesInSegment should return null if segment does not exist in data" {
+    // Test setup
+    var memory = try Memory.init(std.testing.allocator);
+    defer memory.deinit();
+
+    // Test checks
+    try expectEqual(
+        @as(?usize, null),
+        memory.countAccessedAddressesInSegment(8),
+    );
+}
+
+test "Memory: countAccessedAddressesInSegment should return 0 if no accessed addresses" {
+    // Test setup
+    var memory = try Memory.init(std.testing.allocator);
+    defer memory.deinit();
+
+    try setUpMemory(
+        memory,
+        std.testing.allocator,
+        .{
             .{ .{ 10, 1 }, .{3} },
             .{ .{ 10, 2 }, .{3} },
             .{ .{ 10, 3 }, .{3} },
             .{ .{ 10, 4 }, .{3} },
             .{ .{ 10, 5 }, .{3} },
->>>>>>> 6f023221
         },
     );
     defer memory.deinitData(std.testing.allocator);
 
-<<<<<<< HEAD
-    var expected_vec = std.ArrayList(?MaybeRelocatable).init(std.testing.allocator);
-    defer expected_vec.deinit();
-
-    try expected_vec.append(MaybeRelocatable.fromU256(2));
-    try expected_vec.append(MaybeRelocatable.fromU256(3));
-    try expected_vec.append(MaybeRelocatable.fromU256(4));
-
-    var actual = try memory.getRange(
-        std.testing.allocator,
-        Relocatable.new(1, 0),
-        3,
-    );
-    defer actual.deinit();
-
-    // Test checks
-    try expectEqualSlices(
-        ?MaybeRelocatable,
-        expected_vec.items,
-        actual.items,
-    );
-}
-
-test "Memory: getRange for non continuous memory" {
-=======
     // Test checks
     try expectEqual(
         @as(?usize, 0),
@@ -1119,7 +1159,6 @@
 }
 
 test "Memory: countAccessedAddressesInSegment should return number of accessed addresses" {
->>>>>>> 6f023221
     // Test setup
     var memory = try Memory.init(std.testing.allocator);
     defer memory.deinit();
@@ -1128,43 +1167,15 @@
         memory,
         std.testing.allocator,
         .{
-<<<<<<< HEAD
-            .{ .{ 1, 0 }, .{2} },
-            .{ .{ 1, 1 }, .{3} },
-            .{ .{ 1, 3 }, .{4} },
-=======
             .{ .{ 10, 1 }, .{3} },
             .{ .{ 10, 2 }, .{3} },
             .{ .{ 10, 3 }, .{3} },
             .{ .{ 10, 4 }, .{3} },
             .{ .{ 10, 5 }, .{3} },
->>>>>>> 6f023221
         },
     );
     defer memory.deinitData(std.testing.allocator);
 
-<<<<<<< HEAD
-    var expected_vec = std.ArrayList(?MaybeRelocatable).init(std.testing.allocator);
-    defer expected_vec.deinit();
-
-    try expected_vec.append(MaybeRelocatable.fromU256(2));
-    try expected_vec.append(MaybeRelocatable.fromU256(3));
-    try expected_vec.append(null);
-    try expected_vec.append(MaybeRelocatable.fromU256(4));
-
-    var actual = try memory.getRange(
-        std.testing.allocator,
-        Relocatable.new(1, 0),
-        4,
-    );
-    defer actual.deinit();
-
-    // Test checks
-    try expectEqualSlices(
-        ?MaybeRelocatable,
-        expected_vec.items,
-        actual.items,
-=======
     memory.data.items[10].items[3].?.is_accessed = true;
     memory.data.items[10].items[4].?.is_accessed = true;
     memory.data.items[10].items[5].?.is_accessed = true;
@@ -1173,7 +1184,6 @@
     try expectEqual(
         @as(?usize, 3),
         memory.countAccessedAddressesInSegment(10),
->>>>>>> 6f023221
     );
 }
 
