--- conflicted
+++ resolved
@@ -654,8 +654,6 @@
     \\ids.x.high = x >> 128
 ;
 
-<<<<<<< HEAD
-=======
 pub const BLAKE2S_COMPUTE =
     \\from starkware.cairo.common.cairo_blake2s.blake2s_utils import compute_blake2s_func
     \\compute_blake2s_func(segments=segments, output_ptr=ids.output)
@@ -779,7 +777,7 @@
     \\)
 ;
 
->>>>>>> da119ae2
+
 pub const NONDET_BIGINT3_V1 =
     \\from starkware.cairo.common.cairo_secp.secp_utils import split
     \\
@@ -973,7 +971,6 @@
     \\
     \\ids.x_inverse_mod_p.low = x_inverse_mod_p_split[0]
     \\ids.x_inverse_mod_p.high = x_inverse_mod_p_split[1]
-<<<<<<< HEAD
 ;
 
 pub const RANDOM_EC_POINT =
@@ -1371,6 +1368,4 @@
     \\from starkware.python.math_utils import div_mod
     \\
     \\value = x_inv = div_mod(1, x, SECP_P)
-=======
->>>>>>> da119ae2
 ;