pub const FIND_ELEMENT =
    \\array_ptr = ids.array_ptr
    \\elm_size = ids.elm_size
    \\assert isinstance(elm_size, int) and elm_size > 0, \
    \\    f'Invalid value for elm_size. Got: {elm_size}.'
    \\key = ids.key
    \\
    \\if '__find_element_index' in globals():
    \\    ids.index = __find_element_index
    \\    found_key = memory[array_ptr + elm_size * __find_element_index]
    \\    assert found_key == key, \
    \\        f'Invalid index found in __find_element_index. index: {__find_element_index}, ' \
    \\        f'expected key {key}, found key: {found_key}.'
    \\    # Delete __find_element_index to make sure it's not used for the next calls.
    \\    del __find_element_index
    \\else:
    \\    n_elms = ids.n_elms
    \\    assert isinstance(n_elms, int) and n_elms >= 0, \
    \\        f'Invalid value for n_elms. Got: {n_elms}.'
    \\    if '__find_element_max_size' in globals():
    \\        assert n_elms <= __find_element_max_size, \
    \\            f'find_element() can only be used with n_elms<={__find_element_max_size}. ' \
    \\            f'Got: n_elms={n_elms}.'
    \\
    \\    for i in range(n_elms):
    \\        if memory[array_ptr + elm_size * i] == key:
    \\            ids.index = i
    \\            break
    \\    else:
    \\        raise ValueError(f'Key {key} was not found.')
;

pub const SEARCH_SORTED_LOWER =
    \\array_ptr = ids.array_ptr
    \\elm_size = ids.elm_size
    \\assert isinstance(elm_size, int) and elm_size > 0, \
    \\    f'Invalid value for elm_size. Got: {elm_size}.'
    \\
    \\n_elms = ids.n_elms
    \\assert isinstance(n_elms, int) and n_elms >= 0, \
    \\    f'Invalid value for n_elms. Got: {n_elms}.'
    \\if '__find_element_max_size' in globals():
    \\    assert n_elms <= __find_element_max_size, \
    \\        f'find_element() can only be used with n_elms<={__find_element_max_size}. ' \
    \\        f'Got: n_elms={n_elms}.'
    \\
    \\for i in range(n_elms):
    \\    if memory[array_ptr + elm_size * i] >= ids.key:
    \\        ids.index = i
    \\        break
    \\else:
    \\    ids.index = n_elms
;

pub const SET_ADD =
    \\assert ids.elm_size > 0
    \\assert ids.set_ptr <= ids.set_end_ptr
    \\elm_list = memory.get_range(ids.elm_ptr, ids.elm_size)
    \\for i in range(0, ids.set_end_ptr - ids.set_ptr, ids.elm_size):
    \\    if memory.get_range(ids.set_ptr + i, ids.elm_size) == elm_list:
    \\        ids.index = i // ids.elm_size
    \\        ids.is_elm_in_set = 1
    \\        break
    \\else:
    \\    ids.is_elm_in_set = 0
;

pub const TEMPORARY_ARRAY = "ids.temporary_array = segments.add_temp_segment()";

pub const RELOCATE_SEGMENT = "memory.add_relocation_rule(src_ptr=ids.src_ptr, dest_ptr=ids.dest_ptr)";

pub const GET_FELT_BIT_LENGTH =
    \\x = ids.x
    \\ids.bit_length = x.bit_length()
;

pub const POW = "ids.locs.bit = (ids.prev_locs.exp % PRIME) & 1";

pub const ASSERT_NN = "from starkware.cairo.common.math_utils import assert_integer\nassert_integer(ids.a)\nassert 0 <= ids.a % PRIME < range_check_builtin.bound, f'a = {ids.a} is out of range.'";
pub const VERIFY_ECDSA_SIGNATURE = "ecdsa_builtin.add_signature(ids.ecdsa_ptr.address_, (ids.signature_r, ids.signature_s))";
pub const IS_POSITIVE = "from starkware.cairo.common.math_utils import is_positive\nids.is_positive = 1 if is_positive(\n    value=ids.value, prime=PRIME, rc_bound=range_check_builtin.bound) else 0";
pub const ASSERT_NOT_ZERO = "from starkware.cairo.common.math_utils import assert_integer\nassert_integer(ids.value)\nassert ids.value % PRIME != 0, f'assert_not_zero failed: {ids.value} = 0.'";

pub const IS_QUAD_RESIDUE =
    \\from starkware.crypto.signature.signature import FIELD_PRIME
    \\from starkware.python.math_utils import div_mod, is_quad_residue, sqrt
    \\
    \\x = ids.x
    \\if is_quad_residue(x, FIELD_PRIME):
    \\    ids.y = sqrt(x, FIELD_PRIME)
    \\else:
    \\    ids.y = sqrt(div_mod(x, 3, FIELD_PRIME), FIELD_PRIME)
;

pub const ASSERT_NOT_EQUAL =
    \\from starkware.cairo.lang.vm.relocatable import RelocatableValue
    \\both_ints = isinstance(ids.a, int) and isinstance(ids.b, int)
    \\both_relocatable = (
    \\    isinstance(ids.a, RelocatableValue) and isinstance(ids.b, RelocatableValue) and
    \\    ids.a.segment_index == ids.b.segment_index)
    \\assert both_ints or both_relocatable, \
    \\    f'assert_not_equal failed: non-comparable values: {ids.a}, {ids.b}.'
    \\assert (ids.a - ids.b) % PRIME != 0, f'assert_not_equal failed: {ids.a} = {ids.b}.'
;

pub const SQRT =
    \\from starkware.python.math_utils import isqrt
    \\value = ids.value % PRIME
    \\assert value < 2 ** 250, f"value={value} is outside of the range [0, 2**250)."
    \\assert 2 ** 250 < PRIME
    \\ids.root = isqrt(value)
;

pub const UNSIGNED_DIV_REM =
    \\from starkware.cairo.common.math_utils import assert_integer
    \\assert_integer(ids.div)
    \\assert 0 < ids.div <= PRIME // range_check_builtin.bound, \
    \\    f'div={hex(ids.div)} is out of the valid range.'
    \\ids.q, ids.r = divmod(ids.value, ids.div)
;

pub const SIGNED_DIV_REM =
    \\from starkware.cairo.common.math_utils import as_int, assert_integer
    \\
    \\assert_integer(ids.div)
    \\assert 0 < ids.div <= PRIME // range_check_builtin.bound, \
    \\    f'div={hex(ids.div)} is out of the valid range.'
    \\
    \\assert_integer(ids.bound)
    \\assert ids.bound <= range_check_builtin.bound // 2, \
    \\    f'bound={hex(ids.bound)} is out of the valid range.'
    \\
    \\int_value = as_int(ids.value, PRIME)
    \\q, ids.r = divmod(int_value, ids.div)
    \\
    \\assert -ids.bound <= q < ids.bound, \
    \\    f'{int_value} / {ids.div} = {q} is out of the range [{-ids.bound}, {ids.bound}).'
    \\
    \\ids.biased_q = q + ids.bound
;

pub const ASSERT_LE_FELT =
    \\import itertools
    \\
    \\from starkware.cairo.common.math_utils import assert_integer
    \\assert_integer(ids.a)
    \\assert_integer(ids.b)
    \\a = ids.a % PRIME
    \\b = ids.b % PRIME
    \\assert a <= b, f'a = {a} is not less than or equal to b = {b}.'
    \\
    \\# Find an arc less than PRIME / 3, and another less than PRIME / 2.
    \\lengths_and_indices = [(a, 0), (b - a, 1), (PRIME - 1 - b, 2)]
    \\lengths_and_indices.sort()
    \\assert lengths_and_indices[0][0] <= PRIME // 3 and lengths_and_indices[1][0] <= PRIME // 2
    \\excluded = lengths_and_indices[2][1]
    \\
    \\memory[ids.range_check_ptr + 1], memory[ids.range_check_ptr + 0] = (
    \\    divmod(lengths_and_indices[0][0], ids.PRIME_OVER_3_HIGH))
    \\memory[ids.range_check_ptr + 3], memory[ids.range_check_ptr + 2] = (
    \\    divmod(lengths_and_indices[1][0], ids.PRIME_OVER_2_HIGH))
;

pub const ASSERT_LE_FELT_EXCLUDED_0 = "memory[ap] = 1 if excluded != 0 else 0";

pub const ASSERT_LE_FELT_EXCLUDED_1 = "memory[ap] = 1 if excluded != 1 else 0";

pub const ASSERT_LE_FELT_EXCLUDED_2 = "assert excluded == 2";

pub const ASSERT_LT_FELT =
    \\from starkware.cairo.common.math_utils import assert_integer
    \\assert_integer(ids.a)
    \\assert_integer(ids.b)
    \\assert (ids.a % PRIME) < (ids.b % PRIME), \
    \\    f'a = {ids.a % PRIME} is not less than b = {ids.b % PRIME}.'
;

pub const IS_250_BITS = "ids.is_250 = 1 if ids.addr < 2**250 else 0";

pub const ASSERT_250_BITS =
    \\from starkware.cairo.common.math_utils import as_int
    \\
    \\# Correctness check.
    \\value = as_int(ids.value, PRIME) % PRIME
    \\assert value < ids.UPPER_BOUND, f'{value} is outside of the range [0, 2**250).'
    \\
    \\# Calculation for the assertion.
    \\ids.high, ids.low = divmod(ids.value, ids.SHIFT)
;

pub const SPLIT_FELT =
    \\from starkware.cairo.common.math_utils import assert_integer
    \\assert ids.MAX_HIGH < 2**128 and ids.MAX_LOW < 2**128
    \\assert PRIME - 1 == ids.MAX_HIGH * 2**128 + ids.MAX_LOW
    \\assert_integer(ids.value)
    \\ids.low = ids.value & ((1 << 128) - 1)
    \\ids.high = ids.value >> 128
;

pub const SPLIT_INT = "memory[ids.output] = res = (int(ids.value) % PRIME) % ids.base\nassert res < ids.bound, f'split_int(): Limb {res} is out of range.'";

pub const SPLIT_INT_ASSERT_RANGE = "assert ids.value == 0, 'split_int(): value is out of range.'";

pub const ADD_SEGMENT = "memory[ap] = segments.add()";

pub const VM_ENTER_SCOPE = "vm_enter_scope()";
pub const VM_EXIT_SCOPE = "vm_exit_scope()";

pub const MEMCPY_ENTER_SCOPE = "vm_enter_scope({'n': ids.len})";
pub const NONDET_N_GREATER_THAN_10 = "memory[ap] = to_felt_or_relocatable(ids.n >= 10)";
pub const NONDET_N_GREATER_THAN_2 = "memory[ap] = to_felt_or_relocatable(ids.n >= 2)";

pub const UNSAFE_KECCAK =
    \\from eth_hash.auto import keccak
    \\
    \\data, length = ids.data, ids.length
    \\
    \\if '__keccak_max_size' in globals():
    \\    assert length <= __keccak_max_size, \
    \\        f'unsafe_keccak() can only be used with length<={__keccak_max_size}. ' \
    \\        f'Got: length={length}.'
    \\
    \\keccak_input = bytearray()
    \\for word_i, byte_i in enumerate(range(0, length, 16)):
    \\    word = memory[data + word_i]
    \\    n_bytes = min(16, length - byte_i)
    \\    assert 0 <= word < 2 ** (8 * n_bytes)
    \\    keccak_input += word.to_bytes(n_bytes, 'big')
    \\
    \\hashed = keccak(keccak_input)
    \\ids.high = int.from_bytes(hashed[:16], 'big')
    \\ids.low = int.from_bytes(hashed[16:32], 'big')
;

pub const UNSAFE_KECCAK_FINALIZE =
    \\from eth_hash.auto import keccak
    \\keccak_input = bytearray()
    \\n_elms = ids.keccak_state.end_ptr - ids.keccak_state.start_ptr
    \\for word in memory.get_range(ids.keccak_state.start_ptr, n_elms):
    \\    keccak_input += word.to_bytes(16, 'big')
    \\hashed = keccak(keccak_input)
    \\ids.high = int.from_bytes(hashed[:16], 'big')
    \\ids.low = int.from_bytes(hashed[16:32], 'big')
;

pub const SPLIT_INPUT_3 = "ids.high3, ids.low3 = divmod(memory[ids.inputs + 3], 256)";
pub const SPLIT_INPUT_6 = "ids.high6, ids.low6 = divmod(memory[ids.inputs + 6], 256 ** 2)";
pub const SPLIT_INPUT_9 = "ids.high9, ids.low9 = divmod(memory[ids.inputs + 9], 256 ** 3)";
pub const SPLIT_INPUT_12 =
    "ids.high12, ids.low12 = divmod(memory[ids.inputs + 12], 256 ** 4)";
pub const SPLIT_INPUT_15 =
    "ids.high15, ids.low15 = divmod(memory[ids.inputs + 15], 256 ** 5)";

pub const SPLIT_OUTPUT_0 =
    \\ids.output0_low = ids.output0 & ((1 << 128) - 1)
    \\ids.output0_high = ids.output0 >> 128
;
pub const SPLIT_OUTPUT_1 =
    \\ids.output1_low = ids.output1 & ((1 << 128) - 1)
    \\ids.output1_high = ids.output1 >> 128
;

pub const SPLIT_N_BYTES = "ids.n_words_to_copy, ids.n_bytes_left = divmod(ids.n_bytes, ids.BYTES_IN_WORD)";
pub const SPLIT_OUTPUT_MID_LOW_HIGH =
    \\tmp, ids.output1_low = divmod(ids.output1, 256 ** 7)
    \\ids.output1_high, ids.output1_mid = divmod(tmp, 2 ** 128)
;

pub const BIGINT_TO_UINT256 = "ids.low = (ids.x.d0 + ids.x.d1 * ids.BASE) & ((1 << 128) - 1)";
pub const UINT256_ADD =
    \\sum_low = ids.a.low + ids.b.low
    \\ids.carry_low = 1 if sum_low >= ids.SHIFT else 0
    \\sum_high = ids.a.high + ids.b.high + ids.carry_low
    \\ids.carry_high = 1 if sum_high >= ids.SHIFT else 0
;

pub const UINT256_ADD_LOW =
    \\sum_low = ids.a.low + ids.b.low
    \\ids.carry_low = 1 if sum_low >= ids.SHIFT else 0
;

pub const UINT128_ADD =
    \\res = ids.a + ids.b
    \\ids.carry = 1 if res >= ids.SHIFT else 0
;

pub const UINT256_SUB =
    \\def split(num: int, num_bits_shift: int = 128, length: int = 2):
    \\    a = []
    \\    for _ in range(length):
    \\        a.append( num & ((1 << num_bits_shift) - 1) )
    \\        num = num >> num_bits_shift
    \\    return tuple(a)
    \\
    \\def pack(z, num_bits_shift: int = 128) -> int:
    \\    limbs = (z.low, z.high)
    \\    return sum(limb << (num_bits_shift * i) for i, limb in enumerate(limbs))
    \\
    \\a = pack(ids.a)
    \\b = pack(ids.b)
    \\res = (a - b)%2**256
    \\res_split = split(res)
    \\ids.res.low = res_split[0]
    \\ids.res.high = res_split[1]
;

pub const UINT256_SQRT =
    \\from starkware.python.math_utils import isqrt
    \\n = (ids.n.high << 128) + ids.n.low
    \\root = isqrt(n)
    \\assert 0 <= root < 2 ** 128
    \\ids.root.low = root
    \\ids.root.high = 0
;

pub const UINT256_SQRT_FELT =
    \\from starkware.python.math_utils import isqrt
    \\n = (ids.n.high << 128) + ids.n.low
    \\root = isqrt(n)
    \\assert 0 <= root < 2 ** 128
    \\ids.root = root
;

pub const UINT256_SIGNED_NN = "memory[ap] = 1 if 0 <= (ids.a.high % PRIME) < 2 ** 127 else 0";

pub const UINT256_UNSIGNED_DIV_REM =
    \\a = (ids.a.high << 128) + ids.a.low
    \\div = (ids.div.high << 128) + ids.div.low
    \\quotient, remainder = divmod(a, div)
    \\
    \\ids.quotient.low = quotient & ((1 << 128) - 1)
    \\ids.quotient.high = quotient >> 128
    \\ids.remainder.low = remainder & ((1 << 128) - 1)
    \\ids.remainder.high = remainder >> 128
;

pub const UINT256_EXPANDED_UNSIGNED_DIV_REM =
    \\a = (ids.a.high << 128) + ids.a.low
    \\div = (ids.div.b23 << 128) + ids.div.b01
    \\quotient, remainder = divmod(a, div)
    \\
    \\ids.quotient.low = quotient & ((1 << 128) - 1)
    \\ids.quotient.high = quotient >> 128
    \\ids.remainder.low = remainder & ((1 << 128) - 1)
    \\ids.remainder.high = remainder >> 128
;

pub const UINT256_MUL_DIV_MOD =
    \\a = (ids.a.high << 128) + ids.a.low
    \\b = (ids.b.high << 128) + ids.b.low
    \\div = (ids.div.high << 128) + ids.div.low
    \\quotient, remainder = divmod(a * b, div)
    \\
    \\ids.quotient_low.low = quotient & ((1 << 128) - 1)
    \\ids.quotient_low.high = (quotient >> 128) & ((1 << 128) - 1)
    \\ids.quotient_high.low = (quotient >> 256) & ((1 << 128) - 1)
    \\ids.quotient_high.high = quotient >> 384
    \\ids.remainder.low = remainder & ((1 << 128) - 1)
    \\ids.remainder.high = remainder >> 128
;

pub const SPLIT_64 =
    \\ids.low = ids.a & ((1<<64) - 1)
    \\ids.high = ids.a >> 64
;

pub const USORT_ENTER_SCOPE =
    "vm_enter_scope(dict(__usort_max_size = globals().get('__usort_max_size')))";
pub const USORT_BODY =
    \\from collections import defaultdict
    \\
    \\input_ptr = ids.input
    \\input_len = int(ids.input_len)
    \\if __usort_max_size is not None:
    \\    assert input_len <= __usort_max_size, (
    \\        f"usort() can only be used with input_len<={__usort_max_size}. "
    \\        f"Got: input_len={input_len}."
    \\    )
    \\
    \\positions_dict = defaultdict(list)
    \\for i in range(input_len):
    \\    val = memory[input_ptr + i]
    \\    positions_dict[val].append(i)
    \\
    \\output = sorted(positions_dict.keys())
    \\ids.output_len = len(output)
    \\ids.output = segments.gen_arg(output)
    \\ids.multiplicities = segments.gen_arg([len(positions_dict[k]) for k in output])
;

pub const USORT_VERIFY =
    \\last_pos = 0
    \\positions = positions_dict[ids.value][::-1]
;

pub const USORT_VERIFY_MULTIPLICITY_ASSERT = "assert len(positions) == 0";
pub const USORT_VERIFY_MULTIPLICITY_BODY =
    \\current_pos = positions.pop()
    \\ids.next_item_index = current_pos - last_pos
    \\last_pos = current_pos + 1
;

pub const MEMSET_ENTER_SCOPE = "vm_enter_scope({'n': ids.n})";
pub const MEMSET_CONTINUE_LOOP =
    \\n -= 1
    \\ids.continue_loop = 1 if n > 0 else 0
;

pub const MEMCPY_CONTINUE_COPYING =
    \\n -= 1
    \\ids.continue_copying = 1 if n > 0 else 0
;

pub const DEFAULT_DICT_NEW =
    \\if '__dict_manager' not in globals():
    \\    from starkware.cairo.common.dict import DictManager
    \\    __dict_manager = DictManager()
    \\
    \\memory[ap] = __dict_manager.new_default_dict(segments, ids.default_value)
;

pub const DICT_NEW =
    \\if '__dict_manager' not in globals():
    \\    from starkware.cairo.common.dict import DictManager
    \\    __dict_manager = DictManager()
    \\
    \\memory[ap] = __dict_manager.new_dict(segments, initial_dict)
    \\del initial_dict
;

pub const DICT_READ =
    \\dict_tracker = __dict_manager.get_tracker(ids.dict_ptr)
    \\dict_tracker.current_ptr += ids.DictAccess.SIZE
    \\ids.value = dict_tracker.data[ids.key]
;

pub const DICT_WRITE =
    \\dict_tracker = __dict_manager.get_tracker(ids.dict_ptr)
    \\dict_tracker.current_ptr += ids.DictAccess.SIZE
    \\ids.dict_ptr.prev_value = dict_tracker.data[ids.key]
    \\dict_tracker.data[ids.key] = ids.new_value
;

pub const DICT_UPDATE =
    \\# Verify dict pointer and prev value.
    \\dict_tracker = __dict_manager.get_tracker(ids.dict_ptr)
    \\current_value = dict_tracker.data[ids.key]
    \\assert current_value == ids.prev_value, \
    \\    f'Wrong previous value in dict. Got {ids.prev_value}, expected {current_value}.'
    \\
    \\# Update value.
    \\dict_tracker.data[ids.key] = ids.new_value
    \\dict_tracker.current_ptr += ids.DictAccess.SIZE
;

pub const SQUASH_DICT =
    \\dict_access_size = ids.DictAccess.SIZE
    \\address = ids.dict_accesses.address_
    \\assert ids.ptr_diff % dict_access_size == 0, \
    \\    'Accesses array size must be divisible by DictAccess.SIZE'
    \\n_accesses = ids.n_accesses
    \\if '__squash_dict_max_size' in globals():
    \\    assert n_accesses <= __squash_dict_max_size, \
    \\        f'squash_dict() can only be used with n_accesses<={__squash_dict_max_size}. ' \
    \\        f'Got: n_accesses={n_accesses}.'
    \\# A map from key to the list of indices accessing it.
    \\access_indices = {}
    \\for i in range(n_accesses):
    \\    key = memory[address + dict_access_size * i]
    \\    access_indices.setdefault(key, []).append(i)
    \\# Descending list of keys.
    \\keys = sorted(access_indices.keys(), reverse=True)
    \\# Are the keys used bigger than range_check bound.
    \\ids.big_keys = 1 if keys[0] >= range_check_builtin.bound else 0
    \\ids.first_key = key = keys.pop()
;

pub const SQUASH_DICT_INNER_SKIP_LOOP =
    "ids.should_skip_loop = 0 if current_access_indices else 1";
pub const SQUASH_DICT_INNER_FIRST_ITERATION =
    \\current_access_indices = sorted(access_indices[key])[::-1]
    \\current_access_index = current_access_indices.pop()
    \\memory[ids.range_check_ptr] = current_access_index
;

pub const SQUASH_DICT_INNER_CHECK_ACCESS_INDEX =
    \\new_access_index = current_access_indices.pop()
    \\ids.loop_temps.index_delta_minus1 = new_access_index - current_access_index - 1
    \\current_access_index = new_access_index
;

pub const SQUASH_DICT_INNER_CONTINUE_LOOP =
    "ids.loop_temps.should_continue = 1 if current_access_indices else 0";
pub const SQUASH_DICT_INNER_ASSERT_LEN_KEYS = "assert len(keys) == 0";
pub const SQUASH_DICT_INNER_LEN_ASSERT = "assert len(current_access_indices) == 0";
pub const SQUASH_DICT_INNER_USED_ACCESSES_ASSERT =
    "assert ids.n_used_accesses == len(access_indices[key])";
pub const SQUASH_DICT_INNER_NEXT_KEY =
    \\assert len(keys) > 0, 'No keys left but remaining_accesses > 0.'
    \\ids.next_key = key = keys.pop()
;

pub const DICT_SQUASH_UPDATE_PTR =
    \\# Update the DictTracker's current_ptr to point to the end of the squashed dict.
    \\__dict_manager.get_tracker(ids.squashed_dict_start).current_ptr = \
    \\    ids.squashed_dict_end.address_
;

pub const DICT_SQUASH_COPY_DICT =
    \\# Prepare arguments for dict_new. In particular, the same dictionary values should be copied
    \\# to the new (squashed) dictionary.
    \\vm_enter_scope({
    \\    # Make __dict_manager accessible.
    \\    '__dict_manager': __dict_manager,
    \\    # Create a copy of the dict, in case it changes in the future.
    \\    'initial_dict': dict(__dict_manager.get_dict(ids.dict_accesses_end)),
    \\})
;

pub const BIGINT_PACK_DIV_MOD =
    \\from starkware.cairo.common.cairo_secp.secp_utils import pack
    \\from starkware.cairo.common.math_utils import as_int
    \\from starkware.python.math_utils import div_mod, safe_div
    \\
    \\p = pack(ids.P, PRIME)
    \\x = pack(ids.x, PRIME) + as_int(ids.x.d3, PRIME) * ids.BASE ** 3 + as_int(ids.x.d4, PRIME) * ids.BASE ** 4
    \\y = pack(ids.y, PRIME)
    \\
    \\value = res = div_mod(x, y, p)
;

pub const BIGINT_SAFE_DIV =
    \\k = safe_div(res * y - x, p)
    \\value = k if k > 0 else 0 - k
    \\ids.flag = 1 if k > 0 else 0
;

pub const HI_MAX_BIT_LEN = "ids.len_hi = max(ids.scalar_u.d2.bit_length(), ids.scalar_v.d2.bit_length())-1";

pub const BLOCK_PERMUTATION =
    \\from starkware.cairo.common.keccak_utils.keccak_utils import keccak_func
    \\_keccak_state_size_felts = int(ids.KECCAK_STATE_SIZE_FELTS)
    \\assert 0 <= _keccak_state_size_felts < 100
    \\
    \\output_values = keccak_func(memory.get_range(
    \\    ids.keccak_ptr - _keccak_state_size_felts, _keccak_state_size_felts))
    \\segments.write_arg(ids.keccak_ptr, output_values)
;

// The 0.10.3 whitelist uses this variant (instead of the one used by the common library), but both hints have the same behaviour
// We should check for future refactors that may discard one of the variants
pub const BLOCK_PERMUTATION_WHITELIST_V1 =
    \\from starkware.cairo.common.cairo_keccak.keccak_utils import keccak_func
    \\_keccak_state_size_felts = int(ids.KECCAK_STATE_SIZE_FELTS)
    \\assert 0 <= _keccak_state_size_felts < 100
    \\
    \\output_values = keccak_func(memory.get_range(
    \\    ids.keccak_ptr - _keccak_state_size_felts, _keccak_state_size_felts))
    \\segments.write_arg(ids.keccak_ptr, output_values)
;

pub const BLOCK_PERMUTATION_WHITELIST_V2 =
    \\from starkware.cairo.common.cairo_keccak.keccak_utils import keccak_func
    \\_keccak_state_size_felts = int(ids.KECCAK_STATE_SIZE_FELTS)
    \\assert 0 <= _keccak_state_size_felts < 100
    \\output_values = keccak_func(memory.get_range(
    \\    ids.keccak_ptr_start, _keccak_state_size_felts))
    \\segments.write_arg(ids.output, output_values)
;

pub const KECCAK_WRITE_ARGS =
    \\segments.write_arg(ids.inputs, [ids.low % 2 ** 64, ids.low // 2 ** 64])
    \\segments.write_arg(ids.inputs + 2, [ids.high % 2 ** 64, ids.high // 2 ** 64])
;

pub const COMPARE_BYTES_IN_WORD_NONDET =
    "memory[ap] = to_felt_or_relocatable(ids.n_bytes < ids.BYTES_IN_WORD)";

pub const COMPARE_KECCAK_FULL_RATE_IN_BYTES_NONDET =
    "memory[ap] = to_felt_or_relocatable(ids.n_bytes >= ids.KECCAK_FULL_RATE_IN_BYTES)";

pub const CAIRO_KECCAK_INPUT_IS_FULL_WORD = "ids.full_word = int(ids.n_bytes >= 8)";

pub const CAIRO_KECCAK_FINALIZE_V1 =
    \\# Add dummy pairs of input and output.
    \\_keccak_state_size_felts = int(ids.KECCAK_STATE_SIZE_FELTS)
    \\_block_size = int(ids.BLOCK_SIZE)
    \\assert 0 <= _keccak_state_size_felts < 100
    \\assert 0 <= _block_size < 10
    \\inp = [0] * _keccak_state_size_felts
    \\padding = (inp + keccak_func(inp)) * _block_size
    \\segments.write_arg(ids.keccak_ptr_end, padding)
;

pub const CAIRO_KECCAK_FINALIZE_V2 =
    \\# Add dummy pairs of input and output.
    \\_keccak_state_size_felts = int(ids.KECCAK_STATE_SIZE_FELTS)
    \\_block_size = int(ids.BLOCK_SIZE)
    \\assert 0 <= _keccak_state_size_felts < 100
    \\assert 0 <= _block_size < 1000
    \\inp = [0] * _keccak_state_size_felts
    \\padding = (inp + keccak_func(inp)) * _block_size
    \\segments.write_arg(ids.keccak_ptr_end, padding)
;

pub const IS_NN = "memory[ap] = 0 if 0 <= (ids.a % PRIME) < range_check_builtin.bound else 1";

pub const IS_NN_OUT_OF_RANGE = "memory[ap] = 0 if 0 <= ((-ids.a - 1) % PRIME) < range_check_builtin.bound else 1";

pub const ASSERT_LE_FELT_V_0_6 =
    \\from starkware.cairo.common.math_utils import assert_integer
    \\assert_integer(ids.a)
    \\assert_integer(ids.b)
    \\assert (ids.a % PRIME) <= (ids.b % PRIME), \
    \\    f'a = {ids.a % PRIME} is not less than or equal to b = {ids.b % PRIME}.'
;

pub const ASSERT_LE_FELT_V_0_8 =
    \\from starkware.cairo.common.math_utils import assert_integer
    \\assert_integer(ids.a)
    \\assert_integer(ids.b)
    \\a = ids.a % PRIME
    \\b = ids.b % PRIME
    \\assert a <= b, f'a = {a} is not less than or equal to b = {b}.'
    \\
    \\ids.small_inputs = int(
    \\    a < range_check_builtin.bound and (b - a) < range_check_builtin.bound)
;

pub const A_B_BITAND_1 =
    \\ids.a_lsb = ids.a & 1
    \\ids.b_lsb = ids.b & 1
;

pub const IS_LE_FELT = "memory[ap] = 0 if (ids.a % PRIME) <= (ids.b % PRIME) else 1";

pub const IS_ADDR_BOUNDED =
    \\# Verify the assumptions on the relationship between 2**250, ADDR_BOUND and PRIME.
    \\ADDR_BOUND = ids.ADDR_BOUND % PRIME
    \\assert (2**250 < ADDR_BOUND <= 2**251) and (2 * 2**250 < PRIME) and (
    \\        ADDR_BOUND * 2 > PRIME), \
    \\    'normalize_address() cannot be used with the current constants.'
    \\ids.is_small = 1 if ids.addr < ADDR_BOUND else 0
;

pub const SPLIT_XX =
    \\PRIME = 2**255 - 19
    \\II = pow(2, (PRIME - 1) // 4, PRIME)
    \\
    \\xx = ids.xx.low + (ids.xx.high<<128)
    \\x = pow(xx, (PRIME + 3) // 8, PRIME)
    \\if (x * x - xx) % PRIME != 0:
    \\    x = (x * II) % PRIME
    \\if x % 2 != 0:
    \\    x = PRIME - x
    \\ids.x.low = x & ((1<<128)-1)
    \\ids.x.high = x >> 128
;

pub const BLAKE2S_COMPUTE =
    \\from starkware.cairo.common.cairo_blake2s.blake2s_utils import compute_blake2s_func
    \\compute_blake2s_func(segments=segments, output_ptr=ids.output)
;

pub const BLAKE2S_FINALIZE =
    \\# Add dummy pairs of input and output.
    \\from starkware.cairo.common.cairo_blake2s.blake2s_utils import IV, blake2s_compress
    \\
    \\_n_packed_instances = int(ids.N_PACKED_INSTANCES)
    \\assert 0 <= _n_packed_instances < 20
    \\_blake2s_input_chunk_size_felts = int(ids.INPUT_BLOCK_FELTS)
    \\assert 0 <= _blake2s_input_chunk_size_felts < 100
    \\
    \\message = [0] * _blake2s_input_chunk_size_felts
    \\modified_iv = [IV[0] ^ 0x01010020] + IV[1:]
    \\output = blake2s_compress(
    \\    message=message,
    \\    h=modified_iv,
    \\    t0=0,
    \\    t1=0,
    \\    f0=0xffffffff,
    \\    f1=0,
    \\)
    \\padding = (modified_iv + message + [0, 0xffffffff] + output) * (_n_packed_instances - 1)
    \\segments.write_arg(ids.blake2s_ptr_end, padding)
;

pub const BLAKE2S_FINALIZE_V2 =
    \\# Add dummy pairs of input and output.
    \\from starkware.cairo.common.cairo_blake2s.blake2s_utils import IV, blake2s_compress
    \\
    \\_n_packed_instances = int(ids.N_PACKED_INSTANCES)
    \\assert 0 <= _n_packed_instances < 20
    \\_blake2s_input_chunk_size_felts = int(ids.BLAKE2S_INPUT_CHUNK_SIZE_FELTS)
    \\assert 0 <= _blake2s_input_chunk_size_felts < 100
    \\
    \\message = [0] * _blake2s_input_chunk_size_felts
    \\modified_iv = [IV[0] ^ 0x01010020] + IV[1:]
    \\output = blake2s_compress(
    \\    message=message,
    \\    h=modified_iv,
    \\    t0=0,
    \\    t1=0,
    \\    f0=0xffffffff,
    \\    f1=0,
    \\)
    \\padding = (modified_iv + message + [0, 0xffffffff] + output) * (_n_packed_instances - 1)
    \\segments.write_arg(ids.blake2s_ptr_end, padding)
;

pub const BLAKE2S_ADD_UINT256 =
    \\B = 32
    \\MASK = 2 ** 32 - 1
    \\segments.write_arg(ids.data, [(ids.low >> (B * i)) & MASK for i in range(4)])
    \\segments.write_arg(ids.data + 4, [(ids.high >> (B * i)) & MASK for i in range(4)])
;

pub const BLAKE2S_ADD_UINT256_BIGEND =
    \\B = 32
    \\MASK = 2 ** 32 - 1
    \\segments.write_arg(ids.data, [(ids.high >> (B * (3 - i))) & MASK for i in range(4)])
    \\segments.write_arg(ids.data + 4, [(ids.low >> (B * (3 - i))) & MASK for i in range(4)])
;

pub const EXAMPLE_BLAKE2S_COMPRESS =
    \\from starkware.cairo.common.cairo_blake2s.blake2s_utils import IV, blake2s_compress
    \\
    \\_blake2s_input_chunk_size_felts = int(ids.BLAKE2S_INPUT_CHUNK_SIZE_FELTS)
    \\assert 0 <= _blake2s_input_chunk_size_felts < 100
    \\
    \\new_state = blake2s_compress(
    \\    message=memory.get_range(ids.blake2s_start, _blake2s_input_chunk_size_felts),
    \\    h=[IV[0] ^ 0x01010020] + IV[1:],
    \\    t0=ids.n_bytes,
    \\    t1=0,
    \\    f0=0xffffffff,
    \\    f1=0,
    \\)
    \\
    \\segments.write_arg(ids.output, new_state)
;

pub const BLAKE2S_FINALIZE_V3 =
    \\# Add dummy pairs of input and output.
    \\from starkware.cairo.common.cairo_blake2s.blake2s_utils import IV, blake2s_compress
    \\_n_packed_instances = int(ids.N_PACKED_INSTANCES)
    \\assert 0 <= _n_packed_instances < 20
    \\_blake2s_input_chunk_size_felts = int(ids.BLAKE2S_INPUT_CHUNK_SIZE_FELTS)
    \\assert 0 <= _blake2s_input_chunk_size_felts < 100
    \\
    \\message = [0] * _blake2s_input_chunk_size_felts
    \\modified_iv = [IV[0] ^ 0x01010020] + IV[1:]
    \\output = blake2s_compress(
    \\    message=message,
    \\    h=modified_iv,
    \\    t0=0,
    \\    t1=0,
    \\    f0=0xffffffff,
    \\    f1=0,
    \\)
    \\padding = (message + modified_iv + [0, 0xffffffff] + output) * (_n_packed_instances - 1)
    \\segments.write_arg(ids.blake2s_ptr_end, padding)
;

pub const PRINT_ARR =
    \\print(bytes.fromhex(f"{ids.name:062x}").decode().replace('\x00',''))
    \\arr = [memory[ids.arr + i] for i in range(ids.arr_len)]
    \\print(arr)
;

pub const PRINT_FELT =
    \\print(ids.x)
;

pub const PRINT_DICT =
    \\print(bytes.fromhex(f"{ids.name:062x}").decode().replace('\x00',''))
    \\data = __dict_manager.get_dict(ids.dict_ptr)
    \\print(
    \\    {k: v if isinstance(v, int) else [memory[v + i] for i in range(ids.pointer_size)] for k, v in data.items()}
    \\)
;

pub const NONDET_BIGINT3_V1 =
    \\from starkware.cairo.common.cairo_secp.secp_utils import split
    \\
    \\segments.write_arg(ids.res.address_, split(value))
;

pub const NONDET_BIGINT3_V2 =
    \\from starkware.cairo.common.cairo_secp.secp_utils import split
    \\segments.write_arg(ids.res.address_, split(value))
;

// The following hints support the lib https://github.com/NethermindEth/research-basic-Cairo-operations-big-integers/blob/main/lib
pub const UINT384_UNSIGNED_DIV_REM =
    \\def split(num: int, num_bits_shift: int, length: int):
    \\    a = []
    \\    for _ in range(length):
    \\        a.append( num & ((1 << num_bits_shift) - 1) )
    \\        num = num >> num_bits_shift
    \\    return tuple(a)
    \\
    \\def pack(z, num_bits_shift: int) -> int:
    \\    limbs = (z.d0, z.d1, z.d2)
    \\    return sum(limb << (num_bits_shift * i) for i, limb in enumerate(limbs))
    \\
    \\a = pack(ids.a, num_bits_shift = 128)
    \\div = pack(ids.div, num_bits_shift = 128)
    \\quotient, remainder = divmod(a, div)
    \\
    \\quotient_split = split(quotient, num_bits_shift=128, length=3)
    \\assert len(quotient_split) == 3
    \\
    \\ids.quotient.d0 = quotient_split[0]
    \\ids.quotient.d1 = quotient_split[1]
    \\ids.quotient.d2 = quotient_split[2]
    \\
    \\remainder_split = split(remainder, num_bits_shift=128, length=3)
    \\ids.remainder.d0 = remainder_split[0]
    \\ids.remainder.d1 = remainder_split[1]
    \\ids.remainder.d2 = remainder_split[2]
;

pub const UINT384_SPLIT_128 =
    \\ids.low = ids.a & ((1<<128) - 1)
    \\ids.high = ids.a >> 128
;

pub const ADD_NO_UINT384_CHECK =
    \\sum_d0 = ids.a.d0 + ids.b.d0
    \\ids.carry_d0 = 1 if sum_d0 >= ids.SHIFT else 0
    \\sum_d1 = ids.a.d1 + ids.b.d1 + ids.carry_d0
    \\ids.carry_d1 = 1 if sum_d1 >= ids.SHIFT else 0
    \\sum_d2 = ids.a.d2 + ids.b.d2 + ids.carry_d1
    \\ids.carry_d2 = 1 if sum_d2 >= ids.SHIFT else 0
;

pub const UINT384_SQRT =
    \\from starkware.python.math_utils import isqrt
    \\
    \\def split(num: int, num_bits_shift: int, length: int):
    \\    a = []
    \\    for _ in range(length):
    \\        a.append( num & ((1 << num_bits_shift) - 1) )
    \\        num = num >> num_bits_shift
    \\    return tuple(a)
    \\
    \\def pack(z, num_bits_shift: int) -> int:
    \\    limbs = (z.d0, z.d1, z.d2)
    \\    return sum(limb << (num_bits_shift * i) for i, limb in enumerate(limbs))
    \\
    \\a = pack(ids.a, num_bits_shift=128)
    \\root = isqrt(a)
    \\assert 0 <= root < 2 ** 192
    \\root_split = split(root, num_bits_shift=128, length=3)
    \\ids.root.d0 = root_split[0]
    \\ids.root.d1 = root_split[1]
    \\ids.root.d2 = root_split[2]
;

pub const SUB_REDUCED_A_AND_REDUCED_B =
    \\def split(num: int, num_bits_shift: int, length: int):
    \\    a = []
    \\    for _ in range(length):
    \\        a.append( num & ((1 << num_bits_shift) - 1) )
    \\        num = num >> num_bits_shift
    \\    return tuple(a)
    \\
    \\def pack(z, num_bits_shift: int) -> int:
    \\    limbs = (z.d0, z.d1, z.d2)
    \\    return sum(limb << (num_bits_shift * i) for i, limb in enumerate(limbs))
    \\
    \\a = pack(ids.a, num_bits_shift = 128)
    \\b = pack(ids.b, num_bits_shift = 128)
    \\p = pack(ids.p, num_bits_shift = 128)
    \\
    \\res = (a - b) % p
    \\
    \\
    \\res_split = split(res, num_bits_shift=128, length=3)
    \\
    \\ids.res.d0 = res_split[0]
    \\ids.res.d1 = res_split[1]
    \\ids.res.d2 = res_split[2]
;

pub const UINT384_SIGNED_NN = "memory[ap] = 1 if 0 <= (ids.a.d2 % PRIME) < 2 ** 127 else 0";

pub const UNSIGNED_DIV_REM_UINT768_BY_UINT384 =
    \\def split(num: int, num_bits_shift: int, length: int):
    \\    a = []
    \\    for _ in range(length):
    \\        a.append( num & ((1 << num_bits_shift) - 1) )
    \\        num = num >> num_bits_shift 
    \\    return tuple(a)
    \\
    \\def pack(z, num_bits_shift: int) -> int:
    \\    limbs = (z.d0, z.d1, z.d2)
    \\    return sum(limb << (num_bits_shift * i) for i, limb in enumerate(limbs))
    \\    
    \\def pack_extended(z, num_bits_shift: int) -> int:
    \\    limbs = (z.d0, z.d1, z.d2, z.d3, z.d4, z.d5)
    \\    return sum(limb << (num_bits_shift * i) for i, limb in enumerate(limbs))
    \\
    \\a = pack_extended(ids.a, num_bits_shift = 128)
    \\div = pack(ids.div, num_bits_shift = 128)
    \\
    \\quotient, remainder = divmod(a, div)
    \\
    \\quotient_split = split(quotient, num_bits_shift=128, length=6)
    \\
    \\ids.quotient.d0 = quotient_split[0]
    \\ids.quotient.d1 = quotient_split[1]
    \\ids.quotient.d2 = quotient_split[2]
    \\ids.quotient.d3 = quotient_split[3]
    \\ids.quotient.d4 = quotient_split[4]
    \\ids.quotient.d5 = quotient_split[5]
    \\
    \\remainder_split = split(remainder, num_bits_shift=128, length=3)
    \\ids.remainder.d0 = remainder_split[0]
    \\ids.remainder.d1 = remainder_split[1]
    \\ids.remainder.d2 = remainder_split[2]
;

// equal to UNSIGNED_DIV_REM_UINT768_BY_UINT384 but with some whitespace removed
// in the `num = num >> num_bits_shift` and between `pack` and `pack_extended`
pub const UNSIGNED_DIV_REM_UINT768_BY_UINT384_STRIPPED =
    \\def split(num: int, num_bits_shift: int, length: int):
    \\    a = []
    \\    for _ in range(length):
    \\        a.append( num & ((1 << num_bits_shift) - 1) )
    \\        num = num >> num_bits_shift
    \\    return tuple(a)
    \\
    \\def pack(z, num_bits_shift: int) -> int:
    \\    limbs = (z.d0, z.d1, z.d2)
    \\    return sum(limb << (num_bits_shift * i) for i, limb in enumerate(limbs))
    \\
    \\def pack_extended(z, num_bits_shift: int) -> int:
    \\    limbs = (z.d0, z.d1, z.d2, z.d3, z.d4, z.d5)
    \\    return sum(limb << (num_bits_shift * i) for i, limb in enumerate(limbs))
    \\
    \\a = pack_extended(ids.a, num_bits_shift = 128)
    \\div = pack(ids.div, num_bits_shift = 128)
    \\
    \\quotient, remainder = divmod(a, div)
    \\
    \\quotient_split = split(quotient, num_bits_shift=128, length=6)
    \\
    \\ids.quotient.d0 = quotient_split[0]
    \\ids.quotient.d1 = quotient_split[1]
    \\ids.quotient.d2 = quotient_split[2]
    \\ids.quotient.d3 = quotient_split[3]
    \\ids.quotient.d4 = quotient_split[4]
    \\ids.quotient.d5 = quotient_split[5]
    \\
    \\remainder_split = split(remainder, num_bits_shift=128, length=3)
    \\ids.remainder.d0 = remainder_split[0]
    \\ids.remainder.d1 = remainder_split[1]
    \\ids.remainder.d2 = remainder_split[2]
;

pub const INV_MOD_P_UINT512 =
    \\def pack_512(u, num_bits_shift: int) -> int:
    \\    limbs = (u.d0, u.d1, u.d2, u.d3)
    \\    return sum(limb << (num_bits_shift * i) for i, limb in enumerate(limbs))
    \\
    \\x = pack_512(ids.x, num_bits_shift = 128)
    \\p = ids.p.low + (ids.p.high << 128)
    \\x_inverse_mod_p = pow(x,-1, p)
    \\
    \\x_inverse_mod_p_split = (x_inverse_mod_p & ((1 << 128) - 1), x_inverse_mod_p >> 128)
    \\
    \\ids.x_inverse_mod_p.low = x_inverse_mod_p_split[0]
    \\ids.x_inverse_mod_p.high = x_inverse_mod_p_split[1]
;

pub const RANDOM_EC_POINT =
    \\from starkware.crypto.signature.signature import ALPHA, BETA, FIELD_PRIME
    \\from starkware.python.math_utils import random_ec_point
    \\from starkware.python.utils import to_bytes
    \\
    \\# Define a seed for random_ec_point that's dependent on all the input, so that:
    \\#   (1) The added point s is deterministic.
    \\#   (2) It's hard to choose inputs for which the builtin will fail.
    \\seed = b"".join(map(to_bytes, [ids.p.x, ids.p.y, ids.m, ids.q.x, ids.q.y]))
    \\ids.s.x, ids.s.y = random_ec_point(FIELD_PRIME, ALPHA, BETA, seed)
;

pub const CHAINED_EC_OP_RANDOM_EC_POINT =
    \\from starkware.crypto.signature.signature import ALPHA, BETA, FIELD_PRIME
    \\from starkware.python.math_utils import random_ec_point
    \\from starkware.python.utils import to_bytes
    \\
    \\n_elms = ids.len
    \\assert isinstance(n_elms, int) and n_elms >= 0, \
    \\    f'Invalid value for len. Got: {n_elms}.'
    \\if '__chained_ec_op_max_len' in globals():
    \\    assert n_elms <= __chained_ec_op_max_len, \
    \\        f'chained_ec_op() can only be used with len<={__chained_ec_op_max_len}. ' \
    \\        f'Got: n_elms={n_elms}.'
    \\
    \\# Define a seed for random_ec_point that's dependent on all the input, so that:
    \\#   (1) The added point s is deterministic.
    \\#   (2) It's hard to choose inputs for which the builtin will fail.
    \\seed = b"".join(
    \\    map(
    \\        to_bytes,
    \\        [
    \\            ids.p.x,
    \\            ids.p.y,
    \\            *memory.get_range(ids.m, n_elms),
    \\            *memory.get_range(ids.q.address_, 2 * n_elms),
    \\        ],
    \\    )
    \\)
    \\ids.s.x, ids.s.y = random_ec_point(FIELD_PRIME, ALPHA, BETA, seed)
;

pub const RECOVER_Y =
    \\from starkware.crypto.signature.signature import ALPHA, BETA, FIELD_PRIME
    \\from starkware.python.math_utils import recover_y
    \\ids.p.x = ids.x
    \\# This raises an exception if `x` is not on the curve.
    \\ids.p.y = recover_y(ids.x, ALPHA, BETA, FIELD_PRIME)
;

pub const EC_RECOVER_DIV_MOD_N_PACKED =
    \\from starkware.cairo.common.cairo_secp.secp_utils import pack
    \\from starkware.python.math_utils import div_mod, safe_div
    \\
    \\N = pack(ids.n, PRIME)
    \\x = pack(ids.x, PRIME) % N
    \\s = pack(ids.s, PRIME) % N
    \\value = res = div_mod(x, s, N)
;

pub const EC_RECOVER_SUB_A_B =
    \\from starkware.cairo.common.cairo_secp.secp_utils import pack
    \\from starkware.python.math_utils import div_mod, safe_div
    \\
    \\a = pack(ids.a, PRIME)
    \\b = pack(ids.b, PRIME)
    \\
    \\value = res = a - b
;

pub const EC_RECOVER_PRODUCT_MOD =
    \\from starkware.cairo.common.cairo_secp.secp_utils import pack
    \\from starkware.python.math_utils import div_mod, safe_div
    \\
    \\a = pack(ids.a, PRIME)
    \\b = pack(ids.b, PRIME)
    \\product = a * b
    \\m = pack(ids.m, PRIME)
    \\
    \\value = res = product % m
;

pub const EC_RECOVER_PRODUCT_DIV_M = "value = k = product // m";

pub const DI_BIT = "ids.dibit = ((ids.scalar_u >> ids.m) & 1) + 2 * ((ids.scalar_v >> ids.m) & 1)";

pub const QUAD_BIT =
    \\ids.quad_bit = (
    \\    8 * ((ids.scalar_v >> ids.m) & 1)
    \\    + 4 * ((ids.scalar_u >> ids.m) & 1)
    \\    + 2 * ((ids.scalar_v >> (ids.m - 1)) & 1)
    \\    + ((ids.scalar_u >> (ids.m - 1)) & 1)
    \\)
;

pub const EC_NEGATE =
    \\from starkware.cairo.common.cairo_secp.secp_utils import SECP_P, pack
    \\
    \\y = pack(ids.point.y, PRIME) % SECP_P
    \\# The modulo operation in python always returns a nonnegative number.
    \\value = (-y) % SECP_P
;

pub const EC_NEGATE_EMBEDDED_SECP =
    \\from starkware.cairo.common.cairo_secp.secp_utils import pack
    \\SECP_P = 2**255-19
    \\
    \\y = pack(ids.point.y, PRIME) % SECP_P
    \\# The modulo operation in python always returns a nonnegative number.
    \\value = (-y) % SECP_P
;

pub const EC_DOUBLE_SLOPE_V1 =
    \\from starkware.cairo.common.cairo_secp.secp_utils import SECP_P, pack
    \\from starkware.python.math_utils import ec_double_slope
    \\
    \\# Compute the slope.
    \\x = pack(ids.point.x, PRIME)
    \\y = pack(ids.point.y, PRIME)
    \\value = slope = ec_double_slope(point=(x, y), alpha=0, p=SECP_P)
;

pub const EC_DOUBLE_SLOPE_V2 =
    \\from starkware.python.math_utils import ec_double_slope
    \\from starkware.cairo.common.cairo_secp.secp_utils import pack
    \\SECP_P = 2**255-19
    \\
    \\# Compute the slope.
    \\x = pack(ids.point.x, PRIME)
    \\y = pack(ids.point.y, PRIME)
    \\value = slope = ec_double_slope(point=(x, y), alpha=42204101795669822316448953119945047945709099015225996174933988943478124189485, p=SECP_P)
;

pub const EC_DOUBLE_SLOPE_V3 =
    \\from starkware.cairo.common.cairo_secp.secp_utils import SECP_P, pack
    \\from starkware.python.math_utils import div_mod
    \\
    \\# Compute the slope.
    \\x = pack(ids.pt.x, PRIME)
    \\y = pack(ids.pt.y, PRIME)
    \\value = slope = div_mod(3 * x ** 2, 2 * y, SECP_P)
;

pub const EC_DOUBLE_SLOPE_EXTERNAL_CONSTS =
    \\from starkware.cairo.common.cairo_secp.secp_utils import pack
    \\from starkware.python.math_utils import ec_double_slope
    \\
    \\# Compute the slope.
    \\x = pack(ids.point.x, PRIME)
    \\y = pack(ids.point.y, PRIME)
    \\value = slope = ec_double_slope(point=(x, y), alpha=ALPHA, p=SECP_P)
;

pub const COMPUTE_SLOPE_V1 =
    \\from starkware.cairo.common.cairo_secp.secp_utils import SECP_P, pack
    \\from starkware.python.math_utils import line_slope
    \\
    \\# Compute the slope.
    \\x0 = pack(ids.point0.x, PRIME)
    \\y0 = pack(ids.point0.y, PRIME)
    \\x1 = pack(ids.point1.x, PRIME)
    \\y1 = pack(ids.point1.y, PRIME)
    \\value = slope = line_slope(point1=(x0, y0), point2=(x1, y1), p=SECP_P)
;

pub const COMPUTE_SLOPE_V2 =
    \\from starkware.python.math_utils import line_slope
    \\from starkware.cairo.common.cairo_secp.secp_utils import pack
    \\SECP_P = 2**255-19
    \\# Compute the slope.
    \\x0 = pack(ids.point0.x, PRIME)
    \\y0 = pack(ids.point0.y, PRIME)
    \\x1 = pack(ids.point1.x, PRIME)
    \\y1 = pack(ids.point1.y, PRIME)
    \\value = slope = line_slope(point1=(x0, y0), point2=(x1, y1), p=SECP_P)
;

pub const COMPUTE_SLOPE_SECP256R1 =
    \\from starkware.cairo.common.cairo_secp.secp_utils import pack
    \\from starkware.python.math_utils import line_slope
    \\
    \\# Compute the slope.
    \\x0 = pack(ids.point0.x, PRIME)
    \\y0 = pack(ids.point0.y, PRIME)
    \\x1 = pack(ids.point1.x, PRIME)
    \\y1 = pack(ids.point1.y, PRIME)
    \\value = slope = line_slope(point1=(x0, y0), point2=(x1, y1), p=SECP_P)
;

pub const COMPUTE_SLOPE_WHITELIST =
    \\from starkware.cairo.common.cairo_secp.secp_utils import SECP_P, pack
    \\from starkware.python.math_utils import div_mod
    \\
    \\# Compute the slope.
    \\x0 = pack(ids.pt0.x, PRIME)
    \\y0 = pack(ids.pt0.y, PRIME)
    \\x1 = pack(ids.pt1.x, PRIME)
    \\y1 = pack(ids.pt1.y, PRIME)
    \\value = slope = div_mod(y0 - y1, x0 - x1, SECP_P)
;

pub const EC_DOUBLE_ASSIGN_NEW_X_V1 =
    \\from starkware.cairo.common.cairo_secp.secp_utils import SECP_P, pack
    \\
    \\slope = pack(ids.slope, PRIME)
    \\x = pack(ids.point.x, PRIME)
    \\y = pack(ids.point.y, PRIME)
    \\
    \\value = new_x = (pow(slope, 2, SECP_P) - 2 * x) % SECP_P
;

pub const EC_DOUBLE_ASSIGN_NEW_X_V2 =
    \\from starkware.cairo.common.cairo_secp.secp_utils import pack
    \\
    \\slope = pack(ids.slope, PRIME)
    \\x = pack(ids.point.x, PRIME)
    \\y = pack(ids.point.y, PRIME)
    \\
    \\value = new_x = (pow(slope, 2, SECP_P) - 2 * x) % SECP_P
;

pub const EC_DOUBLE_ASSIGN_NEW_Y = "value = new_y = (slope * (x - new_x) - y) % SECP_P";

pub const FAST_EC_ADD_ASSIGN_NEW_X =
    \\from starkware.cairo.common.cairo_secp.secp_utils import SECP_P, pack
    \\
    \\slope = pack(ids.slope, PRIME)
    \\x0 = pack(ids.point0.x, PRIME)
    \\x1 = pack(ids.point1.x, PRIME)
    \\y0 = pack(ids.point0.y, PRIME)
    \\
    \\value = new_x = (pow(slope, 2, SECP_P) - x0 - x1) % SECP_P
;

pub const FAST_EC_ADD_ASSIGN_NEW_X_V2 =
    \\from starkware.cairo.common.cairo_secp.secp_utils import pack
    \\SECP_P = 2**255-19
    \\
    \\slope = pack(ids.slope, PRIME)
    \\x0 = pack(ids.point0.x, PRIME)
    \\x1 = pack(ids.point1.x, PRIME)
    \\y0 = pack(ids.point0.y, PRIME)
    \\
    \\value = new_x = (pow(slope, 2, SECP_P) - x0 - x1) % SECP_P
;

pub const FAST_EC_ADD_ASSIGN_NEW_X_V3 =
    \\from starkware.cairo.common.cairo_secp.secp_utils import SECP_P, pack
    \\
    \\slope = pack(ids.slope, PRIME)
    \\x0 = pack(ids.pt0.x, PRIME)
    \\x1 = pack(ids.pt1.x, PRIME)
    \\y0 = pack(ids.pt0.y, PRIME)
    \\
    \\value = new_x = (pow(slope, 2, SECP_P) - x0 - x1) % SECP_P
;

pub const FAST_EC_ADD_ASSIGN_NEW_Y =
    "value = new_y = (slope * (x0 - new_x) - y0) % SECP_P";

pub const EC_MUL_INNER = "memory[ap] = (ids.scalar % PRIME) % 2";

pub const IMPORT_SECP256R1_ALPHA =
    "from starkware.cairo.common.cairo_secp.secp256r1_utils import SECP256R1_ALPHA as ALPHA";

pub const IMPORT_SECP256R1_N =
    "from starkware.cairo.common.cairo_secp.secp256r1_utils import SECP256R1_N as N";

pub const SQUARE_SLOPE_X_MOD_P =
    \\from starkware.cairo.common.cairo_secp.secp_utils import pack
    \\
    \\slope = pack(ids.slope, PRIME)
    \\x0 = pack(ids.point0.x, PRIME)
    \\x1 = pack(ids.point1.x, PRIME)
    \\y0 = pack(ids.point0.y, PRIME)
    \\
    \\value = new_x = (pow(slope, 2, SECP_P) - x0 - x1) % SECP_P
;

pub const IMPORT_SECP256R1_P =
    "from starkware.cairo.common.cairo_secp.secp256r1_utils import SECP256R1_P as SECP_P";

pub const VERIFY_ZERO_V1 =
    \\from starkware.cairo.common.cairo_secp.secp_utils import SECP_P, pack
    \\
    \\q, r = divmod(pack(ids.val, PRIME), SECP_P)
    \\assert r == 0, f"verify_zero: Invalid input {ids.val.d0, ids.val.d1, ids.val.d2}."
    \\ids.q = q % PRIME
;

pub const VERIFY_ZERO_V2 =
    \\from starkware.cairo.common.cairo_secp.secp_utils import SECP_P
    \\q, r = divmod(pack(ids.val, PRIME), SECP_P)
    \\assert r == 0, f"verify_zero: Invalid input {ids.val.d0, ids.val.d1, ids.val.d2}."
    \\ids.q = q % PRIME
;

pub const VERIFY_ZERO_V3 =
    \\from starkware.cairo.common.cairo_secp.secp_utils import pack
    \\SECP_P = 2**255-19
    \\to_assert = pack(ids.val, PRIME)
    \\q, r = divmod(pack(ids.val, PRIME), SECP_P)
    \\assert r == 0, f"verify_zero: Invalid input {ids.val.d0, ids.val.d1, ids.val.d2}."
    \\ids.q = q % PRIME
;

pub const VERIFY_ZERO_EXTERNAL_SECP =
    \\from starkware.cairo.common.cairo_secp.secp_utils import pack
    \\
    \\q, r = divmod(pack(ids.val, PRIME), SECP_P)
    \\assert r == 0, f"verify_zero: Invalid input {ids.val.d0, ids.val.d1, ids.val.d2}."
    \\ids.q = q % PRIME
;

pub const EC_DOUBLE_ASSIGN_NEW_X_V3 =
    \\from starkware.cairo.common.cairo_secp.secp_utils import pack
    \\SECP_P = 2**255-19
    \\
    \\slope = pack(ids.slope, PRIME)
    \\x = pack(ids.point.x, PRIME)
    \\y = pack(ids.point.y, PRIME)
    \\
    \\value = new_x = (pow(slope, 2, SECP_P) - 2 * x) % SECP_P
;

pub const EC_DOUBLE_ASSIGN_NEW_X_V4 =
    \\from starkware.cairo.common.cairo_secp.secp_utils import SECP_P, pack
    \\
    \\slope = pack(ids.slope, PRIME)
    \\x = pack(ids.pt.x, PRIME)
    \\y = pack(ids.pt.y, PRIME)
    \\
    \\value = new_x = (pow(slope, 2, SECP_P) - 2 * x) % SECP_P
;

pub const REDUCE_V1 =
    \\from starkware.cairo.common.cairo_secp.secp_utils import SECP_P, pack
    \\
    \\value = pack(ids.x, PRIME) % SECP_P
;

pub const REDUCE_V2 =
    \\from starkware.cairo.common.cairo_secp.secp_utils import pack
    \\value = pack(ids.x, PRIME) % SECP_P
;

pub const IS_ZERO_NONDET = "memory[ap] = to_felt_or_relocatable(x == 0)";
pub const IS_ZERO_INT = "memory[ap] = int(x == 0)";
pub const IS_ZERO_PACK_V1 =
    \\from starkware.cairo.common.cairo_secp.secp_utils import SECP_P, pack
    \\
    \\x = pack(ids.x, PRIME) % SECP_P
;

pub const IS_ZERO_PACK_V2 =
    \\from starkware.cairo.common.cairo_secp.secp_utils import SECP_P, pack
    \\x = pack(ids.x, PRIME) % SECP_P
;

pub const IS_ZERO_PACK_EXTERNAL_SECP_V1 =
    \\from starkware.cairo.common.cairo_secp.secp_utils import pack
    \\
    \\x = pack(ids.x, PRIME) % SECP_P
;

pub const IS_ZERO_PACK_EXTERNAL_SECP_V2 =
    \\from starkware.cairo.common.cairo_secp.secp_utils import pack
    \\x = pack(ids.x, PRIME) % SECP_P
;

pub const IS_ZERO_PACK_ED25519 =
    \\from starkware.cairo.common.cairo_secp.secp_utils import pack
    \\SECP_P=2**255-19
    \\
    \\x = pack(ids.x, PRIME) % SECP_P
;

pub const IS_ZERO_ASSIGN_SCOPE_VARS =
    \\from starkware.cairo.common.cairo_secp.secp_utils import SECP_P
    \\from starkware.python.math_utils import div_mod
    \\
    \\value = x_inv = div_mod(1, x, SECP_P)
;

pub const IS_ZERO_ASSIGN_SCOPE_VARS_EXTERNAL_SECP =
    \\from starkware.python.math_utils import div_mod
    \\
    \\value = x_inv = div_mod(1, x, SECP_P)
;

pub const IS_ZERO_ASSIGN_SCOPE_VARS_ED25519 =
    \\SECP_P=2**255-19
    \\from starkware.python.math_utils import div_mod
    \\
    \\value = x_inv = div_mod(1, x, SECP_P)
;

pub const INV_MOD_P_UINT256 =
    \\from starkware.python.math_utils import div_mod
    \\
    \\def split(a: int):
    \\    return (a & ((1 << 128) - 1), a >> 128)
    \\
    \\def pack(z, num_bits_shift: int) -> int:
    \\    limbs = (z.low, z.high)
    \\    return sum(limb << (num_bits_shift * i) for i, limb in enumerate(limbs))
    \\
    \\a = pack(ids.a, 128)
    \\b = pack(ids.b, 128)
    \\p = pack(ids.p, 128)
    \\# For python3.8 and above the modular inverse can be computed as follows:
    \\# b_inverse_mod_p = pow(b, -1, p)
    \\# Instead we use the python3.7-friendly function div_mod from starkware.python.math_utils
    \\b_inverse_mod_p = div_mod(1, b, p)
    \\
    \\b_inverse_mod_p_split = split(b_inverse_mod_p)
    \\
    \\ids.b_inverse_mod_p.low = b_inverse_mod_p_split[0]
    \\ids.b_inverse_mod_p.high = b_inverse_mod_p_split[1]
;

pub const UINT512_UNSIGNED_DIV_REM =
    \\def split(num: int, num_bits_shift: int, length: int):
    \\    a = []
    \\    for _ in range(length):
    \\        a.append( num & ((1 << num_bits_shift) - 1) )
    \\        num = num >> num_bits_shift
    \\    return tuple(a)
    \\
    \\def pack(z, num_bits_shift: int) -> int:
    \\    limbs = (z.low, z.high)
    \\    return sum(limb << (num_bits_shift * i) for i, limb in enumerate(limbs))
    \\
    \\def pack_extended(z, num_bits_shift: int) -> int:
    \\    limbs = (z.d0, z.d1, z.d2, z.d3)
    \\    return sum(limb << (num_bits_shift * i) for i, limb in enumerate(limbs))
    \\
    \\x = pack_extended(ids.x, num_bits_shift = 128)
    \\div = pack(ids.div, num_bits_shift = 128)
    \\
    \\quotient, remainder = divmod(x, div)
    \\
    \\quotient_split = split(quotient, num_bits_shift=128, length=4)
    \\
    \\ids.quotient.d0 = quotient_split[0]
    \\ids.quotient.d1 = quotient_split[1]
    \\ids.quotient.d2 = quotient_split[2]
    \\ids.quotient.d3 = quotient_split[3]
    \\
    \\remainder_split = split(remainder, num_bits_shift=128, length=2)
    \\ids.remainder.low = remainder_split[0]
    \\ids.remainder.high = remainder_split[1]
;

pub const REDUCE_ED25519 =
    \\from starkware.cairo.common.cairo_secp.secp_utils import pack
    \\SECP_P=2**255-19
    \\
    \\value = pack(ids.x, PRIME) % SECP_P
;

pub const DIV_MOD_N_PACKED_DIVMOD_V1 =
    \\from starkware.cairo.common.cairo_secp.secp_utils import N, pack
    \\from starkware.python.math_utils import div_mod, safe_div
    \\
    \\a = pack(ids.a, PRIME)
    \\b = pack(ids.b, PRIME)
    \\value = res = div_mod(a, b, N)
;

pub const DIV_MOD_N_PACKED_DIVMOD_EXTERNAL_N =
    \\from starkware.cairo.common.cairo_secp.secp_utils import pack
    \\from starkware.python.math_utils import div_mod, safe_div
    \\
    \\a = pack(ids.a, PRIME)
    \\b = pack(ids.b, PRIME)
    \\value = res = div_mod(a, b, N)
;

pub const DIV_MOD_N_SAFE_DIV = "value = k = safe_div(res * b - a, N)";

pub const DIV_MOD_N_SAFE_DIV_PLUS_ONE = "value = k_plus_one = safe_div(res * b - a, N) + 1";

pub const XS_SAFE_DIV = "value = k = safe_div(res * s - x, N)";

pub const GET_POINT_FROM_X =
    \\from starkware.cairo.common.cairo_secp.secp_utils import SECP_P, pack
    \\
    \\x_cube_int = pack(ids.x_cube, PRIME) % SECP_P
    \\y_square_int = (x_cube_int + ids.BETA) % SECP_P
    \\y = pow(y_square_int, (SECP_P + 1) // 4, SECP_P)
    \\
    \\# We need to decide whether to take y or SECP_P - y.
    \\if ids.v % 2 == y % 2:
    \\    value = y
    \\else:
    \\    value = (-y) % SECP_P
;

pub const PACK_MODN_DIV_MODN =
    \\from starkware.cairo.common.cairo_secp.secp_utils import pack
    \\from starkware.python.math_utils import div_mod, safe_div
    \\
    \\N = 0xfffffffffffffffffffffffffffffffebaaedce6af48a03bbfd25e8cd0364141
    \\x = pack(ids.x, PRIME) % N
    \\s = pack(ids.s, PRIME) % N
    \\value = res = div_mod(x, s, N)
;

<<<<<<< HEAD
pub const SHA256_INPUT = "ids.full_word = int(ids.n_bytes >= 4)";

pub const SHA256_MAIN_CONSTANT_INPUT_LENGTH =
    \\from starkware.cairo.common.cairo_sha256.sha256_utils import (
    \\    IV, compute_message_schedule, sha2_compress_function)
    \\
    \\_sha256_input_chunk_size_felts = int(ids.SHA256_INPUT_CHUNK_SIZE_FELTS)
    \\assert 0 <= _sha256_input_chunk_size_felts < 100
    \\
    \\w = compute_message_schedule(memory.get_range(
    \\    ids.sha256_start, _sha256_input_chunk_size_felts))
    \\new_state = sha2_compress_function(IV, w)
    \\segments.write_arg(ids.output, new_state)
;

pub const SHA256_MAIN_ARBITRARY_INPUT_LENGTH =
    \\from starkware.cairo.common.cairo_sha256.sha256_utils import (
    \\    compute_message_schedule, sha2_compress_function)
    \\
    \\_sha256_input_chunk_size_felts = int(ids.SHA256_INPUT_CHUNK_SIZE_FELTS)
    \\assert 0 <= _sha256_input_chunk_size_felts < 100
    \\_sha256_state_size_felts = int(ids.SHA256_STATE_SIZE_FELTS)
    \\assert 0 <= _sha256_state_size_felts < 100
    \\w = compute_message_schedule(memory.get_range(
    \\    ids.sha256_start, _sha256_input_chunk_size_felts))
    \\new_state = sha2_compress_function(memory.get_range(ids.state, _sha256_state_size_felts), w)
    \\segments.write_arg(ids.output, new_state)
;

pub const SHA256_FINALIZE =
    \\# Add dummy pairs of input and output.
    \\from starkware.cairo.common.cairo_sha256.sha256_utils import (
    \\    IV, compute_message_schedule, sha2_compress_function)
    \\
    \\_block_size = int(ids.BLOCK_SIZE)
    \\assert 0 <= _block_size < 20
    \\_sha256_input_chunk_size_felts = int(ids.SHA256_INPUT_CHUNK_SIZE_FELTS)
    \\assert 0 <= _sha256_input_chunk_size_felts < 100
    \\
    \\message = [0] * _sha256_input_chunk_size_felts
    \\w = compute_message_schedule(message)
    \\output = sha2_compress_function(IV, w)
    \\padding = (message + IV + output) * (_block_size - 1)
    \\segments.write_arg(ids.sha256_ptr_end, padding)
=======
pub const UINT384_GET_SQUARE_ROOT =
    \\from starkware.python.math_utils import is_quad_residue, sqrt
    \\
    \\def split(num: int, num_bits_shift: int = 128, length: int = 3):
    \\    a = []
    \\    for _ in range(length):
    \\        a.append( num & ((1 << num_bits_shift) - 1) )
    \\        num = num >> num_bits_shift
    \\    return tuple(a)
    \\
    \\def pack(z, num_bits_shift: int = 128) -> int:
    \\    limbs = (z.d0, z.d1, z.d2)
    \\    return sum(limb << (num_bits_shift * i) for i, limb in enumerate(limbs))
    \\
    \\
    \\generator = pack(ids.generator)
    \\x = pack(ids.x)
    \\p = pack(ids.p)
    \\
    \\success_x = is_quad_residue(x, p)
    \\root_x = sqrt(x, p) if success_x else None
    \\
    \\success_gx = is_quad_residue(generator*x, p)
    \\root_gx = sqrt(generator*x, p) if success_gx else None
    \\
    \\# Check that one is 0 and the other is 1
    \\if x != 0:
    \\    assert success_x + success_gx ==1
    \\
    \\# `None` means that no root was found, but we need to transform these into a felt no matter what
    \\if root_x == None:
    \\    root_x = 0
    \\if root_gx == None:
    \\    root_gx = 0
    \\ids.success_x = int(success_x)
    \\ids.success_gx = int(success_gx)
    \\split_root_x = split(root_x)
    \\split_root_gx = split(root_gx)
    \\ids.sqrt_x.d0 = split_root_x[0]
    \\ids.sqrt_x.d1 = split_root_x[1]
    \\ids.sqrt_x.d2 = split_root_x[2]
    \\ids.sqrt_gx.d0 = split_root_gx[0]
    \\ids.sqrt_gx.d1 = split_root_gx[1]
    \\ids.sqrt_gx.d2 = split_root_gx[2]
;

pub const UINT256_GET_SQUARE_ROOT =
    \\from starkware.python.math_utils import is_quad_residue, sqrt
    \\
    \\def split(a: int):
    \\    return (a & ((1 << 128) - 1), a >> 128)
    \\
    \\def pack(z) -> int:
    \\    return z.low + (z.high << 128)
    \\
    \\generator = pack(ids.generator)
    \\x = pack(ids.x)
    \\p = pack(ids.p)
    \\
    \\success_x = is_quad_residue(x, p)
    \\root_x = sqrt(x, p) if success_x else None
    \\success_gx = is_quad_residue(generator*x, p)
    \\root_gx = sqrt(generator*x, p) if success_gx else None
    \\
    \\# Check that one is 0 and the other is 1
    \\if x != 0:
    \\    assert success_x + success_gx == 1
    \\
    \\# `None` means that no root was found, but we need to transform these into a felt no matter what
    \\if root_x == None:
    \\    root_x = 0
    \\if root_gx == None:
    \\    root_gx = 0
    \\ids.success_x = int(success_x)
    \\ids.success_gx = int(success_gx)
    \\split_root_x = split(root_x)
    \\# print('split root x', split_root_x)
    \\split_root_gx = split(root_gx)
    \\ids.sqrt_x.low = split_root_x[0]
    \\ids.sqrt_x.high = split_root_x[1]
    \\ids.sqrt_gx.low = split_root_gx[0]
    \\ids.sqrt_gx.high = split_root_gx[1]
;

pub const UINT384_DIV =
    \\from starkware.python.math_utils import div_mod
    \\
    \\def split(num: int, num_bits_shift: int, length: int):
    \\    a = []
    \\    for _ in range(length):
    \\        a.append( num & ((1 << num_bits_shift) - 1) )
    \\        num = num >> num_bits_shift
    \\    return tuple(a)
    \\
    \\def pack(z, num_bits_shift: int) -> int:
    \\    limbs = (z.d0, z.d1, z.d2)
    \\    return sum(limb << (num_bits_shift * i) for i, limb in enumerate(limbs))
    \\
    \\a = pack(ids.a, num_bits_shift = 128)
    \\b = pack(ids.b, num_bits_shift = 128)
    \\p = pack(ids.p, num_bits_shift = 128)
    \\# For python3.8 and above the modular inverse can be computed as follows:
    \\# b_inverse_mod_p = pow(b, -1, p)
    \\# Instead we use the python3.7-friendly function div_mod from starkware.python.math_utils
    \\b_inverse_mod_p = div_mod(1, b, p)
    \\
    \\
    \\b_inverse_mod_p_split = split(b_inverse_mod_p, num_bits_shift=128, length=3)
    \\
    \\ids.b_inverse_mod_p.d0 = b_inverse_mod_p_split[0]
    \\ids.b_inverse_mod_p.d1 = b_inverse_mod_p_split[1]
    \\ids.b_inverse_mod_p.d2 = b_inverse_mod_p_split[2]
>>>>>>> b7dce719
;<|MERGE_RESOLUTION|>--- conflicted
+++ resolved
@@ -1484,7 +1484,6 @@
     \\value = res = div_mod(x, s, N)
 ;
 
-<<<<<<< HEAD
 pub const SHA256_INPUT = "ids.full_word = int(ids.n_bytes >= 4)";
 
 pub const SHA256_MAIN_CONSTANT_INPUT_LENGTH =
@@ -1529,7 +1528,7 @@
     \\output = sha2_compress_function(IV, w)
     \\padding = (message + IV + output) * (_block_size - 1)
     \\segments.write_arg(ids.sha256_ptr_end, padding)
-=======
+
 pub const UINT384_GET_SQUARE_ROOT =
     \\from starkware.python.math_utils import is_quad_residue, sqrt
     \\
@@ -1642,5 +1641,4 @@
     \\ids.b_inverse_mod_p.d0 = b_inverse_mod_p_split[0]
     \\ids.b_inverse_mod_p.d1 = b_inverse_mod_p_split[1]
     \\ids.b_inverse_mod_p.d2 = b_inverse_mod_p_split[2]
->>>>>>> b7dce719
 ;