// Core imports.
const std = @import("std");
const Allocator = std.mem.Allocator;
const expect = @import("std").testing.expect;
const expectEqual = @import("std").testing.expectEqual;

// Local imports.
const Memory = @import("memory.zig").Memory;
const relocatable = @import("relocatable.zig");
const starknet_felt = @import("../../math/fields/starknet.zig");

// MemorySegmentManager manages the list of memory segments.
// Also holds metadata useful for the relocation process of
// the memory at the end of the VM run.
pub const MemorySegmentManager = struct {
    const Self = @This();

    // ************************************************************
    // *                        FIELDS                            *
    // ************************************************************
    /// The allocator used to allocate the memory.
    allocator: Allocator,
    // The size of the used segments.
    segment_used_sizes: std.HashMap(
        u32,
        u32,
        std.hash_map.AutoContext(u32),
        std.hash_map.default_max_load_percentage,
    ),
    // The size of the segments.
    segment_sizes: std.HashMap(
        u32,
        u32,
        std.hash_map.AutoContext(u32),
        std.hash_map.default_max_load_percentage,
    ),
    // The memory.
    memory: *Memory,
    // The public memory offsets.
    // TODO: Use correct type for this.
    public_memory_offsets: std.HashMap(
        u32,
        u32,
        std.hash_map.AutoContext(u32),
        std.hash_map.default_max_load_percentage,
    ),

    // ************************************************************
    // *             MEMORY ALLOCATION AND DEALLOCATION           *
    // ************************************************************

    // Creates a new MemorySegmentManager.
    // # Arguments
    // * `allocator` - The allocator to use for the HashMaps.
    // # Returns
    // A new MemorySegmentManager.
<<<<<<< HEAD
    pub fn init(allocator: Allocator) !*MemorySegmentManager {
=======
    pub fn init(allocator: Allocator) !*Self {
>>>>>>> 5f704414
        // Create the pointer to the MemorySegmentManager.
        var segment_manager = try allocator.create(Self);
        // Initialize the values of the MemorySegmentManager struct.
        segment_manager.* = Self{
            .allocator = allocator,
            .segment_used_sizes = std.AutoHashMap(
                u32,
                u32,
            ).init(allocator),
            .segment_sizes = std.AutoHashMap(
                u32,
                u32,
            ).init(allocator),
            // Initialize the memory pointer.
            .memory = try Memory.init(allocator),
            .public_memory_offsets = std.AutoHashMap(u32, u32).init(allocator),
        };
        // Return the pointer to the MemorySegmentManager.
        return segment_manager;
    }

    // Safe deallocation of the memory.
    pub fn deinit(self: *Self) void {
        // Clear the hash maps
        self.segment_used_sizes.deinit();
        self.segment_sizes.deinit();
        self.public_memory_offsets.deinit();
        // Deallocate the memory.
        self.memory.deinit();
        // Deallocate self.
        self.allocator.destroy(self);
    }

    // ************************************************************
    // *                        METHODS                           *
    // ************************************************************

    // Adds a memory segment and returns the first address of the new segment.
    pub fn addSegment(self: *Self) relocatable.Relocatable {
        // Create the relocatable address for the new segment.
        const relocatable_address = relocatable.Relocatable{
            .segment_index = self.memory.num_segments,
            .offset = 0,
        };

        // Increment the number of segments.
        self.memory.num_segments += 1;

        return relocatable_address;
    }
};

// ************************************************************
// *                         TESTS                            *
// ************************************************************

test "memory segment manager" {
    // Initialize an allocator.
    var allocator = std.testing.allocator;

    // Initialize a memory segment manager.
    var memory_segment_manager = try MemorySegmentManager.init(allocator);
    defer memory_segment_manager.deinit();

    //Allocate a memory segment.
    const relocatable_address_1 = memory_segment_manager.addSegment();

    // Check that the memory segment manager has one segment.
    try expect(memory_segment_manager.memory.num_segments == 1);

    // Check if the relocatable address is correct.
    try expectEqual(
        relocatable.Relocatable{
            .segment_index = 0,
            .offset = 0,
        },
        relocatable_address_1,
    );

    // Allocate another memory segment.
    const relocatable_address_2 = memory_segment_manager.addSegment();

    // Check that the memory segment manager has two segments.
    try expect(memory_segment_manager.memory.num_segments == 2);

    // Check if the relocatable address is correct.
    try expectEqual(
        relocatable.Relocatable{
            .segment_index = 1,
            .offset = 0,
        },
        relocatable_address_2,
    );
}

test "set get integer value in segment memory" {
    // ************************************************************
    // *                 SETUP TEST CONTEXT                       *
    // ************************************************************
    // Initialize an allocator.
    var allocator = std.testing.allocator;

    // Initialize a memory segment manager.
    var memory_segment_manager = try MemorySegmentManager.init(allocator);
    defer memory_segment_manager.deinit();

    // ************************************************************
    // *                      TEST BODY                           *
    // ************************************************************
    _ = memory_segment_manager.addSegment();
    _ = memory_segment_manager.addSegment();

    const address = relocatable.Relocatable.new(
        0,
        0,
    );
    const value = relocatable.fromFelt(starknet_felt.Felt252.fromInteger(42));

    const wrong_address = relocatable.Relocatable.new(0, 1);

    _ = try memory_segment_manager.memory.set(address, value);

    try expect(memory_segment_manager.memory.data.contains(address));
    try expect(!memory_segment_manager.memory.data.contains(wrong_address));

    // ************************************************************
    // *                      TEST CHECKS                         *
    // ************************************************************
    const actual_value = try memory_segment_manager.memory.get(address);
    const expected_value = value;

    try expect(expected_value.eq(actual_value));
}<|MERGE_RESOLUTION|>--- conflicted
+++ resolved
@@ -54,11 +54,7 @@
     // * `allocator` - The allocator to use for the HashMaps.
     // # Returns
     // A new MemorySegmentManager.
-<<<<<<< HEAD
-    pub fn init(allocator: Allocator) !*MemorySegmentManager {
-=======
     pub fn init(allocator: Allocator) !*Self {
->>>>>>> 5f704414
         // Create the pointer to the MemorySegmentManager.
         var segment_manager = try allocator.create(Self);
         // Initialize the values of the MemorySegmentManager struct.
