--- conflicted
+++ resolved
@@ -583,24 +583,6 @@
     \\segments.write_arg(ids.keccak_ptr_end, padding)
 ;
 
-<<<<<<< HEAD
-pub const PRINT_ARR =
-    \\print(bytes.fromhex(f"{ids.name:062x}").decode().replace('\x00',''))
-    \\arr = [memory[ids.arr + i] for i in range(ids.arr_len)]
-    \\print(arr)
-;
-
-pub const PRINT_FELT =
-    \\print(ids.x)
-;
-
-pub const PRINT_DICT =
-    \\print(bytes.fromhex(f"{ids.name:062x}").decode().replace('\x00',''))
-    \\data = __dict_manager.get_dict(ids.dict_ptr)
-    \\print(
-    \\    {k: v if isinstance(v, int) else [memory[v + i] for i in range(ids.pointer_size)] for k, v in data.items()}
-    \\)
-=======
 pub const IS_NN = "memory[ap] = 0 if 0 <= (ids.a % PRIME) < range_check_builtin.bound else 1";
 
 pub const IS_NN_OUT_OF_RANGE = "memory[ap] = 0 if 0 <= ((-ids.a - 1) % PRIME) < range_check_builtin.bound else 1";
@@ -653,5 +635,22 @@
     \\    x = PRIME - x
     \\ids.x.low = x & ((1<<128)-1)
     \\ids.x.high = x >> 128
->>>>>>> d96d884f
+;
+
+pub const PRINT_ARR =
+    \\print(bytes.fromhex(f"{ids.name:062x}").decode().replace('\x00',''))
+    \\arr = [memory[ids.arr + i] for i in range(ids.arr_len)]
+    \\print(arr)
+;
+
+pub const PRINT_FELT =
+    \\print(ids.x)
+;
+
+pub const PRINT_DICT =
+    \\print(bytes.fromhex(f"{ids.name:062x}").decode().replace('\x00',''))
+    \\data = __dict_manager.get_dict(ids.dict_ptr)
+    \\print(
+    \\    {k: v if isinstance(v, int) else [memory[v + i] for i in range(ids.pointer_size)] for k, v in data.items()}
+    \\)
 ;