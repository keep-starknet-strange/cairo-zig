--- conflicted
+++ resolved
@@ -293,14 +293,11 @@
     AssertionFailed,
     SplitIntNotZero,
     FromScopeError,
-<<<<<<< HEAD
     KeyNotFound,
     InvalidIndex,
     FindElemMaxSize,
     NoValueForKeyFindElement,
-=======
     InvalidSetRange,
->>>>>>> abc1e029
     // DictManagerError: Tried to create tracker for a dictionary on segment: when there is already a tracker for a dictionary on this segment
     CantCreateDictionaryOnTakenSegment,
     // Dict Error: No dict tracker found for segment
