// Core imports.
const std = @import("std");
const expect = std.testing.expect;
const expectEqual = std.testing.expectEqual;
const expectError = std.testing.expectError;
const Allocator = std.mem.Allocator;

// Local imports.
const relocatable = @import("relocatable.zig");
const MaybeRelocatable = relocatable.MaybeRelocatable;
const Relocatable = relocatable.Relocatable;
const CairoVMError = @import("../error.zig").CairoVMError;
const MemoryError = @import("../error.zig").MemoryError;
const MathError = @import("../error.zig").MathError;
const starknet_felt = @import("../../math/fields/starknet.zig");
const Felt252 = starknet_felt.Felt252;

// Test imports.
const MemorySegmentManager = @import("./segments.zig").MemorySegmentManager;
const RangeCheckBuiltinRunner = @import("../builtins/builtin_runner/range_check.zig").RangeCheckBuiltinRunner;

// Function that validates a memory address and returns a list of validated adresses
pub const validation_rule = *const fn (*Memory, Relocatable) ?[]const Relocatable;

pub const MemoryCell = struct {
    /// Represents a memory cell that holds relocation information and access status.
    const Self = @This();
    /// The index or relocation information of the memory segment.
    maybe_relocatable: MaybeRelocatable,
    /// Indicates whether the MemoryCell has been accessed.
    is_accessed: bool,

    /// Creates a new MemoryCell.
    ///
    /// # Arguments
    /// - `maybe_relocatable`: The index or relocation information of the memory segment.
    /// # Returns
    /// A new MemoryCell.
    pub fn new(
        maybe_relocatable: MaybeRelocatable,
    ) Self {
        return .{
            .maybe_relocatable = maybe_relocatable,
            .is_accessed = false,
        };
    }

    /// Marks the MemoryCell as accessed.
    ///
    /// # Safety
    /// This function marks the MemoryCell as accessed, indicating it has been used or read.
    pub fn markAccessed(self: *Self) void {
        self.is_accessed = true;
    }

    /// Checks equality between two MemoryCell instances.
    ///
    /// Checks whether two MemoryCell instances are equal based on their relocation information
    /// and accessed status.
    ///
    /// # Arguments
    ///
    /// - `other`: The other MemoryCell to compare against.
    ///
    /// # Returns
    ///
    /// Returns `true` if both MemoryCell instances are equal, otherwise `false`.
    pub fn eql(self: Self, other: Self) bool {
        return self.maybe_relocatable.eq(other.maybe_relocatable) and self.is_accessed == other.is_accessed;
    }

    /// Checks equality between slices of MemoryCell instances.
    ///
    /// Compares two slices of MemoryCell instances for equality based on their relocation information
    /// and accessed status.
    ///
    /// # Arguments
    ///
    /// - `a`: The first slice of MemoryCell instances to compare.
    /// - `b`: The second slice of MemoryCell instances to compare.
    ///
    /// # Returns
    ///
    /// Returns `true` if both slices of MemoryCell instances are equal, otherwise `false`.
    pub fn eqlSlice(a: []const ?Self, b: []const ?Self) bool {
        if (a.len != b.len) return false;
        if (a.ptr == b.ptr) return true;
        for (a, b) |a_elem, b_elem| {
            if (a_elem) |ann| {
                if (b_elem) |bnn| {
                    if (!ann.eql(bnn)) return false;
                } else {
                    return false;
                }
            }
            if (b_elem) |bnn| {
                if (a_elem) |ann| {
                    if (!ann.eql(bnn)) return false;
                } else {
                    return false;
                }
            }
        }
        return true;
    }

    /// Compares two MemoryCell instances based on their relocation information
    /// and accessed status, returning their order relationship.
    ///
    /// This function compares MemoryCell instances by their relocation information first.
    /// If the relocation information is the same, it considers their accessed status,
    /// favoring cells that have been accessed (.eq). It returns the order relationship
    /// between the MemoryCell instances: `.lt` for less than, `.gt` for greater than,
    /// and `.eq` for equal.
    ///
    /// # Arguments
    ///
    /// - `self`: The first MemoryCell instance to compare.
    /// - `other`: The second MemoryCell instance to compare against.
    ///
    /// # Returns
    ///
    /// Returns a `std.math.Order` representing the order relationship between
    /// the two MemoryCell instances.
    pub fn cmp(self: ?Self, other: ?Self) std.math.Order {
        if (self) |lhs| {
            if (other) |rhs| {
                return switch (lhs.maybe_relocatable.cmp(rhs.maybe_relocatable)) {
                    .eq => switch (lhs.is_accessed) {
                        true => if (rhs.is_accessed) .eq else .gt,
                        false => if (rhs.is_accessed) .lt else .eq,
                    },
                    else => |res| res,
                };
            }
            return .gt;
        }
        return if (other == null) .eq else .lt;
    }

    /// Compares two slices of MemoryCell instances for order relationship.
    ///
    /// This function compares two slices of MemoryCell instances based on their
    /// relocation information and accessed status, returning their order relationship.
    /// It iterates through the slices, comparing each corresponding pair of cells.
    /// If a difference in relocation information is found, it returns the order relationship
    /// between those cells. If one slice ends before the other, it returns `.lt` or `.gt`
    /// accordingly. If both slices are identical, it returns `.eq`.
    ///
    /// # Arguments
    ///
    /// - `a`: The first slice of MemoryCell instances to compare.
    /// - `b`: The second slice of MemoryCell instances to compare.
    ///
    /// # Returns
    ///
    /// Returns a `std.math.Order` representing the order relationship between
    /// the two slices of MemoryCell instances.
    pub fn cmpSlice(a: []const ?Self, b: []const ?Self) std.math.Order {
        if (a.ptr == b.ptr) return .eq;

        const len = @min(a.len, b.len);

        for (0..len) |i| {
            if (a[i]) |a_elem| {
                if (b[i]) |b_elem| {
                    const comp = a_elem.cmp(b_elem);
                    if (comp != .eq) return comp;
                } else {
                    return .gt;
                }
            }

            if (b[i]) |b_elem| {
                if (a[i]) |a_elem| {
                    const comp = a_elem.cmp(b_elem);
                    if (comp != .eq) return comp;
                } else {
                    return .lt;
                }
            }
        }

        if (a.len == b.len) return .eq;

        return if (len == a.len) .lt else .gt;
    }
};

/// Represents a set of validated memory addresses in the Cairo VM.
pub const AddressSet = struct {
    const Self = @This();

    /// Internal hash map storing the validated addresses and their accessibility status.
    set: std.HashMap(
        Relocatable,
        bool,
        std.hash_map.AutoContext(Relocatable),
        std.hash_map.default_max_load_percentage,
    ),

    /// Initializes a new AddressSet using the provided allocator.
    ///
    /// # Arguments
    /// - `allocator`: The allocator used for set initialization.
    /// # Returns
    /// A new AddressSet instance.
    pub fn init(allocator: Allocator) Self {
        return .{ .set = std.AutoHashMap(Relocatable, bool).init(allocator) };
    }

    /// Checks if the set contains the specified memory address.
    ///
    /// # Arguments
    /// - `address`: The memory address to check.
    /// # Returns
    /// `true` if the address is in the set and accessible, otherwise `false`.
    pub fn contains(self: *Self, address: Relocatable) bool {
        if (address.segment_index < 0) {
            return false;
        }
        return self.set.get(address) orelse false;
    }

    /// Adds an array of memory addresses to the set, ignoring addresses with negative segment indexes.
    ///
    /// # Arguments
    /// - `addresses`: An array of memory addresses to add to the set.
    /// # Returns
    /// An error if the addition fails.
    pub fn addAddresses(self: *Self, addresses: []const Relocatable) !void {
        for (addresses) |address| {
            if (address.segment_index < 0) {
                continue;
            }
            try self.set.put(address, true);
        }
    }

    /// Returns the number of validated addresses in the set.
    ///
    /// # Returns
    /// The count of validated addresses in the set.
    pub fn len(self: *Self) u32 {
        return self.set.count();
    }

    /// Safely deallocates the memory used by the set.
    pub fn deinit(self: *Self) void {
        self.set.deinit();
    }
};

// Representation of the VM memory.
pub const Memory = struct {
    const Self = @This();

    /// Allocator responsible for memory allocation within the VM memory.
    allocator: Allocator,
    /// ArrayList storing the main data in the memory, indexed by Relocatable addresses.
    data: std.ArrayList(std.ArrayListUnmanaged(?MemoryCell)),
    /// ArrayList storing temporary data in the memory, indexed by Relocatable addresses.
    temp_data: std.ArrayList(std.ArrayListUnmanaged(?MemoryCell)),
    /// Number of segments currently present in the memory.
    num_segments: u32,
    /// Number of temporary segments in the memory.
    num_temp_segments: u32,
    /// Hash map tracking validated addresses to ensure they have been properly validated.
    /// Consideration: Possible merge with `data` for optimization; benchmarking recommended.
    validated_addresses: AddressSet,
    /// Hash map linking temporary data indices to their corresponding relocation rules.
    /// Keys are derived from temp_data's indices (segment_index), starting at zero.
    /// For example, segment_index = -1 maps to key 0, -2 to key 1, and so on.
    relocation_rules: std.HashMap(
        u64,
        Relocatable,
        std.hash_map.AutoContext(u64),
        std.hash_map.default_max_load_percentage,
    ),
    /// Hash map associating segment indices with their respective validation rules.
    validation_rules: std.HashMap(
        u32,
        validation_rule,
        std.hash_map.AutoContext(u32),
        std.hash_map.default_max_load_percentage,
    ),

    // ************************************************************
    // *             MEMORY ALLOCATION AND DEALLOCATION           *
    // ************************************************************

    // Creates a new memory.
    // # Arguments
    // - `allocator` - The allocator to use.
    // # Returns
    // The new memory.
    pub fn init(allocator: Allocator) !*Self {
        const memory = try allocator.create(Self);

        memory.* = Self{
            .allocator = allocator,
            .data = std.ArrayList(std.ArrayListUnmanaged(?MemoryCell)).init(allocator),
            .temp_data = std.ArrayList(std.ArrayListUnmanaged(?MemoryCell)).init(allocator),
            .num_segments = 0,
            .num_temp_segments = 0,
            .validated_addresses = AddressSet.init(allocator),
            .relocation_rules = std.AutoHashMap(
                u64,
                Relocatable,
            ).init(allocator),
            .validation_rules = std.AutoHashMap(
                u32,
                validation_rule,
            ).init(allocator),
        };
        return memory;
    }

    /// Safely deallocates memory, clearing internal data structures and deallocating 'self'.
    /// # Safety
    /// This function safely deallocates memory managed by 'self', clearing internal data structures
    /// and deallocating the memory for the instance.
    pub fn deinit(self: *Self) void {
        self.data.deinit();
        self.temp_data.deinit();
        self.validated_addresses.deinit();
        self.validation_rules.deinit();
        self.relocation_rules.deinit();
        self.allocator.destroy(self);
    }

    /// Safely deallocates memory within 'data' and 'temp_data' using the provided 'allocator'.
    /// # Arguments
    /// - `allocator` - The allocator to use for deallocation.
    /// # Safety
    /// This function safely deallocates memory within 'data' and 'temp_data'
    /// using the provided 'allocator'.
    pub fn deinitData(self: *Self, allocator: Allocator) void {
        for (self.data.items) |*v| {
            v.deinit(allocator);
        }
        for (self.temp_data.items) |*v| {
            v.deinit(allocator);
        }
    }

    // Inserts a value into the memory at the given address.
    // # Arguments
    // - `address` - The address to insert the value at.
    // - `value` - The value to insert.
    pub fn set(
        self: *Self,
        allocator: Allocator,
        address: Relocatable,
        value: MaybeRelocatable,
    ) !void {
        var data = if (address.segment_index < 0) &self.temp_data else &self.data;
        const segment_index: usize = @intCast(if (address.segment_index < 0) -(address.segment_index + 1) else address.segment_index);

        if (data.items.len <= segment_index) {
            return MemoryError.UnallocatedSegment;
        }

        if (data.items.len <= @as(usize, segment_index)) {
            try data.appendNTimes(
                std.ArrayListUnmanaged(?MemoryCell){},
                @as(usize, segment_index) + 1 - data.items.len,
            );
        }

        var data_segment = &data.items[segment_index];

        if (data_segment.items.len <= @as(usize, @intCast(address.offset))) {
            try data_segment.appendNTimes(
                allocator,
                null,
                @as(usize, @intCast(address.offset)) + 1 - data_segment.items.len,
            );
        }

        // check if existing memory, cannot overwrite
        if (data_segment.items[@as(usize, @intCast(address.offset))] != null) {
            if (data_segment.items[@intCast(address.offset)]) |item| {
                if (!item.maybe_relocatable.eq(value)) {
                    return MemoryError.DuplicatedRelocation;
                }
            }
        }
        data_segment.items[address.offset] = MemoryCell.new(value);
    }

    // Get some value from the memory at the given address.
    // # Arguments
    // - `address` - The address to get the value from.
    // # Returns
    // The value at the given address.
    pub fn get(
        self: *Self,
        address: Relocatable,
    ) error{MemoryOutOfBounds}!?MaybeRelocatable {
        const data = if (address.segment_index < 0) &self.temp_data else &self.data;
        const segment_index: usize = @intCast(if (address.segment_index < 0) -(address.segment_index + 1) else address.segment_index);

        const isSegmentIndexValid = address.segment_index < data.items.len;
        const isOffsetValid = isSegmentIndexValid and (address.offset < data.items[segment_index].items.len);

        if (!isSegmentIndexValid or !isOffsetValid) {
            return CairoVMError.MemoryOutOfBounds;
        }

        if (data.items[segment_index].items[@intCast(address.offset)]) |val| {
            return val.maybe_relocatable;
        }
        return null;
    }

    /// Retrieves a `Felt252` value from the memory at the specified relocatable address.
    ///
    /// This function internally calls `get` on the memory, attempting to retrieve a value at the given address.
    /// If the value is of type `Felt252`, it is returned; otherwise, an error of type `ExpectedInteger` is returned.
    ///
    /// Additionally, it handles the possibility of an out-of-bounds memory access and returns an error of type `MemoryOutOfBounds` if needed.
    ///
    /// # Arguments
    ///
    /// - `address`: The relocatable address to retrieve the `Felt252` value from.
    /// # Returns
    ///
    /// - The `Felt252` value at the specified address, or an error if not available or not of the expected type.
    pub fn getFelt(
        self: *Self,
        address: Relocatable,
    ) error{ MemoryOutOfBounds, ExpectedInteger }!Felt252 {
        if (try self.get(address)) |m| {
            return switch (m) {
                .felt => |fe| fe,
                else => error.ExpectedInteger,
            };
        } else {
            return error.ExpectedInteger;
        }
    }

    /// Retrieves a `Relocatable` value from the memory at the specified relocatable address in the Cairo VM.
    ///
    /// This function internally calls `getRelocatable` on the memory segments manager, attempting
    /// to retrieve a `Relocatable` value at the given address. It handles the possibility of an
    /// out-of-bounds memory access and returns an error if needed.
    ///
    /// # Arguments
    ///
    /// - `address`: The relocatable address to retrieve the `Relocatable` value from.
    /// # Returns
    ///
    /// - The `Relocatable` value at the specified address, or an error if not available.
    pub fn getRelocatable(
        self: *Self,
        address: Relocatable,
    ) error{ MemoryOutOfBounds, ExpectedRelocatable }!Relocatable {
        if (try self.get(address)) |m| {
            return switch (m) {
                .relocatable => |rel| rel,
                else => error.ExpectedRelocatable,
            };
        } else {
            return error.ExpectedRelocatable;
        }
    }

    // Adds a validation rule for a given segment.
    // # Arguments
    // - `segment_index` - The index of the segment.
    // - `rule` - The validation rule.
    pub fn addValidationRule(self: *Self, segment_index: usize, rule: validation_rule) !void {
        try self.validation_rules.put(@intCast(segment_index), rule);
    }

    /// Marks a `MemoryCell` as accessed at the specified relocatable address.
    /// # Arguments
    /// - `address` - The relocatable address to mark.
    pub fn markAsAccessed(self: *Self, address: Relocatable) void {
        const segment_index: usize = @intCast(if (address.segment_index < 0) -(address.segment_index + 1) else address.segment_index);
        (if (address.segment_index < 0) &self.temp_data else &self.data).items[segment_index].items[address.offset].?.markAccessed();
    }

    /// Adds a relocation rule to the VM memory, allowing redirection of temporary data to a specified destination.
    ///
    /// # Arguments
    /// - `src_ptr`: The source Relocatable pointer representing the temporary segment to be relocated.
    /// - `dst_ptr`: The destination Relocatable pointer where the temporary segment will be redirected.
    ///
    /// # Returns
    /// This function returns an error if the relocation fails due to invalid conditions.
    pub fn addRelocationRule(
        self: *Self,
        src_ptr: Relocatable,
        dst_ptr: Relocatable,
    ) !void {
        // Check if the source pointer is in a temporary segment.
        if (src_ptr.segment_index >= 0) {
            return MemoryError.AddressNotInTemporarySegment;
        }
        // Check if the source pointer has a non-zero offset.
        if (src_ptr.offset != 0) {
            return MemoryError.NonZeroOffset;
        }
        // Adjust the segment index to begin at zero.
        const segment_index: u64 = @intCast(-(src_ptr.segment_index + 1));
        // Check for duplicated relocation rules.
        if (self.relocation_rules.contains(segment_index)) {
            return MemoryError.DuplicatedRelocation;
        }
        // Add the relocation rule to the memory.
        try self.relocation_rules.put(segment_index, dst_ptr);
    }

    /// Adds a validated memory cell to the VM memory.
    ///
    /// # Arguments
    /// - `address`: The source Relocatable address of the memory cell to be checked.
    ///
    /// # Returns
    /// This function returns an error if the validation fails due to invalid conditions.
    pub fn validateMemoryCell(self: *Self, address: Relocatable) !void {
        if (self.validation_rules.get(@intCast(address.segment_index))) |rule| {
            if (!self.validated_addresses.contains(address)) {
                if (rule(self, address)) |list| {
                    _ = list;
                    // TODO: debug rangeCheckValidationRule to be able to push list here again
                    try self.validated_addresses.addAddresses(&[_]Relocatable{address});
                }
            }
        }
    }

    /// Applies validation_rules to every memory address
    ///
    /// # Returns
    /// This function returns an error if the validation fails due to invalid conditions.
    pub fn validateExistingMemory(self: *Self) !void {
        for (self.data.items, 0..) |row, i| {
            for (row.items, 0..) |cell, j| {
                if (cell != null) {
                    try self.validateMemoryCell(Relocatable.new(@intCast(i), j));
                }
            }
        }
    }

    /// Retrieves a segment of MemoryCell items at the specified index.
    ///
    /// Retrieves the segment of MemoryCell items located at the given index.
    ///
    /// # Arguments
    ///
    /// - `idx`: The index of the segment to retrieve.
    ///
    /// # Returns
    ///
    /// Returns the segment of MemoryCell items if it exists, or `null` if not found.
    fn getSegmentAtIndex(self: *Self, idx: i64) ?[]?MemoryCell {
        return switch (idx < 0) {
            true => blk: {
                const i: usize = @intCast(-(idx + 1));
                if (i < self.temp_data.items.len) {
                    break :blk self.temp_data.items[i].items;
                } else {
                    break :blk null;
                }
            },
            false => if (idx < self.data.items.len) self.data.items[@intCast(idx)].items else null,
        };
    }

    /// Compares two memory segments within the VM's memory starting from specified addresses
    /// for a given length.
    ///
    /// This function provides a comparison mechanism for memory segments within the VM's memory.
    /// It compares the segments starting from the specified `lhs` (left-hand side) and `rhs`
    /// (right-hand side) addresses for a length defined by `len`.
    ///
    /// Special Cases:
    /// - If `lhs` exists in memory but `rhs` does not: returns `(Order::Greater, 0)`.
    /// - If `rhs` exists in memory but `lhs` does not: returns `(Order::Less, 0)`.
    /// - If neither `lhs` nor `rhs` exist in memory: returns `(Order::Equal, 0)`.
    ///
    /// The function behavior aligns with the C `memcmp` function for other cases,
    /// offering an optimized comparison mechanism that hints to avoid unnecessary allocations.
    ///
    /// # Arguments
    ///
    /// - `lhs`: The starting address of the left-hand memory segment.
    /// - `rhs`: The starting address of the right-hand memory segment.
    /// - `len`: The length to compare from each memory segment.
    ///
    /// # Returns
    ///
    /// Returns a tuple containing the ordering of the segments and the first relative position
    /// where they differ.
    pub fn memCmp(
        self: *Self,
        lhs: Relocatable,
        rhs: Relocatable,
        len: usize,
    ) std.meta.Tuple(&.{ std.math.Order, usize }) {
        const r = self.getSegmentAtIndex(rhs.segment_index);
        if (self.getSegmentAtIndex(lhs.segment_index)) |ls| {
            if (r) |rs| {
                for (0..len) |i| {
                    const l_idx: usize = @intCast(lhs.offset + i);
                    const r_idx: usize = @intCast(rhs.offset + i);
                    return switch (MemoryCell.cmp(
                        if (l_idx < ls.len) ls[l_idx] else null,
                        if (r_idx < rs.len) rs[r_idx] else null,
                    )) {
                        .eq => continue,
                        else => |res| .{ res, i },
                    };
                }
            } else {
                return .{ .gt, 0 };
            }
        } else {
            return .{ if (r == null) .eq else .lt, 0 };
        }
        return .{ .eq, len };
    }

    /// Compares memory segments for equality.
    ///
    /// Compares segments of MemoryCell items starting from the specified addresses
    /// (`lhs` and `rhs`) for a given length.
    ///
    /// # Arguments
    ///
    /// - `lhs`: The starting address of the left-hand segment.
    /// - `rhs`: The starting address of the right-hand segment.
    /// - `len`: The length to compare from each segment.
    ///
    /// # Returns
    ///
    /// Returns `true` if segments are equal up to the specified length, otherwise `false`.
    pub fn memEq(self: *Self, lhs: Relocatable, rhs: Relocatable, len: usize) !bool {
        if (lhs.eq(rhs)) return true;

        const l = if (self.getSegmentAtIndex(lhs.segment_index)) |s| blk: {
            break :blk if (lhs.offset < s.len) s[lhs.offset..] else null;
        } else null;

        const r = if (self.getSegmentAtIndex(rhs.segment_index)) |s| blk: {
            break :blk if (rhs.offset < s.len) s[rhs.offset..] else null;
        } else null;

        if (l) |ls| {
            if (r) |rs| {
                const lhs_len = @min(ls.len, len);
                const rhs_len = @min(rs.len, len);

                return switch (lhs_len == rhs_len) {
                    true => MemoryCell.eqlSlice(ls[0..lhs_len], rs[0..rhs_len]),
                    else => false,
                };
            }
            return false;
        }
        return r == null;
    }
};

// Utility function to help set up memory for tests
//
// # Arguments
// - `memory` - memory to be set
// - `vals` - complile time structure with heterogenous types
pub fn setUpMemory(memory: *Memory, allocator: Allocator, comptime vals: anytype) !void {
    const segment = std.ArrayListUnmanaged(?MemoryCell){};
    var si: usize = 0;
    inline for (vals) |row| {
        if (row[0][0] < 0) {
            si = @intCast(-(row[0][0] + 1));
            while (si >= memory.num_temp_segments) {
                try memory.temp_data.append(segment);
                memory.num_temp_segments += 1;
            }
        } else {
            si = @intCast(row[0][0]);
            while (si >= memory.num_segments) {
                try memory.data.append(segment);
                memory.num_segments += 1;
            }
        }
        // Check number of inputs in row
        if (row[1].len == 1) {
            try memory.set(
                allocator,
                Relocatable.new(row[0][0], row[0][1]),
                .{ .felt = Felt252.fromInteger(row[1][0]) },
            );
        } else {
            switch (@typeInfo(@TypeOf(row[1][0]))) {
                .Pointer => {
                    try memory.set(
                        allocator,
                        Relocatable.new(row[0][0], row[0][1]),
                        .{ .relocatable = Relocatable.new(
                            try std.fmt.parseUnsigned(i64, row[1][0], 10),
                            row[1][1],
                        ) },
                    );
                },
                else => {
                    try memory.set(
                        allocator,
                        Relocatable.new(row[0][0], row[0][1]),
                        .{ .relocatable = Relocatable.new(row[1][0], row[1][1]) },
                    );
                },
            }
        }
    }
}

test "Memory: validate existing memory" {
    const allocator = std.testing.allocator;

    var segments = try MemorySegmentManager.init(allocator);
    defer segments.deinit();

    var builtin = RangeCheckBuiltinRunner.new(8, 8, true);
    try builtin.initializeSegments(segments);
    try builtin.addValidationRule(segments.memory);

    try setUpMemory(segments.memory, std.testing.allocator, .{
        .{ .{ 0, 2 }, .{1} },
        .{ .{ 0, 5 }, .{1} },
        .{ .{ 0, 7 }, .{1} },
        .{ .{ 1, 1 }, .{1} },
        .{ .{ 2, 2 }, .{1} },
    });
    defer segments.memory.deinitData(std.testing.allocator);

    try segments.memory.validateExistingMemory();

    try expect(
        segments.memory.validated_addresses.contains(Relocatable.new(0, 2)),
    );
    try expect(
        segments.memory.validated_addresses.contains(Relocatable.new(0, 5)),
    );
    try expect(
        segments.memory.validated_addresses.contains(Relocatable.new(0, 7)),
    );
    try expectEqual(
        false,
        segments.memory.validated_addresses.contains(Relocatable.new(1, 1)),
    );
    try expectEqual(
        false,
        segments.memory.validated_addresses.contains(Relocatable.new(2, 2)),
    );
}

test "Memory: validate memory cell" {
    const allocator = std.testing.allocator;

    var segments = try MemorySegmentManager.init(allocator);
    defer segments.deinit();

    var builtin = RangeCheckBuiltinRunner.new(8, 8, true);
    try builtin.initializeSegments(segments);
    try builtin.addValidationRule(segments.memory);

    try setUpMemory(
        segments.memory,
        std.testing.allocator,
        .{.{ .{ 0, 1 }, .{1} }},
    );

    try segments.memory.validateMemoryCell(Relocatable.new(0, 1));
    // null case
    try segments.memory.validateMemoryCell(Relocatable.new(0, 7));
    defer segments.memory.deinitData(std.testing.allocator);

    try expectEqual(
        true,
        segments.memory.validated_addresses.contains(Relocatable.new(0, 1)),
    );
    try expectEqual(
        false,
        segments.memory.validated_addresses.contains(Relocatable.new(0, 7)),
    );
}

test "Memory: validate memory cell segment index not in validation rules" {
    const allocator = std.testing.allocator;

    var segments = try MemorySegmentManager.init(allocator);
    defer segments.deinit();

    var builtin = RangeCheckBuiltinRunner.new(8, 8, true);
    try builtin.initializeSegments(segments);

    try setUpMemory(
        segments.memory,
        std.testing.allocator,
        .{.{ .{ 0, 1 }, .{1} }},
    );

    try segments.memory.validateMemoryCell(Relocatable.new(0, 1));
    defer segments.memory.deinitData(std.testing.allocator);

    try expectEqual(
        segments.memory.validated_addresses.contains(Relocatable.new(0, 1)),
        false,
    );
}

test "Memory: validate memory cell already exist in validation rules" {
    const allocator = std.testing.allocator;

    var segments = try MemorySegmentManager.init(allocator);
    defer segments.deinit();

    var builtin = RangeCheckBuiltinRunner.new(8, 8, true);
    try builtin.initializeSegments(segments);
    try builtin.addValidationRule(segments.memory);

    try segments.memory.data.append(std.ArrayListUnmanaged(?MemoryCell){});
    const seg = segments.addSegment();
    _ = try seg;

    try segments.memory.set(std.testing.allocator, Relocatable.new(0, 1), MaybeRelocatable.fromFelt(starknet_felt.Felt252.one()));
    defer segments.memory.deinitData(std.testing.allocator);

    try segments.memory.validateMemoryCell(Relocatable.new(0, 1));

    try expectEqual(
        segments.memory.validated_addresses.contains(Relocatable.new(0, 1)),
        true,
    );

    //attempt to validate memory cell a second time
    try segments.memory.validateMemoryCell(Relocatable.new(0, 1));

    try expectEqual(
        segments.memory.validated_addresses.contains(Relocatable.new(0, 1)),
        // should stay true
        true,
    );
}

test "memory inner for testing test" {
    const allocator = std.testing.allocator;

    var memory = try Memory.init(allocator);
    defer memory.deinit();

    try setUpMemory(
        memory,
        std.testing.allocator,
        .{
            .{ .{ 1, 3 }, .{ 4, 5 } },
            .{ .{ 1, 2 }, .{ "234", 10 } },
            .{ .{ 2, 6 }, .{ 7, 8 } },
            .{ .{ 9, 10 }, .{23} },
        },
    );
    defer memory.deinitData(std.testing.allocator);

    try expectEqual(
        Felt252.fromInteger(23),
        try memory.getFelt(Relocatable.new(9, 10)),
    );

    try expectEqual(
        Relocatable.new(7, 8),
        try memory.getRelocatable(Relocatable.new(2, 6)),
    );

    try expectEqual(
        Relocatable.new(234, 10),
        try memory.getRelocatable(Relocatable.new(1, 2)),
    );
}

test "memory get without value raises error" {
    // ************************************************************
    // *                 SETUP TEST CONTEXT                       *
    // ************************************************************
    // Initialize an allocator.
    const allocator = std.testing.allocator;

    // Initialize a memory instance.
    var memory = try Memory.init(allocator);
    defer memory.deinit();

    // ************************************************************
    // *                      TEST CHECKS                         *
    // ************************************************************
    // Get a value from the memory at an address that doesn't exist.
    try expectError(
        error.MemoryOutOfBounds,
        memory.get(Relocatable.new(0, 0)),
    );
}

test "memory set and get" {
    // ************************************************************
    // *                 SETUP TEST CONTEXT                       *
    // ************************************************************
    // Initialize an allocator.
    const allocator = std.testing.allocator;

    // Initialize a memory instance.
    var memory = try Memory.init(allocator);
    defer memory.deinit();

    // ************************************************************
    // *                      TEST BODY                           *
    // ************************************************************
    const address_1 = Relocatable.new(
        0,
        0,
    );
    const value_1 = MaybeRelocatable.fromFelt(starknet_felt.Felt252.one());

    const address_2 = Relocatable.new(
        -1,
        0,
    );
    const value_2 = MaybeRelocatable.fromFelt(starknet_felt.Felt252.one());

    // Set a value into the memory.
    try setUpMemory(
        memory,
        std.testing.allocator,
        .{
            .{ .{ 0, 0 }, .{1} },
            .{ .{ -1, 0 }, .{1} },
        },
    );

    defer memory.deinitData(std.testing.allocator);

    // Get the value from the memory.
    const maybe_value_1 = try memory.get(address_1);
    const maybe_value_2 = try memory.get(address_2);

    // ************************************************************
    // *                      TEST CHECKS                         *
    // ************************************************************
    // Assert that the value is the expected value.
    try expect(maybe_value_1.?.eq(value_1));
    try expect(maybe_value_2.?.eq(value_2));
}

test "Memory: get inside a segment without value but inbout should return null" {
    // Test setup
    // Initialize an allocator.
    const allocator = std.testing.allocator;

    // Initialize a memory instance.
    var memory = try Memory.init(allocator);
    defer memory.deinit();

    // Test body
    try setUpMemory(
        memory,
        std.testing.allocator,
        .{
            .{ .{ 1, 0 }, .{5} },
            .{ .{ 1, 1 }, .{2} },
            .{ .{ 1, 5 }, .{3} },
        },
    );
    defer memory.deinitData(std.testing.allocator);

    // Test check
    try expectEqual(
        @as(?MaybeRelocatable, null),
        try memory.get(Relocatable.new(1, 3)),
    );
}

test "Memory: set where number of segments is less than segment index should return UnallocatedSegment error" {
    const allocator = std.testing.allocator;

    var segments = try MemorySegmentManager.init(allocator);
    defer segments.deinit();

    try setUpMemory(
        segments.memory,
        std.testing.allocator,
        .{.{ .{ 0, 1 }, .{1} }},
    );

    try expectError(MemoryError.UnallocatedSegment, segments.memory.set(allocator, Relocatable.new(3, 1), .{ .felt = Felt252.fromInteger(3) }));
    defer segments.memory.deinitData(std.testing.allocator);
}

test "validate existing memory for range check within bound" {
    // ************************************************************
    // *                 SETUP TEST CONTEXT                       *
    // ************************************************************
    // Initialize an allocator.
    const allocator = std.testing.allocator;

    // Initialize a memory instance.
    var memory = try Memory.init(allocator);
    defer memory.deinit();

    var segments = try MemorySegmentManager.init(allocator);
    defer segments.deinit();

    var builtin = RangeCheckBuiltinRunner.new(8, 8, true);
    try builtin.initializeSegments(segments);

    // ************************************************************
    // *                      TEST BODY                           *
    // ************************************************************
    const address_1 = Relocatable.new(
        0,
        0,
    );
    const value_1 = MaybeRelocatable.fromFelt(starknet_felt.Felt252.one());

    // Set a value into the memory.
    try setUpMemory(
        memory,
        std.testing.allocator,
        .{.{ .{ 0, 0 }, .{1} }},
    );

    defer memory.deinitData(std.testing.allocator);

    // Get the value from the memory.
    const maybe_value_1 = try memory.get(address_1);

    // ************************************************************
    // *                      TEST CHECKS                         *
    // ************************************************************
    // Assert that the value is the expected value.
    try expect(maybe_value_1.?.eq(value_1));
}

test "Memory: getFelt should return MemoryOutOfBounds error if no value at the given address" {
    // Test setup
    var memory = try Memory.init(std.testing.allocator);
    defer memory.deinit();

    // Test checks
    try expectError(
        error.MemoryOutOfBounds,
        memory.getFelt(Relocatable.new(0, 0)),
    );
}

test "Memory: getFelt should return Felt252 if available at the given address" {
    // Test setup
    var memory = try Memory.init(std.testing.allocator);
    defer memory.deinit();

    try setUpMemory(
        memory,
        std.testing.allocator,
        .{.{ .{ 0, 0 }, .{23} }},
    );
    defer memory.deinitData(std.testing.allocator);

    // Test checks
    try expectEqual(
        Felt252.fromInteger(23),
        try memory.getFelt(Relocatable.new(0, 0)),
    );
}

test "Memory: getFelt should return ExpectedInteger error if Relocatable instead of Felt at the given address" {
    // Test setup
    var memory = try Memory.init(std.testing.allocator);
    defer memory.deinit();

    try setUpMemory(
        memory,
        std.testing.allocator,
        .{.{ .{ 0, 0 }, .{ 3, 7 } }},
    );
    defer memory.deinitData(std.testing.allocator);

    // Test checks
    try expectError(
        error.ExpectedInteger,
        memory.getFelt(Relocatable.new(0, 0)),
    );
}

test "Memory: getRelocatable should return MemoryOutOfBounds error if no value at the given address" {
    // Test setup
    var memory = try Memory.init(std.testing.allocator);
    defer memory.deinit();

    // Test checks
    try expectError(
        error.MemoryOutOfBounds,
        memory.getRelocatable(Relocatable.new(0, 0)),
    );
}

test "Memory: getRelocatable should return Relocatable if available at the given address" {
    // Test setup
    var memory = try Memory.init(std.testing.allocator);
    defer memory.deinit();

    try setUpMemory(
        memory,
        std.testing.allocator,
        .{.{ .{ 0, 0 }, .{ 4, 34 } }},
    );
    defer memory.deinitData(std.testing.allocator);

    // Test checks
    try expectEqual(
        Relocatable.new(4, 34),
        try memory.getRelocatable(Relocatable.new(0, 0)),
    );
}

test "Memory: getRelocatable should return ExpectedRelocatable error if Felt instead of Relocatable at the given address" {
    // Test setup
    var memory = try Memory.init(std.testing.allocator);
    defer memory.deinit();

    try setUpMemory(
        memory,
        std.testing.allocator,
        .{.{ .{ 0, 0 }, .{3} }},
    );
    defer memory.deinitData(std.testing.allocator);

    // Test checks
    try expectError(
        error.ExpectedRelocatable,
        memory.getRelocatable(Relocatable.new(0, 0)),
    );
}

test "Memory: markAsAccessed should mark memory cell" {
    // Test setup
    var memory = try Memory.init(std.testing.allocator);
    defer memory.deinit();

    const relo = Relocatable.new(0, 3);

    try setUpMemory(
        memory,
        std.testing.allocator,
        .{.{ .{ 0, 3 }, .{ 4, 5 } }},
    );
    defer memory.deinitData(std.testing.allocator);

    memory.markAsAccessed(relo);
    // Test checks
    try expectEqual(
        true,
        memory.data.items[0].items[3].?.is_accessed,
    );
}

test "Memory: addRelocationRule should return an error if source segment index >= 0" {
    // Test setup
    var memory = try Memory.init(std.testing.allocator);
    defer memory.deinit();

    // Test checks
    // Check if source pointer segment index is positive
    try expectError(
        MemoryError.AddressNotInTemporarySegment,
        memory.addRelocationRule(
            Relocatable.new(1, 3),
            Relocatable.new(4, 7),
        ),
    );
    // Check if source pointer segment index is zero
    try expectError(
        MemoryError.AddressNotInTemporarySegment,
        memory.addRelocationRule(
            Relocatable.new(0, 3),
            Relocatable.new(4, 7),
        ),
    );
}

test "Memory: addRelocationRule should return an error if source offset is not zero" {
    // Test setup
    var memory = try Memory.init(std.testing.allocator);
    defer memory.deinit();

    // Test checks
    // Check if source offset is not zero
    try expectError(
        MemoryError.NonZeroOffset,
        memory.addRelocationRule(
            Relocatable.new(-2, 3),
            Relocatable.new(4, 7),
        ),
    );
}

test "Memory: addRelocationRule should return an error if another relocation present at same index" {
    // Test setup
    var memory = try Memory.init(std.testing.allocator);
    defer memory.deinit();

    try memory.relocation_rules.put(1, Relocatable.new(9, 77));

    // Test checks
    try expectError(
        MemoryError.DuplicatedRelocation,
        memory.addRelocationRule(
            Relocatable.new(-2, 0),
            Relocatable.new(4, 7),
        ),
    );
}

test "Memory: addRelocationRule should add new relocation rule" {
    // Test setup
    var memory = try Memory.init(std.testing.allocator);
    defer memory.deinit();

    _ = try memory.addRelocationRule(
        Relocatable.new(-2, 0),
        Relocatable.new(4, 7),
    );

    // Test checks
    // Verify that relocation rule content is correct
    try expectEqual(
        @as(u32, 1),
        memory.relocation_rules.count(),
    );
    // Verify that new relocation rule was added properly
    try expectEqual(
        Relocatable.new(4, 7),
        memory.relocation_rules.get(1).?,
    );
}

test "Memory: memEq should return true if lhs and rhs are the same" {
    // Test setup
    var memory = try Memory.init(std.testing.allocator);
    defer memory.deinit();

    try expect(try memory.memEq(
        Relocatable.new(2, 3),
        Relocatable.new(2, 3),
        10,
    ));
}

test "Memory: memEq should return true if lhs and rhs segments don't exist in memory" {
    // Test setup
    var memory = try Memory.init(std.testing.allocator);
    defer memory.deinit();

    try expect(try memory.memEq(
        Relocatable.new(2, 3),
        Relocatable.new(2, 10),
        10,
    ));
}

test "Memory: memEq should return true if lhs and rhs segments don't exist in memory with negative indexes" {
    // Test setup
    var memory = try Memory.init(std.testing.allocator);
    defer memory.deinit();

    try expect(try memory.memEq(
        Relocatable.new(-2, 3),
        Relocatable.new(-2, 10),
        10,
    ));
}

test "Memory: memEq should return true if lhs and rhs offset are out of bounds for the given segments" {
    // Test setup
    var memory = try Memory.init(std.testing.allocator);
    defer memory.deinit();

    try setUpMemory(
        memory,
        std.testing.allocator,
        .{
            .{ .{ 0, 7 }, .{3} },
            .{ .{ 1, 10 }, .{3} },
        },
    );
    defer memory.deinitData(std.testing.allocator);

    try expect(try memory.memEq(
        Relocatable.new(0, 9),
        Relocatable.new(1, 11),
        10,
    ));
}

test "Memory: memEq should return true if lhs and rhs offset are out of bounds for the given segments with negative indexes" {
    // Test setup
    var memory = try Memory.init(std.testing.allocator);
    defer memory.deinit();

    try setUpMemory(
        memory,
        std.testing.allocator,
        .{
            .{ .{ -2, 7 }, .{3} },
            .{ .{ -4, 10 }, .{3} },
        },
    );
    defer memory.deinitData(std.testing.allocator);

    try expect(try memory.memEq(
        Relocatable.new(-2, 9),
        Relocatable.new(-4, 11),
        10,
    ));
}

test "Memory: memEq should return false if lhs offset is out of bounds for the given segment but not rhs" {
    // Test setup
    var memory = try Memory.init(std.testing.allocator);
    defer memory.deinit();

    try setUpMemory(
        memory,
        std.testing.allocator,
        .{
            .{ .{ 0, 7 }, .{3} },
            .{ .{ 1, 10 }, .{3} },
        },
    );
    defer memory.deinitData(std.testing.allocator);

    try expect(!(try memory.memEq(
        Relocatable.new(0, 9),
        Relocatable.new(1, 5),
        10,
    )));
}

test "Memory: memEq should return false if rhs offset is out of bounds for the given segment but not lhs" {
    // Test setup
    var memory = try Memory.init(std.testing.allocator);
    defer memory.deinit();

    try setUpMemory(
        memory,
        std.testing.allocator,
        .{
            .{ .{ 0, 7 }, .{3} },
            .{ .{ 1, 10 }, .{3} },
        },
    );
    defer memory.deinitData(std.testing.allocator);

    try expect(!(try memory.memEq(
        Relocatable.new(0, 5),
        Relocatable.new(1, 20),
        10,
    )));
}

test "Memory: memEq should return false if lhs offset is out of bounds for the given segment but not rhs (negative indexes)" {
    // Test setup
    var memory = try Memory.init(std.testing.allocator);
    defer memory.deinit();

    try setUpMemory(
        memory,
        std.testing.allocator,
        .{
            .{ .{ -1, 7 }, .{3} },
            .{ .{ -3, 10 }, .{3} },
        },
    );
    defer memory.deinitData(std.testing.allocator);

    try expect(!(try memory.memEq(
        Relocatable.new(-1, 9),
        Relocatable.new(-3, 5),
        10,
    )));
}

test "Memory: memEq should return false if rhs offset is out of bounds for the given segment but not lhs (negative indexes)" {
    // Test setup
    var memory = try Memory.init(std.testing.allocator);
    defer memory.deinit();

    try setUpMemory(
        memory,
        std.testing.allocator,
        .{
            .{ .{ -1, 7 }, .{3} },
            .{ .{ -3, 10 }, .{3} },
        },
    );
    defer memory.deinitData(std.testing.allocator);

    try expect(!(try memory.memEq(
        Relocatable.new(-1, 5),
        Relocatable.new(-3, 20),
        10,
    )));
}

test "Memory: memEq should return false if lhs and rhs segment size after offset is not the same " {
    // Test setup
    var memory = try Memory.init(std.testing.allocator);
    defer memory.deinit();

    try setUpMemory(
        memory,
        std.testing.allocator,
        .{
            .{ .{ 0, 7 }, .{3} },
            .{ .{ 1, 10 }, .{3} },
        },
    );
    defer memory.deinitData(std.testing.allocator);

    try expect(!(try memory.memEq(
        Relocatable.new(0, 5),
        Relocatable.new(1, 5),
        10,
    )));
}

test "Memory: memEq should return true if lhs and rhs segment are the same after offset" {
    // Test setup
    var memory = try Memory.init(std.testing.allocator);
    defer memory.deinit();

    try setUpMemory(
        memory,
        std.testing.allocator,
        .{
            .{ .{ 0, 7 }, .{3} },
            .{ .{ 1, 10 }, .{3} },
        },
    );
    defer memory.deinitData(std.testing.allocator);

    try expect(try memory.memEq(
        Relocatable.new(0, 5),
        Relocatable.new(1, 8),
        10,
    ));
}

test "Memory: memEq should return true if lhs and rhs segment are the same after cut by len" {
    // Test setup
    var memory = try Memory.init(std.testing.allocator);
    defer memory.deinit();

    try setUpMemory(
        memory,
        std.testing.allocator,
        .{
            .{ .{ 0, 7 }, .{3} },
            .{ .{ 0, 15 }, .{33} },
            .{ .{ 1, 7 }, .{3} },
            .{ .{ 1, 15 }, .{44} },
        },
    );
    defer memory.deinitData(std.testing.allocator);

    try expect((try memory.memEq(
        Relocatable.new(0, 5),
        Relocatable.new(1, 5),
        4,
    )));
}

test "Memory: memCmp function" {
    // Test setup
    var memory = try Memory.init(std.testing.allocator);
    defer memory.deinit();

    try setUpMemory(
        memory,
        std.testing.allocator,
        .{
            .{ .{ -2, 0 }, .{1} },
            .{ .{ -2, 1 }, .{ 1, 1 } },
            .{ .{ -2, 3 }, .{0} },
            .{ .{ -2, 4 }, .{0} },
            .{ .{ -1, 0 }, .{1} },
            .{ .{ -1, 1 }, .{ 1, 1 } },
            .{ .{ -1, 3 }, .{0} },
            .{ .{ -1, 4 }, .{3} },
            .{ .{ 0, 0 }, .{1} },
            .{ .{ 0, 1 }, .{ 1, 1 } },
            .{ .{ 0, 3 }, .{0} },
            .{ .{ 0, 4 }, .{0} },
            .{ .{ 1, 0 }, .{1} },
            .{ .{ 1, 1 }, .{ 1, 1 } },
            .{ .{ 1, 3 }, .{0} },
            .{ .{ 1, 4 }, .{3} },
        },
    );
    defer memory.deinitData(std.testing.allocator);

    try expectEqual(
        @as(std.meta.Tuple(&.{ std.math.Order, usize }), .{ .eq, 3 }),
        memory.memCmp(
            Relocatable.new(0, 0),
            Relocatable.new(0, 0),
            3,
        ),
    );
    try expectEqual(
        @as(std.meta.Tuple(&.{ std.math.Order, usize }), .{ .eq, 3 }),
        memory.memCmp(
            Relocatable.new(0, 0),
            Relocatable.new(1, 0),
            3,
        ),
    );
    try expectEqual(
        @as(std.meta.Tuple(&.{ std.math.Order, usize }), .{ .lt, 4 }),
        memory.memCmp(
            Relocatable.new(0, 0),
            Relocatable.new(1, 0),
            5,
        ),
    );
    try expectEqual(
        @as(std.meta.Tuple(&.{ std.math.Order, usize }), .{ .gt, 4 }),
        memory.memCmp(
            Relocatable.new(1, 0),
            Relocatable.new(0, 0),
            5,
        ),
    );
    try expectEqual(
        @as(std.meta.Tuple(&.{ std.math.Order, usize }), .{ .eq, 0 }),
        memory.memCmp(
            Relocatable.new(2, 2),
            Relocatable.new(2, 5),
            8,
        ),
    );
    try expectEqual(
        @as(std.meta.Tuple(&.{ std.math.Order, usize }), .{ .gt, 0 }),
        memory.memCmp(
            Relocatable.new(0, 0),
            Relocatable.new(2, 5),
            8,
        ),
    );
    try expectEqual(
        @as(std.meta.Tuple(&.{ std.math.Order, usize }), .{ .lt, 0 }),
        memory.memCmp(
            Relocatable.new(2, 5),
            Relocatable.new(0, 0),
            8,
        ),
    );
    try expectEqual(
        @as(std.meta.Tuple(&.{ std.math.Order, usize }), .{ .eq, 3 }),
        memory.memCmp(
            Relocatable.new(-2, 0),
            Relocatable.new(-2, 0),
            3,
        ),
    );
    try expectEqual(
        @as(std.meta.Tuple(&.{ std.math.Order, usize }), .{ .eq, 3 }),
        memory.memCmp(
            Relocatable.new(-2, 0),
            Relocatable.new(-1, 0),
            3,
        ),
    );
    try expectEqual(
        @as(std.meta.Tuple(&.{ std.math.Order, usize }), .{ .lt, 4 }),
        memory.memCmp(
            Relocatable.new(-2, 0),
            Relocatable.new(-1, 0),
            5,
        ),
    );
    try expectEqual(
        @as(std.meta.Tuple(&.{ std.math.Order, usize }), .{ .gt, 4 }),
        memory.memCmp(
            Relocatable.new(-1, 0),
            Relocatable.new(-2, 0),
            5,
        ),
    );
    try expectEqual(
        @as(std.meta.Tuple(&.{ std.math.Order, usize }), .{ .eq, 0 }),
        memory.memCmp(
            Relocatable.new(-3, 2),
            Relocatable.new(-3, 5),
            8,
        ),
    );
    try expectEqual(
        @as(std.meta.Tuple(&.{ std.math.Order, usize }), .{ .gt, 0 }),
        memory.memCmp(
            Relocatable.new(-2, 0),
            Relocatable.new(-3, 5),
            8,
        ),
    );
    try expectEqual(
        @as(std.meta.Tuple(&.{ std.math.Order, usize }), .{ .lt, 0 }),
        memory.memCmp(
            Relocatable.new(-3, 5),
            Relocatable.new(-2, 0),
            8,
        ),
    );
}

test "AddressSet: contains should return false if segment index is negative" {
    // Test setup
    var addressSet = AddressSet.init(std.testing.allocator);
    defer addressSet.deinit();

    // Test checks
    try expect(!addressSet.contains(Relocatable.new(-10, 2)));
}

test "AddressSet: contains should return false if address key does not exist" {
    // Test setup
    var addressSet = AddressSet.init(std.testing.allocator);
    defer addressSet.deinit();

    // Test checks
    try expect(!addressSet.contains(Relocatable.new(10, 2)));
}

test "AddressSet: contains should return true if address key is true in address set" {
    // Test setup
    var addressSet = AddressSet.init(std.testing.allocator);
    defer addressSet.deinit();
    try addressSet.set.put(Relocatable.new(10, 2), true);

    // Test checks
    try expect(addressSet.contains(Relocatable.new(10, 2)));
}

test "AddressSet: addAddresses should add new addresses to the address set without negative indexes" {
    // Test setup
    var addressSet = AddressSet.init(std.testing.allocator);
    defer addressSet.deinit();

    const addresses: [4]Relocatable = .{
        Relocatable.new(0, 10),
        Relocatable.new(3, 4),
        Relocatable.new(-2, 2),
        Relocatable.new(23, 7),
    };

    _ = try addressSet.addAddresses(&addresses);

    // Test checks
    try expectEqual(@as(u32, 3), addressSet.set.count());
    try expect(addressSet.set.get(Relocatable.new(0, 10)).?);
    try expect(addressSet.set.get(Relocatable.new(3, 4)).?);
    try expect(addressSet.set.get(Relocatable.new(23, 7)).?);
}

test "AddressSet: len should return the number of addresses in the address set" {
    // Test setup
    var addressSet = AddressSet.init(std.testing.allocator);
    defer addressSet.deinit();

    const addresses: [4]Relocatable = .{
        Relocatable.new(0, 10),
        Relocatable.new(3, 4),
        Relocatable.new(-2, 2),
        Relocatable.new(23, 7),
    };

    _ = try addressSet.addAddresses(&addresses);

    // Test checks
    try expectEqual(@as(u32, 3), addressSet.len());
}

<<<<<<< HEAD
test "MemoryCell: eql function" {
    // Test setup
    const memoryCell1 = MemoryCell.new(.{ .felt = Felt252.fromInteger(10) });
    const memoryCell2 = MemoryCell.new(.{ .felt = Felt252.fromInteger(10) });
    const memoryCell3 = MemoryCell.new(.{ .felt = Felt252.fromInteger(3) });
    var memoryCell4 = MemoryCell.new(.{ .felt = Felt252.fromInteger(10) });
    memoryCell4.is_accessed = true;

    // Test checks
    try expect(memoryCell1.eql(memoryCell2));
    try expect(!memoryCell1.eql(memoryCell3));
    try expect(!memoryCell1.eql(memoryCell4));
}

test "MemoryCell: eqlSlice should return false if slice len are not the same" {
    // Test setup
    const memoryCell1 = MemoryCell.new(.{ .felt = Felt252.fromInteger(10) });
    const memoryCell2 = MemoryCell.new(.{ .felt = Felt252.fromInteger(10) });
    const memoryCell3 = MemoryCell.new(.{ .felt = Felt252.fromInteger(3) });

    // Test checks
    try expect(!MemoryCell.eqlSlice(
        &[_]?MemoryCell{ memoryCell1, memoryCell2 },
        &[_]?MemoryCell{ memoryCell1, memoryCell2, memoryCell3 },
    ));
}

test "MemoryCell: eqlSlice should return true if same pointer" {
    // Test setup
    const memoryCell1 = MemoryCell.new(.{ .felt = Felt252.fromInteger(10) });
    const memoryCell2 = MemoryCell.new(.{ .felt = Felt252.fromInteger(10) });

    const a = [_]?MemoryCell{ memoryCell1, memoryCell2 };

    // Test checks
    try expect(MemoryCell.eqlSlice(&a, &a));
}

test "MemoryCell: eqlSlice should return false if slice are not equal" {
    // Test setup
    const memoryCell1 = MemoryCell.new(.{ .felt = Felt252.fromInteger(10) });
    const memoryCell2 = MemoryCell.new(.{ .felt = Felt252.fromInteger(10) });

    // Test checks
    try expect(!MemoryCell.eqlSlice(
        &[_]?MemoryCell{ memoryCell1, memoryCell2 },
        &[_]?MemoryCell{ null, memoryCell2 },
    ));
}

test "MemoryCell: eqlSlice should return true if slice are equal" {
    // Test setup
    const memoryCell1 = MemoryCell.new(.{ .felt = Felt252.fromInteger(10) });
    const memoryCell2 = MemoryCell.new(.{ .felt = Felt252.fromInteger(10) });

    // Test checks
    try expect(MemoryCell.eqlSlice(
        &[_]?MemoryCell{ null, memoryCell1, null, memoryCell2, null },
        &[_]?MemoryCell{ null, memoryCell1, null, memoryCell2, null },
    ));
    try expect(MemoryCell.eqlSlice(
        &[_]?MemoryCell{ memoryCell1, memoryCell2 },
        &[_]?MemoryCell{ memoryCell1, memoryCell2 },
    ));
    try expect(MemoryCell.eqlSlice(
        &[_]?MemoryCell{ null, null, null },
        &[_]?MemoryCell{ null, null, null },
    ));
}

test "MemoryCell: cmp should compare two Relocatable Memory cell instance" {
    // Testing if two MemoryCell instances with the same relocatable segment and offset
    // should return an equal comparison.
    try expectEqual(
        std.math.Order.eq,
        MemoryCell.new(MaybeRelocatable.fromSegment(4, 10)).cmp(MemoryCell.new(MaybeRelocatable.fromSegment(4, 10))),
    );

    // Testing if a MemoryCell instance with is_accessed set to true and another MemoryCell
    // with the same relocatable segment and offset but is_accessed set to false should result in a less than comparison.
    var memCell = MemoryCell.new(MaybeRelocatable.fromSegment(4, 10));
    memCell.is_accessed = true;
    try expectEqual(
        std.math.Order.lt,
        MemoryCell.new(MaybeRelocatable.fromSegment(4, 10)).cmp(memCell),
    );

    // Testing the opposite of the previous case where is_accessed is set to false for the first MemoryCell,
    // and true for the second MemoryCell with the same relocatable segment and offset. It should result in a greater than comparison.
    try expectEqual(
        std.math.Order.gt,
        memCell.cmp(MemoryCell.new(MaybeRelocatable.fromSegment(4, 10))),
    );

    // Testing if a MemoryCell instance with a smaller offset compared to another MemoryCell instance
    // with the same segment but a larger offset should result in a less than comparison.
    try expectEqual(
        std.math.Order.lt,
        MemoryCell.new(MaybeRelocatable.fromSegment(4, 5)).cmp(MemoryCell.new(MaybeRelocatable.fromSegment(4, 10))),
    );

    // Testing if a MemoryCell instance with a larger offset compared to another MemoryCell instance
    // with the same segment but a smaller offset should result in a greater than comparison.
    try expectEqual(
        std.math.Order.gt,
        MemoryCell.new(MaybeRelocatable.fromSegment(4, 15)).cmp(MemoryCell.new(MaybeRelocatable.fromSegment(4, 10))),
    );

    // Testing if a MemoryCell instance with a smaller segment index compared to another MemoryCell instance
    // with a larger segment index but the same offset should result in a less than comparison.
    try expectEqual(
        std.math.Order.lt,
        MemoryCell.new(MaybeRelocatable.fromSegment(2, 15)).cmp(MemoryCell.new(MaybeRelocatable.fromSegment(4, 10))),
    );

    // Testing if a MemoryCell instance with a larger segment index compared to another MemoryCell instance
    // with a smaller segment index but the same offset should result in a greater than comparison.
    try expectEqual(
        std.math.Order.gt,
        MemoryCell.new(MaybeRelocatable.fromSegment(20, 15)).cmp(MemoryCell.new(MaybeRelocatable.fromSegment(4, 10))),
    );
}

test "MemoryCell: cmp should return an error if incompatible types for a comparison" {
    try expectEqual(
        std.math.Order.lt,
        MemoryCell.new(MaybeRelocatable.fromSegment(
            4,
            10,
        )).cmp(MemoryCell.new(MaybeRelocatable.fromU256(4))),
    );
    try expectEqual(
        std.math.Order.gt,
        MemoryCell.new(MaybeRelocatable.fromU256(
            4,
        )).cmp(MemoryCell.new(MaybeRelocatable.fromSegment(4, 10))),
    );
}

test "MemoryCell: cmp should return proper order results for Felt252 comparisons" {
    // Should return less than (lt) when the first Felt252 is smaller than the second Felt252.
    try expectEqual(std.math.Order.lt, MemoryCell.new(MaybeRelocatable.fromU256(10)).cmp(MemoryCell.new(MaybeRelocatable.fromU256(343535))));

    // Should return greater than (gt) when the first Felt252 is larger than the second Felt252.
    try expectEqual(std.math.Order.gt, MemoryCell.new(MaybeRelocatable.fromU256(543636535)).cmp(MemoryCell.new(MaybeRelocatable.fromU256(434))));

    // Should return equal (eq) when both Felt252 values are identical.
    try expectEqual(std.math.Order.eq, MemoryCell.new(MaybeRelocatable.fromU256(10)).cmp(MemoryCell.new(MaybeRelocatable.fromU256(10))));

    // Should return less than (lt) when the cell's accessed status differs.
    var memCell = MemoryCell.new(MaybeRelocatable.fromU256(10));
    memCell.is_accessed = true;
    try expectEqual(std.math.Order.lt, MemoryCell.new(MaybeRelocatable.fromU256(10)).cmp(memCell));

    // Should return greater than (gt) when the cell's accessed status differs (reversed order).
    try expectEqual(std.math.Order.gt, memCell.cmp(MemoryCell.new(MaybeRelocatable.fromU256(10))));
}

test "MemoryCell: cmp with null values" {
    const memCell = MemoryCell.new(MaybeRelocatable.fromSegment(4, 15));
    const memCell1 = MemoryCell.new(MaybeRelocatable.fromU256(15));

    try expectEqual(std.math.Order.lt, MemoryCell.cmp(null, memCell));
    try expectEqual(std.math.Order.gt, MemoryCell.cmp(memCell, null));
    try expectEqual(std.math.Order.lt, MemoryCell.cmp(null, memCell1));
    try expectEqual(std.math.Order.gt, MemoryCell.cmp(memCell1, null));
}

test "MemoryCell: cmpSlice should compare MemoryCell slices (if eq and one longer than the other)" {
    const memCell = MemoryCell.new(MaybeRelocatable.fromSegment(4, 15));

    try expectEqual(
        std.math.Order.gt,
        MemoryCell.cmpSlice(
            &[_]?MemoryCell{ null, null, memCell, memCell },
            &[_]?MemoryCell{ null, null, memCell },
        ),
    );

    try expectEqual(
        std.math.Order.lt,
        MemoryCell.cmpSlice(
            &[_]?MemoryCell{ null, null, memCell },
            &[_]?MemoryCell{ null, null, memCell, memCell },
        ),
    );
}

test "MemoryCell: cmpSlice should return .eq if both slices are equal" {
    const memCell = MemoryCell.new(MaybeRelocatable.fromSegment(4, 15));
    const memCell1 = MemoryCell.new(MaybeRelocatable.fromU256(15));
    const slc = &[_]?MemoryCell{ null, null, memCell };

    try expectEqual(
        std.math.Order.eq,
        MemoryCell.cmpSlice(slc, slc),
    );
    try expectEqual(
        std.math.Order.eq,
        MemoryCell.cmpSlice(
            &[_]?MemoryCell{ memCell1, null, memCell, null },
            &[_]?MemoryCell{ memCell1, null, memCell, null },
        ),
    );
    try expectEqual(
        std.math.Order.eq,
        MemoryCell.cmpSlice(
            &[_]?MemoryCell{ memCell1, null, memCell, null },
            &[_]?MemoryCell{ memCell1, null, memCell, null },
        ),
    );
}

test "MemoryCell: cmpSlice should return .lt if a < b" {
    const memCell = MemoryCell.new(MaybeRelocatable.fromSegment(40, 15));
    const memCell1 = MemoryCell.new(MaybeRelocatable.fromSegment(3, 15));
    const memCell2 = MemoryCell.new(MaybeRelocatable.fromU256(10));
    const memCell3 = MemoryCell.new(MaybeRelocatable.fromU256(15));

    try expectEqual(
        std.math.Order.lt,
        MemoryCell.cmpSlice(
            &[_]?MemoryCell{ memCell1, null, memCell1, null },
            &[_]?MemoryCell{ memCell1, null, memCell, null },
        ),
    );
    try expectEqual(
        std.math.Order.lt,
        MemoryCell.cmpSlice(
            &[_]?MemoryCell{ memCell1, null, memCell2, null },
            &[_]?MemoryCell{ memCell1, null, memCell3, null },
        ),
    );
    try expectEqual(
        std.math.Order.lt,
        MemoryCell.cmpSlice(
            &[_]?MemoryCell{ memCell1, null, memCell, null },
            &[_]?MemoryCell{ memCell1, null, memCell3, null },
        ),
    );
}

test "MemoryCell: cmpSlice should return .gt if a > b" {
    const memCell = MemoryCell.new(MaybeRelocatable.fromSegment(40, 15));
    const memCell1 = MemoryCell.new(MaybeRelocatable.fromSegment(3, 15));
    const memCell2 = MemoryCell.new(MaybeRelocatable.fromU256(10));
    const memCell3 = MemoryCell.new(MaybeRelocatable.fromU256(15));

    try expectEqual(
        std.math.Order.gt,
        MemoryCell.cmpSlice(
            &[_]?MemoryCell{ memCell1, null, memCell, null },
            &[_]?MemoryCell{ memCell1, null, memCell1, null },
        ),
    );
    try expectEqual(
        std.math.Order.gt,
        MemoryCell.cmpSlice(
            &[_]?MemoryCell{ memCell1, null, memCell3, null },
            &[_]?MemoryCell{ memCell1, null, memCell2, null },
        ),
    );
    try expectEqual(
        std.math.Order.gt,
        MemoryCell.cmpSlice(
            &[_]?MemoryCell{ memCell1, null, memCell3, null },
            &[_]?MemoryCell{ memCell1, null, memCell, null },
        ),
    );
=======
test "Memory: set should not rewrite memory" {
    // Test setup
    var memory = try Memory.init(std.testing.allocator);
    defer memory.deinit();

    try memory.data.append(std.ArrayListUnmanaged(?MemoryCell){});
    memory.num_segments += 1;
    try memory.set(
        std.testing.allocator,
        Relocatable.new(0, 1),
        .{ .felt = Felt252.fromInteger(23) },
    );
    defer memory.deinitData(std.testing.allocator);

    // Test checks
    try expectError(MemoryError.DuplicatedRelocation, memory.set(
        std.testing.allocator,
        Relocatable.new(0, 1),
        .{ .felt = Felt252.fromInteger(8) },
    ));
>>>>>>> 3a8146c4
}<|MERGE_RESOLUTION|>--- conflicted
+++ resolved
@@ -1691,7 +1691,6 @@
     try expectEqual(@as(u32, 3), addressSet.len());
 }
 
-<<<<<<< HEAD
 test "MemoryCell: eql function" {
     // Test setup
     const memoryCell1 = MemoryCell.new(.{ .felt = Felt252.fromInteger(10) });
@@ -1961,7 +1960,8 @@
             &[_]?MemoryCell{ memCell1, null, memCell, null },
         ),
     );
-=======
+}
+
 test "Memory: set should not rewrite memory" {
     // Test setup
     var memory = try Memory.init(std.testing.allocator);
@@ -1982,5 +1982,4 @@
         Relocatable.new(0, 1),
         .{ .felt = Felt252.fromInteger(8) },
     ));
->>>>>>> 3a8146c4
-}+}
