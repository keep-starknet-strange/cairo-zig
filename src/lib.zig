--- conflicted
+++ resolved
@@ -23,11 +23,8 @@
     pub usingnamespace @import("math/fields/fields.zig");
     pub usingnamespace @import("math/fields/stark_felt_252_gen_fp.zig");
     pub usingnamespace @import("math/fields/starknet.zig");
-<<<<<<< HEAD
     pub usingnamespace @import("math/crypto/pedersen_hash.zig");
-=======
     pub usingnamespace @import("math/fields/elliptic_curve.zig");
->>>>>>> 838b1301
 };
 
 pub const utils = struct {
