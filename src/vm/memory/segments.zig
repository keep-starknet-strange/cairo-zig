// Core imports.
const std = @import("std");
const Allocator = std.mem.Allocator;
const ArrayList = std.ArrayList;
const expect = std.testing.expect;
const expectEqual = std.testing.expectEqual;
const expectEqualSlices = std.testing.expectEqualSlices;
const expectError = std.testing.expectError;

const Tuple = std.meta.Tuple;

// Local imports.
const Memory = @import("memory.zig").Memory;
const memoryFile = @import("memory.zig");
const MemoryCell = @import("memory.zig").MemoryCell;
const relocatable = @import("relocatable.zig");
const Relocatable = @import("relocatable.zig").Relocatable;
const MaybeRelocatable = @import("relocatable.zig").MaybeRelocatable;
const Felt252 = @import("../../math/fields/starknet.zig").Felt252;
const MemoryError = @import("../error.zig").MemoryError;
const MathError = @import("../error.zig").MathError;

// MemorySegmentManager manages the list of memory segments.
// Also holds metadata useful for the relocation process of
// the memory at the end of the VM run.
pub const MemorySegmentManager = struct {
    const Self = @This();

    // ************************************************************
    // *                        FIELDS                            *
    // ************************************************************
    /// The allocator used to allocate the memory.
    allocator: Allocator,
    // The size of the used segments.
    segment_used_sizes: std.ArrayHashMap(
        i64,
        u32,
        std.array_hash_map.AutoContext(i64),
        false,
    ),
    // The size of the segments.
    segment_sizes: std.AutoHashMap(u32, u32),
    // The memory.
    memory: *Memory,
    // The public memory offsets.
    // A map from segment index to a list of pairs (offset, page_id) that constitute the
    // public memory. Note that the offset is absolute (not based on the page_id).
    public_memory_offsets: std.AutoHashMap(
        usize,
        std.ArrayList(Tuple(&.{ usize, usize })),
    ),

    // ************************************************************
    // *             MEMORY ALLOCATION AND DEALLOCATION           *
    // ************************************************************

    // Creates a new MemorySegmentManager.
    // # Arguments
    // * `allocator` - The allocator to use for the HashMaps.
    // # Returns
    // A new MemorySegmentManager.
    pub fn init(allocator: Allocator) !*Self {
        // Create the pointer to the MemorySegmentManager.
        const segment_manager = try allocator.create(Self);
        errdefer allocator.destroy(segment_manager);

        const memory = try Memory.init(allocator);
        errdefer memory.deinit();

        // Initialize the values of the MemorySegmentManager struct.
        segment_manager.* = .{
            .allocator = allocator,
            .segment_used_sizes = std.AutoArrayHashMap(
                i64,
                u32,
            ).init(allocator),
            .segment_sizes = std.AutoHashMap(
                u32,
                u32,
            ).init(allocator),
            // Initialize the memory pointer.
            .memory = memory,
            .public_memory_offsets = std.AutoHashMap(
                usize,
                std.ArrayList(Tuple(&.{ usize, usize })),
            ).init(allocator),
        };
        // Return the pointer to the MemorySegmentManager.
        return segment_manager;
    }

    // Safe deallocation of the memory.
    pub fn deinit(self: *Self) void {
        // Clear the hash maps
        self.segment_used_sizes.deinit();
        self.segment_sizes.deinit();
        self.public_memory_offsets.deinit();
        // Deallocate the memory.
        self.memory.deinit();
        // Deallocate self.
        self.allocator.destroy(self);
    }

    /// Adds a memory segment and returns the first address of the new segment.
    ///
    /// This function is responsible for adding a new memory segment to the
    /// MemorySegmentManager. It increments the number of segments and appends
    /// an uninitialized ArrayListUnmanaged to the memory data.
    ///
    /// # Returns
    /// Returns a Relocatable structure representing the first address of the new segment.
    pub fn addSegment(self: *Self) !Relocatable {
        // Create the relocatable address for the new segment.
        const relocatable_address = .{ .segment_index = self.memory.num_segments };

        // Increment the number of segments.
        self.memory.num_segments += 1;
        try self.memory.data.append(std.ArrayListUnmanaged(?MemoryCell){});

        return relocatable_address;
    }

    /// Adds a temporary memory segment and returns the first address of the new segment.
    ///
    /// This function is similar to `addSegment`, but it specifically adds a temporary
    /// memory segment. It increments the number of temporary segments and appends
    /// an uninitialized ArrayListUnmanaged to the temporary memory data.
    ///
    /// # Returns
    /// Returns a Relocatable structure representing the first address of the new temporary segment.
    pub fn addTempSegment(self: *Self) !Relocatable {
        // Increment the number of temporary segments.
        self.memory.num_temp_segments += 1;

        try self.memory.temp_data.append(std.ArrayListUnmanaged(?MemoryCell){});

        return .{ .segment_index = -@as(i64, @intCast(self.memory.num_temp_segments)) };
    }

    /// Retrieves the size of a memory segment by its index if available, else returns null.
    ///
    /// # Parameters
    /// - `index` (u32): The index of the memory segment.
    ///
    /// # Returns
    /// A `u32` representing the size of the segment or null if not computed.
    pub fn getSegmentUsedSize(self: *Self, index: u32) ?u32 {
        return self.segment_used_sizes.get(index);
    }

    /// Retrieves the size of a memory segment by its index if available, else computes it.
    ///
    /// This function attempts to retrieve the size of a memory segment by its index. If the size
    /// is not available in the segment sizes map, it calculates the effective size and returns it.
    ///
    /// # Parameters
    ///
    /// - `index` (u32): The index of the memory segment.
    ///
    /// # Returns
    ///
    /// A `u32` representing the size of the segment or a computed effective size if not available.
    pub fn getSegmentSize(self: *Self, index: u32) ?u32 {
        return self.segment_sizes.get(index) orelse self.getSegmentUsedSize(index);
    }

    /// Retrieves the number of memory segments.
    ///
    /// # Returns
    ///
    /// The number of memory segments as a `usize`.
    pub fn numSegments(self: *Self) usize {
        return self.memory.data.items.len;
    }

    /// Retrieves the number of temporary memory segments.
    ///
    /// # Returns
    ///
    /// The number of temporary memory segments as a `usize`.
    pub fn numTempSegments(self: *Self) usize {
        return self.memory.temp_data.items.len;
    }

    /// Computes and returns the effective size of memory segments.
    ///
    /// This function iterates through memory segments, calculates their effective sizes, and
    /// updates the segment sizes map accordingly.
    ///
    /// # Returns
    ///
    /// An `AutoArrayHashMap` representing the computed effective sizes of memory segments.
    pub fn computeEffectiveSize(self: *Self, allow_tmp_segments: bool) !std.AutoArrayHashMap(i64, u32) {
        if (self.segment_used_sizes.count() != 0)
            return self.segment_used_sizes;

        // TODO: Check if memory is frozen. At the time of writting this function memory cannot be frozen so we cannot check if it frozen.

        for (self.memory.data.items, 0..) |segment, i| {
            try self.segment_used_sizes.put(
                @intCast(i),
                @intCast(segment.items.len),
            );
        }

        if (allow_tmp_segments) {
            for (self.memory.temp_data.items, 0..) |segment, i| {
                try self.segment_used_sizes.put(
                    -(@as(i64, @intCast(i)) + 1),
                    @intCast(segment.items.len),
                );
            }
        }
        return self.segment_used_sizes;
    }

    /// Computes the first relocated address of each memory segment
    ///
    ///  Relocation Logic:
    ///     Step 1: Get segment sizes:
    ///              0 --(has size)--> 3
    ///              1 --(has size)--> 5
    ///              2 --(has size)--> 1
    ///     Step 2: Assign a base to each segment:
    ///              0 --(has base value)--> 1
    ///              1 --(has base value)--> 4 (that is: 1 + 3)
    ///              2 --(has base value)--> 9 (that is: 4 + 5)
    /// # Returns
    ///
    /// A `Slice` of the `ArrayList(u32)` representing the relocated segments.
    pub fn relocateSegments(self: *Self, allocator: Allocator) !ArrayList(usize).Slice {
        const first_addr = 1;
        var relocatable_table = ArrayList(usize).init(allocator);
        errdefer relocatable_table.deinit();
        try relocatable_table.append(first_addr);
        for (self.segment_used_sizes.keys()) |key| {
            const index = self.segment_used_sizes.getIndex(key) orelse return MemoryError.MissingSegmentUsedSizes;
            const segment_size = self.getSegmentSize(@intCast(index)) orelse return MemoryError.MissingSegmentUsedSizes;
            try relocatable_table.append(relocatable_table.items[index] + segment_size);
        }
        // The last value corresponds to the total amount of elements across all segments, which isnt needed for relocation.
        _ = relocatable_table.pop();
        return relocatable_table.toOwnedSlice();
    }

    /// Checks if a memory value is valid within the MemorySegmentManager.
    ///
    /// This function validates whether a given memory value is within the bounds
    /// of the memory segments managed by the MemorySegmentManager.
    ///
    /// # Parameters
    ///
    /// - `value` (*MaybeRelocatable): The memory value to validate.
    ///
    /// # Returns
    ///
    /// A boolean value indicating the validity of the memory value.
    pub fn isValidMemoryValue(self: *Self, value: *MaybeRelocatable) bool {
        return switch (value.*) {
            .felt => true,
            .relocatable => |item| @as(
                usize,
                @intCast(item.segment_index),
            ) < self.segment_used_sizes.count(),
        };
    }

    // loadData loads data into the memory managed by MemorySegmentManager.
    //
    // This function iterates through the provided data in reverse order,
    // writing it into memory starting from the given `ptr` address.
    // It uses the allocator to set memory values and handles potential MemoryError.Math exceptions.
    //
    // # Parameters
    // - `allocator` (Allocator): The allocator for memory operations.
    // - `ptr` (Relocatable): The starting address in memory to write the data.
    // - `data` (*std.ArrayList(MaybeRelocatable)): The data to be loaded into memory.
    //
    // # Returns
    // A `Relocatable` representing the first address after the loaded data in memory.
    //
    // # Errors
    // - Returns a MemoryError.Math if there's an issue with memory arithmetic during loading.
    pub fn loadData(
        self: *Self,
        allocator: Allocator,
        ptr: Relocatable,
        data: []const MaybeRelocatable,
    ) !Relocatable {
<<<<<<< HEAD
        var idx = data.items.len;
        while (idx > 0) {
            idx -= 1;
            try self.memory.set(
                allocator,
                try ptr.addUint(idx),
                data.items[idx],
=======
        var idx = data.len;
        while (idx > 0) : (idx -= 1) {
            const i = idx - 1;
            try self.memory.set(
                allocator,
                try ptr.addUint(@intCast(i)),
                data[i],
>>>>>>> a5911016
            );
        }
        return ptr.addUint(data.len) catch MemoryError.Math;
    }

    /// Records details for a specified segment, facilitating relocation:
    /// - `segment_index`: The index of the segment to finalize.
    /// - `size`: The size of the segment for `relocate_segments`.
    /// - `public_memory`: A list of offsets for memory cells considered public memory.
    ///
    /// If a size is provided, it's set for relocation. If `public_memory` is not supplied,
    /// a default list is generated internally.
    ///
    /// Returns `MathError.ValueTooLarge` if the size exceeds the maximum supported value.
    pub fn finalize(
        self: *Self,
        segment_index: usize,
        size: ?usize,
        public_memory: ?std.ArrayList(Tuple(&.{ usize, usize })),
    ) !void {
        if (size) |s| {
            if (s > std.math.maxInt(u32)) return MathError.ValueTooLarge;
            try self.segment_sizes.put(
                @intCast(segment_index),
                @intCast(s),
            );
        }
        try self.public_memory_offsets.put(
            segment_index,
            if (public_memory) |p|
                p
            else blk: {
                var default = std.ArrayList(Tuple(&.{ usize, usize })).init(self.allocator);
                defer default.deinit();
                break :blk default;
            },
        );
    }

    /// Retrieves addresses of memory cells in the public memory based on segment offsets.
    ///
    /// Retrieves a list of addresses constituting the public memory using `segment_offsets`
    /// (resulting from `self.relocate_segments()`). If `self.relocate_segments()` is not yet
    /// implemented, this function returns an empty list.
    ///
    /// Returns a list of memory cell addresses that comprise the public memory.
    /// Throws `MemoryError.MalformedPublicMemory` if `segment_offsets` are incomplete.
    pub fn getPublicMemoryAddresses(
        self: *Self,
        segment_offsets: *const std.ArrayList(usize),
    ) !std.ArrayList(Tuple(&.{ usize, usize })) {
        // Initialize a list to store the resulting public memory addresses
        var public_memory_addresses = std.ArrayList(Tuple(&.{ usize, usize })).init(self.allocator);
        // Ensure that the list has enough capacity to accommodate the addresses
        try public_memory_addresses.ensureTotalCapacity(self.numSegments());
        // Defer deallocation of the list to handle potential errors
        errdefer public_memory_addresses.deinit();

        // Check if the provided segment offsets are incomplete
        if (segment_offsets.items.len < self.numSegments()) return MemoryError.MalformedPublicMemory;

        // Iterate through each segment to compute memory addresses
        for (0..self.numSegments()) |segment_index| {
            // Retrieve the starting offset of the current segment
            const segment_start = segment_offsets.items[segment_index];
            // Check if public memory offsets are available for the current segment
            if (self.public_memory_offsets.get(segment_index)) |pm| {
                // Iterate through public memory offsets for the current segment
                for (pm.items) |offset_tuple| {
                    // Calculate the absolute memory address by adding the offset to the segment start
                    try public_memory_addresses.append(.{
                        segment_start + offset_tuple[0],
                        offset_tuple[1],
                    });
                }
            }
        }
        // Return the list of public memory addresses
        return public_memory_addresses;
    }

    /// Writes data into the managed memory at the specified pointer location.
    ///
    /// This function writes data into the managed memory at the specified pointer location.
    /// It supports writing different types of data and handles the loading process into memory.
    ///
    /// # Parameters
    ///
    /// - `self`: A pointer to the MemorySegmentManager.
    /// - `T`: The type of data being written.
    /// - `ptr`: The starting address in memory to write the data.
    /// - `arg`: A pointer to the data to be loaded into memory.
    ///
    /// # Returns
    ///
    /// A `MaybeRelocatable` representing the first address after the loaded data in memory.
    /// If the type isn't supported, it returns `MemoryError.WriteArg`.
    ///
    /// # Errors
    ///
    /// Throws a `MemoryError.WriteArg` if unsupported data type is passed.
    pub fn writeArg(self: *Self, comptime T: type, ptr: Relocatable, arg: *T) !MaybeRelocatable {
        return switch (T) {
            std.ArrayList(MaybeRelocatable) => MaybeRelocatable.fromRelocatable(
                try self.loadData(
                    self.allocator,
                    ptr,
                    arg.items,
                ),
            ),
            std.ArrayList(Relocatable) => {
                // Prepare to load Relocatable data into memory
                var tmp = std.ArrayList(MaybeRelocatable).init(self.allocator);
                defer tmp.deinit();
                // Iterate through each Relocatable item and prepare for loading
                for (arg.*.items) |r| {
                    try tmp.append(MaybeRelocatable.fromRelocatable(r));
                }
                // Load prepared data into memory and return the resulting address
                return MaybeRelocatable.fromRelocatable(
                    try self.loadData(
                        self.allocator,
                        ptr,
                        tmp.items,
                    ),
                );
            },
            else => MemoryError.WriteArg,
        };
    }

    /// Calculates the total memory holes in segments excluding built-in segments.
    /// Memory holes are computed by subtracting accessed addresses from segment sizes.
    ///
    /// Parameters:
    /// - `self`: Pointer to the structure containing memory information.
    /// - `builtin_count`: Number of built-in segments.
    /// - `has_output_builtin`: Boolean flag indication the presence of output builtin.
    ///
    /// Returns:
    /// Result containing the total memory holes or an error of type `MemoryError`.
    pub fn getMemoryHoles(
        self: *Self,
        builtin_count: usize,
        has_output_builtin: bool,
    ) MemoryError!usize {
        // Initialize variable to store the total memory holes
        var memory_holes: usize = 0;

        // Calculate the start and end indices for built-in segments
        const builtin_segments_start: usize = if (has_output_builtin) 2 else 1;
        const builtin_segments_end = builtin_segments_start + builtin_count;

        // Iterate through each segment in the memory data
        for (0..self.memory.data.items.len) |i| {
            // Skip built-in segments when counting memory holes
            if (i > builtin_segments_start and i <= builtin_segments_end) continue;

            // Get the amount of accessed addresses in the segment
            const accessed_amount = self.memory.countAccessedAddressesInSegment(@intCast(i)) orelse continue;
            // If no accessed addresses, move to the next segment
            if (accessed_amount == 0) continue;

            // Get the size of the segment
            const segment_size = self.getSegmentSize(@intCast(i)) orelse {
                return MemoryError.MissingSegmentUsedSizes;
            };

            // Check for more accessed addresses than the segment size
            if (accessed_amount > segment_size) return MemoryError.SegmentHasMoreAccessedAddressesThanSize;

            // Calculate and accumulate memory holes
            memory_holes += segment_size - accessed_amount;
        }

        // Return the total memory holes calculated
        return memory_holes;
    }

    /// Generates a relocatable argument for the managed memory.
    ///
    /// This function supports generating relocatable arguments for various data types. It provides
    /// flexibility in handling memory segments and writes the specified data into the managed memory.
    ///
    /// # Parameters
    ///
    /// - `self`: A pointer to the MemorySegmentManager.
    /// - `T`: The type of data for which the argument needs to be generated.
    /// - `arg`: A pointer to the data to be loaded into memory.
    ///
    /// # Returns
    ///
    /// A `MaybeRelocatable` representing the first address after the loaded data in memory.
    /// If the specified data type is not supported, it returns `MemoryError.GenArgInvalidType`.
    ///
    /// # Errors
    ///
    /// Throws a `MemoryError.GenArgInvalidType` if an unsupported data type is passed.
    pub fn genArg(self: *Self, comptime T: type, arg: *T) !MaybeRelocatable {
        return switch (T) {
            MaybeRelocatable => arg.*,
            std.ArrayList(MaybeRelocatable), std.ArrayList(Relocatable) => blk: {
                const base = try self.addSegment();
                _ = try self.writeArg(T, base, arg);
                break :blk MaybeRelocatable.fromRelocatable(base);
            },
            else => MemoryError.GenArgInvalidType,
        };
    }
};

// Utility function to help set up memory segments
//
// # Arguments
// - `segment_manager` - MemorySegmentManger to be passed in
// - `vals` - complile time structure with heterogenous types
pub fn segmentsUtil(segment_manager: *MemorySegmentManager, allocator: Allocator, comptime vals: anytype) !void {
    try segment_manager.memory.setUpMemory(allocator, vals);
}

// ************************************************************
// *                         TESTS                            *
// ************************************************************

test "memory segment manager" {
    // Initialize an allocator.
    const allocator = std.testing.allocator;

    // Initialize a memory segment manager.
    var memory_segment_manager = try MemorySegmentManager.init(allocator);
    defer memory_segment_manager.deinit();

    //Allocate a memory segment.
    const relocatable_address_1 = try memory_segment_manager.addSegment();

    // Check that the memory segment manager has one segment.
    try expect(memory_segment_manager.memory.num_segments == 1);

    //Allocate a temporary memory segment.
    const relocatable_address_2 = try memory_segment_manager.addTempSegment();

    try expect(memory_segment_manager.memory.num_temp_segments == 1);

    // Check if the relocatable address is correct.
    try expectEqual(
        Relocatable{
            .segment_index = 0,
            .offset = 0,
        },
        relocatable_address_1,
    );

    try expectEqual(
        Relocatable{
            .segment_index = -1,
            .offset = 0,
        },
        relocatable_address_2,
    );

    // Allocate another memory segment.
    const relocatable_address_3 = try memory_segment_manager.addSegment();

    // Allocate another temporary memory segment.
    const relocatable_address_4 = try memory_segment_manager.addTempSegment();

    // Check that the memory segment manager has two segments.
    try expect(memory_segment_manager.memory.num_segments == 2);
    // Check that the memory segment manager has two temporary segments.
    try expect(memory_segment_manager.memory.num_temp_segments == 2);

    // Check if the relocatable address is correct.
    try expectEqual(
        Relocatable{
            .segment_index = 1,
            .offset = 0,
        },
        relocatable_address_3,
    );
    try expectEqual(
        Relocatable{
            .segment_index = -2,
            .offset = 0,
        },
        relocatable_address_4,
    );
}

test "set get integer value in segment memory" {
    // ************************************************************
    // *                 SETUP TEST CONTEXT                       *
    // ************************************************************
    // Initialize an allocator.
    const allocator = std.testing.allocator;

    // Initialize a memory segment manager.
    var memory_segment_manager = try MemorySegmentManager.init(allocator);
    defer memory_segment_manager.deinit();

    // ************************************************************
    // *                      TEST BODY                           *
    // ************************************************************

    const address_1 = Relocatable.init(
        0,
        0,
    );
    const address_2 = Relocatable.init(
        -1,
        0,
    );
    const value_1 = MaybeRelocatable.fromFelt(Felt252.fromInt(u8, 42));

    const value_2 = MaybeRelocatable.fromFelt(Felt252.fromInt(u8, 84));

    try memory_segment_manager.memory.setUpMemory(
        std.testing.allocator,
        .{
            .{ .{ 0, 0 }, .{42} },
            .{ .{ -1, 0 }, .{84} },
        },
    );
    defer memory_segment_manager.memory.deinitData(std.testing.allocator);

    // ************************************************************
    // *                      TEST CHECKS                         *
    // ************************************************************
    const actual_value_1 = memory_segment_manager.memory.get(address_1);
    const expected_value_1 = value_1;
    const actual_value_2 = memory_segment_manager.memory.get(address_2);
    const expected_value_2 = value_2;

    try expect(expected_value_1.eq(actual_value_1.?));
    try expect(expected_value_2.eq(actual_value_2.?));
}

test "MemorySegmentManager: getSegmentUsedSize should return the size of a memory segment by its index if available" {
    var memory_segment_manager = try MemorySegmentManager.init(std.testing.allocator);
    defer memory_segment_manager.deinit();
    try memory_segment_manager.segment_used_sizes.put(10, 4);
    try expectEqual(
        @as(u32, @intCast(4)),
        memory_segment_manager.getSegmentUsedSize(10).?,
    );
}

test "MemorySegmentManager: getSegmentUsedSize should return null if index not available" {
    var memory_segment_manager = try MemorySegmentManager.init(std.testing.allocator);
    defer memory_segment_manager.deinit();
    try expectEqual(
        @as(?u32, null),
        memory_segment_manager.getSegmentUsedSize(10),
    );
}

test "MemorySegmentManager: numSegments should return the number of segments in the real memory" {
    var memory_segment_manager = try MemorySegmentManager.init(std.testing.allocator);
    defer memory_segment_manager.deinit();

    try memory_segment_manager.memory.setUpMemory(
        std.testing.allocator,
        .{
            .{ .{ 0, 1 }, .{10} },
            .{ .{ 1, 1 }, .{10} },
        },
    );
    defer memory_segment_manager.memory.deinitData(std.testing.allocator);

    try expectEqual(
        @as(usize, 2),
        memory_segment_manager.numSegments(),
    );
}

test "MemorySegmentManager: numSegments should return the number of segments in the temporary memory" {
    var memory_segment_manager = try MemorySegmentManager.init(std.testing.allocator);
    defer memory_segment_manager.deinit();

    try memory_segment_manager.memory.setUpMemory(
        std.testing.allocator,
        .{
            .{ .{ -1, 1 }, .{10} },
            .{ .{ -2, 1 }, .{10} },
        },
    );
    defer memory_segment_manager.memory.deinitData(std.testing.allocator);

    try expectEqual(
        @as(usize, 2),
        memory_segment_manager.numTempSegments(),
    );
}

test "MemorySegmentManager: computeEffectiveSize for one segment memory" {
    var memory_segment_manager = try MemorySegmentManager.init(std.testing.allocator);
    defer memory_segment_manager.deinit();

    try memory_segment_manager.memory.setUpMemory(
        std.testing.allocator,
        .{
            .{ .{ 0, 0 }, .{1} },
            .{ .{ 0, 1 }, .{1} },
            .{ .{ 0, 2 }, .{1} },
        },
    );
    defer memory_segment_manager.memory.deinitData(std.testing.allocator);

    var actual = try memory_segment_manager.computeEffectiveSize(false);

    try expectEqual(@as(usize, 1), actual.count());
    try expectEqual(@as(u32, 3), actual.get(0).?);
}

test "MemorySegmentManager: computeEffectiveSize for one segment memory with gap" {
    var memory_segment_manager = try MemorySegmentManager.init(std.testing.allocator);
    defer memory_segment_manager.deinit();

    try memory_segment_manager.memory.setUpMemory(
        std.testing.allocator,
        .{.{ .{ 0, 6 }, .{1} }},
    );
    defer memory_segment_manager.memory.deinitData(std.testing.allocator);

    var actual = try memory_segment_manager.computeEffectiveSize(false);

    try expectEqual(@as(usize, 1), actual.count());
    try expectEqual(@as(u32, 7), actual.get(0).?);
}

test "MemorySegmentManager: computeEffectiveSize for one segment memory with gaps" {
    var memory_segment_manager = try MemorySegmentManager.init(std.testing.allocator);
    defer memory_segment_manager.deinit();

    try memory_segment_manager.memory.setUpMemory(
        std.testing.allocator,
        .{
            .{ .{ 0, 3 }, .{1} },
            .{ .{ 0, 4 }, .{1} },
            .{ .{ 0, 7 }, .{1} },
            .{ .{ 0, 9 }, .{1} },
        },
    );
    defer memory_segment_manager.memory.deinitData(std.testing.allocator);

    var actual = try memory_segment_manager.computeEffectiveSize(false);

    try expectEqual(@as(usize, 1), actual.count());
    try expectEqual(@as(u32, 10), actual.get(0).?);
}

test "MemorySegmentManager: computeEffectiveSize for three segment memory" {
    var memory_segment_manager = try MemorySegmentManager.init(std.testing.allocator);
    defer memory_segment_manager.deinit();

    try memory_segment_manager.memory.setUpMemory(
        std.testing.allocator,
        .{
            .{ .{ 0, 0 }, .{1} },
            .{ .{ 0, 1 }, .{1} },
            .{ .{ 0, 2 }, .{1} },
            .{ .{ 1, 0 }, .{1} },
            .{ .{ 1, 1 }, .{1} },
            .{ .{ 1, 2 }, .{1} },
            .{ .{ 2, 0 }, .{1} },
            .{ .{ 2, 1 }, .{1} },
            .{ .{ 2, 2 }, .{1} },
        },
    );
    defer memory_segment_manager.memory.deinitData(std.testing.allocator);

    var actual = try memory_segment_manager.computeEffectiveSize(false);

    try expectEqual(@as(usize, 3), actual.count());
    try expectEqual(@as(u32, 3), actual.get(0).?);
    try expectEqual(@as(u32, 3), actual.get(1).?);
    try expectEqual(@as(u32, 3), actual.get(2).?);
}

test "MemorySegmentManager: computeEffectiveSize for three segment memory with gaps" {
    var memory_segment_manager = try MemorySegmentManager.init(std.testing.allocator);
    defer memory_segment_manager.deinit();

    try memory_segment_manager.memory.setUpMemory(
        std.testing.allocator,
        .{
            .{ .{ 0, 2 }, .{1} },
            .{ .{ 0, 5 }, .{1} },
            .{ .{ 0, 7 }, .{1} },

            .{ .{ 1, 1 }, .{1} },

            .{ .{ 2, 2 }, .{1} },
            .{ .{ 2, 4 }, .{1} },
            .{ .{ 2, 7 }, .{1} },
        },
    );
    defer memory_segment_manager.memory.deinitData(std.testing.allocator);

    var actual = try memory_segment_manager.computeEffectiveSize(false);

    try expectEqual(@as(usize, 3), actual.count());
    try expectEqual(@as(u32, 8), actual.get(0).?);
    try expectEqual(@as(u32, 2), actual.get(1).?);
    try expectEqual(@as(u32, 8), actual.get(2).?);
}

test "MemorySegmentManager: computeEffectiveSize (with temp segments) for one segment memory" {
    var memory_segment_manager = try MemorySegmentManager.init(std.testing.allocator);
    defer memory_segment_manager.deinit();

    try memory_segment_manager.memory.setUpMemory(
        std.testing.allocator,
        .{
            .{ .{ -1, 0 }, .{1} },
            .{ .{ -1, 1 }, .{1} },
        },
    );
    defer memory_segment_manager.memory.deinitData(std.testing.allocator);

    var actual = try memory_segment_manager.computeEffectiveSize(true);

    try expectEqual(@as(usize, 1), actual.count());
    try expectEqual(@as(u32, 2), actual.get(-1).?);
}

test "MemorySegmentManager: computeEffectiveSize (with temp segments) for one segment memory with gap" {
    var memory_segment_manager = try MemorySegmentManager.init(std.testing.allocator);
    defer memory_segment_manager.deinit();
    _ = try memory_segment_manager.addTempSegment();

    try memory_segment_manager.memory.setUpMemory(
        std.testing.allocator,
        .{.{ .{ -1, 6 }, .{1} }},
    );
    defer memory_segment_manager.memory.deinitData(std.testing.allocator);

    var actual = try memory_segment_manager.computeEffectiveSize(true);

    try expectEqual(@as(usize, 1), actual.count());
    try expectEqual(@as(u32, 7), actual.get(-1).?);
}

test "MemorySegmentManager: computeEffectiveSize (with temp segments) for one segment memory with gaps" {
    var memory_segment_manager = try MemorySegmentManager.init(std.testing.allocator);
    defer memory_segment_manager.deinit();

    try memory_segment_manager.memory.setUpMemory(
        std.testing.allocator,
        .{
            .{ .{ -1, 3 }, .{1} },
            .{ .{ -1, 4 }, .{1} },
            .{ .{ -1, 7 }, .{1} },
            .{ .{ -1, 9 }, .{1} },
        },
    );
    defer memory_segment_manager.memory.deinitData(std.testing.allocator);

    var actual = try memory_segment_manager.computeEffectiveSize(true);

    try expectEqual(@as(usize, 1), actual.count());
    try expectEqual(@as(u32, 10), actual.get(-1).?);
}

test "MemorySegmentManager: computeEffectiveSize (with temp segments) for three segment memory" {
    var memory_segment_manager = try MemorySegmentManager.init(std.testing.allocator);
    defer memory_segment_manager.deinit();

    try memory_segment_manager.memory.setUpMemory(
        std.testing.allocator,
        .{
            .{ .{ -3, 0 }, .{1} },
            .{ .{ -3, 1 }, .{1} },
            .{ .{ -3, 2 }, .{1} },

            .{ .{ -2, 0 }, .{1} },
            .{ .{ -2, 1 }, .{1} },
            .{ .{ -2, 2 }, .{1} },

            .{ .{ -1, 0 }, .{1} },
            .{ .{ -1, 1 }, .{1} },
            .{ .{ -1, 2 }, .{1} },
        },
    );
    defer memory_segment_manager.memory.deinitData(std.testing.allocator);

    var actual = try memory_segment_manager.computeEffectiveSize(true);

    try expectEqual(@as(usize, 3), actual.count());
    try expectEqual(@as(u32, 3), actual.get(-1).?);
    try expectEqual(@as(u32, 3), actual.get(-2).?);
    try expectEqual(@as(u32, 3), actual.get(-3).?);
}

test "MemorySegmentManager: computeEffectiveSize (with temp segments) for three segment memory with gaps" {
    var memory_segment_manager = try MemorySegmentManager.init(std.testing.allocator);
    defer memory_segment_manager.deinit();

    try memory_segment_manager.memory.setUpMemory(
        std.testing.allocator,
        .{
            .{ .{ -3, 2 }, .{1} },
            .{ .{ -3, 5 }, .{1} },
            .{ .{ -3, 7 }, .{1} },
            .{ .{ -2, 1 }, .{1} },
            .{ .{ -1, 2 }, .{1} },
            .{ .{ -1, 4 }, .{1} },
            .{ .{ -1, 7 }, .{1} },
        },
    );
    defer memory_segment_manager.memory.deinitData(std.testing.allocator);

    var actual = try memory_segment_manager.computeEffectiveSize(true);

    try expectEqual(@as(usize, 3), actual.count());
    try expectEqual(@as(u32, 8), actual.get(-3).?);
    try expectEqual(@as(u32, 2), actual.get(-2).?);
    try expectEqual(@as(u32, 8), actual.get(-1).?);
}

test "MemorySegmentManager: getSegmentUsedSize after computeEffectiveSize" {
    var memory_segment_manager = try MemorySegmentManager.init(std.testing.allocator);
    defer memory_segment_manager.deinit();

    try memory_segment_manager.memory.setUpMemory(
        std.testing.allocator,
        .{
            .{ .{ 0, 2 }, .{1} },
            .{ .{ 0, 5 }, .{1} },
            .{ .{ 0, 7 }, .{1} },

            .{ .{ 1, 1 }, .{1} },

            .{ .{ 2, 2 }, .{1} },
            .{ .{ 2, 4 }, .{1} },
            .{ .{ 2, 7 }, .{1} },
        },
    );
    defer memory_segment_manager.memory.deinitData(std.testing.allocator);

    _ = try memory_segment_manager.computeEffectiveSize(false);

    try expectEqual(@as(usize, 3), memory_segment_manager.segment_used_sizes.count());
    try expectEqual(@as(u32, 8), memory_segment_manager.segment_used_sizes.get(0).?);
    try expectEqual(@as(u32, 2), memory_segment_manager.segment_used_sizes.get(1).?);
    try expectEqual(@as(u32, 8), memory_segment_manager.segment_used_sizes.get(2).?);
}

test "MemorySegmentManager: getSegmentSize should return the size of the segment if contained in segment_sizes" {
    var memory_segment_manager = try MemorySegmentManager.init(std.testing.allocator);
    defer memory_segment_manager.deinit();
    try memory_segment_manager.segment_sizes.put(10, 105);
    try expectEqual(@as(u32, 105), memory_segment_manager.getSegmentSize(10).?);
}

test "MemorySegmentManager: getSegmentSize should return the size of the segment via getSegmentUsedSize if not contained in segment_sizes" {
    var memory_segment_manager = try MemorySegmentManager.init(std.testing.allocator);
    defer memory_segment_manager.deinit();
    try memory_segment_manager.segment_used_sizes.put(3, 6);
    try expectEqual(@as(u32, 6), memory_segment_manager.getSegmentSize(3).?);
}

test "MemorySegmentManager: getSegmentSize should return null if missing segment" {
    var memory_segment_manager = try MemorySegmentManager.init(std.testing.allocator);
    defer memory_segment_manager.deinit();
    try expectEqual(@as(?u32, null), memory_segment_manager.getSegmentSize(3));
}

test "MemorySegmentManager: relocateSegments for one segment" {
    const allocator = std.testing.allocator;
    var memory_segment_manager = try MemorySegmentManager.init(allocator);
    defer memory_segment_manager.deinit();
    try memory_segment_manager.segment_used_sizes.put(0, 1);
    const actual_value = try memory_segment_manager.relocateSegments(allocator);
    var expected_value = ArrayList(usize).init(allocator);
    defer expected_value.deinit();
    defer allocator.free(actual_value);
    try expected_value.append(1);
    try expectEqualSlices(usize, expected_value.items, actual_value);
}

test "MemorySegmentManager: relocateSegments for ten segments" {
    const allocator = std.testing.allocator;
    var memory_segment_manager = try MemorySegmentManager.init(allocator);
    defer memory_segment_manager.deinit();
    try memory_segment_manager.segment_used_sizes.put(0, 3);
    try memory_segment_manager.segment_used_sizes.put(1, 7);
    try memory_segment_manager.segment_used_sizes.put(2, 12);
    try memory_segment_manager.segment_used_sizes.put(3, 15);
    try memory_segment_manager.segment_used_sizes.put(4, 10);
    try memory_segment_manager.segment_used_sizes.put(5, 17);
    try memory_segment_manager.segment_used_sizes.put(6, 3);
    try memory_segment_manager.segment_used_sizes.put(7, 30);
    try memory_segment_manager.segment_used_sizes.put(8, 55);
    try memory_segment_manager.segment_used_sizes.put(9, 60);
    const actual_value = try memory_segment_manager.relocateSegments(allocator);
    var expected_value = ArrayList(usize).init(std.testing.allocator);
    defer expected_value.deinit();
    defer allocator.free(actual_value);
    try expected_value.append(1); // 1
    try expected_value.append(4); // 3 + 1 = 4
    try expected_value.append(11); // 7 + 4 = 11
    try expected_value.append(23); // 12 + 11 = 23
    try expected_value.append(38); // 15 + 23 = 38
    try expected_value.append(48); // 10 + 38 = 48
    try expected_value.append(65); // 17 + 48 = 65
    try expected_value.append(68); // 3 + 65 = 68
    try expected_value.append(98); // 30 + 68 = 98
    try expected_value.append(153); // 55 + 98 = 153
    try expectEqualSlices(usize, expected_value.items, actual_value);
}

test "MemorySegmentManager: isValidMemoryValue should return true if Felt" {
    var memory_segment_manager = try MemorySegmentManager.init(std.testing.allocator);
    defer memory_segment_manager.deinit();
    var value: MaybeRelocatable = .{ .felt = Felt252.zero() };
    try expect(memory_segment_manager.isValidMemoryValue(&value));
}

test "MemorySegmentManager: isValidMemoryValue should return false if invalid segment" {
    var memory_segment_manager = try MemorySegmentManager.init(std.testing.allocator);
    defer memory_segment_manager.deinit();
    try memory_segment_manager.segment_used_sizes.put(0, 10);
    var value: MaybeRelocatable = .{ .relocatable = Relocatable.init(1, 1) };
    try expect(!memory_segment_manager.isValidMemoryValue(&value));
}

test "MemorySegmentManager: isValidMemoryValue should return true if valid segment" {
    var memory_segment_manager = try MemorySegmentManager.init(std.testing.allocator);
    defer memory_segment_manager.deinit();
    try memory_segment_manager.segment_used_sizes.put(0, 10);
    var value: MaybeRelocatable = MaybeRelocatable.fromSegment(0, 5);
    try expect(memory_segment_manager.isValidMemoryValue(&value));
}

test "MemorySegmentManager: getSegmentUsedSize should return null if segments not computed" {
    var memory_segment_manager = try MemorySegmentManager.init(std.testing.allocator);
    defer memory_segment_manager.deinit();
    try expectEqual(
        @as(?u32, null),
        memory_segment_manager.getSegmentUsedSize(5),
    );
}

test "MemorySegmentManager: getSegmentUsedSize should return the size of the used segments." {
    var memory_segment_manager = try MemorySegmentManager.init(std.testing.allocator);
    defer memory_segment_manager.deinit();
    try memory_segment_manager.segment_used_sizes.put(5, 4);
    try memory_segment_manager.segment_used_sizes.put(0, 22);
    try expectEqual(
        @as(?u32, 22),
        memory_segment_manager.getSegmentUsedSize(0),
    );
    try expectEqual(
        @as(?u32, 4),
        memory_segment_manager.getSegmentUsedSize(5),
    );
}

test "MemorySegmentManager: segments utility function for testing test" {
    const allocator = std.testing.allocator;

    var memory_segment_manager = try MemorySegmentManager.init(allocator);
    defer memory_segment_manager.deinit();

    try segmentsUtil(
        memory_segment_manager,
        std.testing.allocator,
        .{
            .{ .{ 0, 0 }, .{1} },
            .{ .{ 0, 1 }, .{1} },
            .{ .{ 0, 2 }, .{1} },
        },
    );
    defer memory_segment_manager.memory.deinitData(std.testing.allocator);

    var actual = try memory_segment_manager.computeEffectiveSize(false);

    try expectEqual(@as(usize, 1), actual.count());
    try expectEqual(@as(u32, 3), actual.get(0).?);
}

test "MemorySegmentManager: loadData with empty data" {
    const allocator = std.testing.allocator;

    var memory_segment_manager = try MemorySegmentManager.init(allocator);
    defer memory_segment_manager.deinit();

    var data = std.ArrayList(MaybeRelocatable).init(allocator);
    defer data.deinit();

    try expectEqual(
        Relocatable.init(0, 3),
        try memory_segment_manager.loadData(
            allocator,
            Relocatable.init(0, 3),
            data.items,
        ),
    );
}

test "MemorySegmentManager: loadData with one element" {
    const allocator = std.testing.allocator;

    var memory_segment_manager = try MemorySegmentManager.init(allocator);
    defer memory_segment_manager.deinit();

    var data = std.ArrayList(MaybeRelocatable).init(allocator);
    defer data.deinit();
    try data.append(MaybeRelocatable.fromInt(u8, 4));

    _ = try memory_segment_manager.addSegment();

    const actual = try memory_segment_manager.loadData(
        allocator,
<<<<<<< HEAD
        .{},
        &data,
=======
        Relocatable.init(0, 0),
        data.items,
>>>>>>> a5911016
    );
    defer memory_segment_manager.memory.deinitData(std.testing.allocator);

    try expectEqual(Relocatable.init(0, 1), actual);
    try expectEqual(
        MaybeRelocatable.fromInt(u8, 4),
        (memory_segment_manager.memory.get(.{})).?,
    );
}

test "MemorySegmentManager: loadData with three elements" {
    const allocator = std.testing.allocator;

    var memory_segment_manager = try MemorySegmentManager.init(allocator);
    defer memory_segment_manager.deinit();

    var data = std.ArrayList(MaybeRelocatable).init(allocator);
    defer data.deinit();
    try data.append(MaybeRelocatable.fromInt(u8, 4));
    try data.append(MaybeRelocatable.fromInt(u8, 5));
    try data.append(MaybeRelocatable.fromInt(u8, 6));

    _ = try memory_segment_manager.addSegment();

    const actual = try memory_segment_manager.loadData(
        allocator,
<<<<<<< HEAD
        .{},
        &data,
=======
        Relocatable.init(0, 0),
        data.items,
>>>>>>> a5911016
    );
    defer memory_segment_manager.memory.deinitData(std.testing.allocator);

    try expectEqual(Relocatable.init(0, 3), actual);
    try expectEqual(
        MaybeRelocatable.fromInt(u8, 4),
        (memory_segment_manager.memory.get(.{})).?,
    );
    try expectEqual(
        MaybeRelocatable.fromInt(u8, 5),
        (memory_segment_manager.memory.get(Relocatable.init(0, 1))).?,
    );
    try expectEqual(
        MaybeRelocatable.fromInt(u8, 6),
        (memory_segment_manager.memory.get(Relocatable.init(0, 2))).?,
    );
}

test "MemorySegmentManager: getPublicMemoryAddresses with correct segment offsets" {
    // Initialize the allocator for testing purposes.
    const allocator = std.testing.allocator;

    // Initialize the MemorySegmentManager and ensure it's properly deallocated at the end.
    var memory_segment_manager = try MemorySegmentManager.init(allocator);
    defer memory_segment_manager.deinit();

    // Add five segments to the memory segment manager.
    for (0..5) |_| {
        _ = try memory_segment_manager.addSegment();
    }

    // Initialize lists to hold public memory offsets.
    var public_memory_offsets = std.ArrayList(?std.ArrayList(Tuple(&.{ usize, usize }))).init(allocator);
    defer public_memory_offsets.deinit();

    // Initialize inner lists to store specific offsets for segments.
    var inner_list_1 = std.ArrayList(Tuple(&.{ usize, usize })).init(allocator);
    defer inner_list_1.deinit();
    try inner_list_1.append(.{ 0, 0 });
    try inner_list_1.append(.{ 1, 1 });

    var inner_list_2 = std.ArrayList(Tuple(&.{ usize, usize })).init(allocator);
    defer inner_list_2.deinit();
    inline for (0..8) |i| {
        try inner_list_2.append(.{ i, 0 });
    }

    var inner_list_5 = std.ArrayList(Tuple(&.{ usize, usize })).init(allocator);
    defer inner_list_5.deinit();
    try inner_list_5.append(.{ 1, 2 });

    // Append inner lists containing offsets to public_memory_offsets.
    try public_memory_offsets.append(inner_list_1);
    try public_memory_offsets.append(inner_list_2);
    try public_memory_offsets.append(null);
    try public_memory_offsets.append(null);
    try public_memory_offsets.append(inner_list_5);

    // Perform assertions and memory operations.
    try expectEqual(
        memory_segment_manager.addSegment(),
        Relocatable.init(5, 0),
    );
    try expectEqual(
        memory_segment_manager.addSegment(),
        Relocatable.init(6, 0),
    );
    try memory_segment_manager.memory.set(
        allocator,
        Relocatable.init(5, 4),
        MaybeRelocatable.fromInt(u8, 0),
    );
    defer memory_segment_manager.memory.deinitData(allocator);

    // Finalize segments with sizes and offsets.
    for ([_]u8{ 3, 8, 0, 1, 2 }, 0..) |size, i| {
        try memory_segment_manager.finalize(
            i,
            size,
            public_memory_offsets.items[i],
        );
    }

    // Create and populate segment_offsets list.
    var segment_offsets = std.ArrayList(usize).init(allocator);
    defer segment_offsets.deinit();
    for ([_]usize{ 1, 4, 12, 12, 13, 15, 20 }) |offset| {
        try segment_offsets.append(offset);
    }

    // Get public memory addresses based on segment offsets.
    const public_memory_addresses = try memory_segment_manager.getPublicMemoryAddresses(&segment_offsets);
    defer public_memory_addresses.deinit();
    const expected = [_]Tuple(&.{ usize, usize }){
        .{ 1, 0 },
        .{ 2, 1 },
        .{ 4, 0 },
        .{ 5, 0 },
        .{ 6, 0 },
        .{ 7, 0 },
        .{ 8, 0 },
        .{ 9, 0 },
        .{ 10, 0 },
        .{ 11, 0 },
        .{ 14, 2 },
    };

    // Assert equality of expected and retrieved public memory addresses.
    try expectEqualSlices(
        Tuple(&.{ usize, usize }),
        &expected,
        public_memory_addresses.items,
    );
}

test "MemorySegmentManager: getPublicMemoryAddresses with incorrect segment offsets. Throws MalformedPublicMemory" {
    // Initialize the allocator for testing purposes.
    const allocator = std.testing.allocator;

    // Initialize the MemorySegmentManager and ensure it's properly deallocated at the end.
    var memory_segment_manager = try MemorySegmentManager.init(allocator);
    defer memory_segment_manager.deinit();

    // Add five segments to the memory segment manager.
    for (0..5) |_| {
        _ = try memory_segment_manager.addSegment();
    }

    // Initialize lists to hold public memory offsets.
    var public_memory_offsets = std.ArrayList(?std.ArrayList(Tuple(&.{ usize, usize }))).init(allocator);
    defer public_memory_offsets.deinit();

    // Initialize inner lists to store specific offsets for segments.
    var inner_list_1 = std.ArrayList(Tuple(&.{ usize, usize })).init(allocator);
    defer inner_list_1.deinit();
    try inner_list_1.append(.{ 0, 0 });
    try inner_list_1.append(.{ 1, 1 });

    var inner_list_2 = std.ArrayList(Tuple(&.{ usize, usize })).init(allocator);
    defer inner_list_2.deinit();
    inline for (0..8) |i| {
        try inner_list_2.append(.{ i, 0 });
    }

    var inner_list_5 = std.ArrayList(Tuple(&.{ usize, usize })).init(allocator);
    defer inner_list_5.deinit();
    try inner_list_5.append(.{ 1, 2 });

    // Append inner lists containing offsets to public_memory_offsets.
    try public_memory_offsets.append(inner_list_1);
    try public_memory_offsets.append(inner_list_2);
    try public_memory_offsets.append(null);
    try public_memory_offsets.append(null);
    try public_memory_offsets.append(inner_list_5);

    // Perform assertions and memory operations.
    try expectEqual(
        memory_segment_manager.addSegment(),
        Relocatable.init(5, 0),
    );
    try expectEqual(
        memory_segment_manager.addSegment(),
        Relocatable.init(6, 0),
    );
    try memory_segment_manager.memory.set(
        allocator,
        Relocatable.init(5, 4),
        MaybeRelocatable.fromInt(u8, 0),
    );
    defer memory_segment_manager.memory.deinitData(allocator);

    // Finalize segments with sizes and offsets.
    for ([_]u8{ 3, 8, 0, 1, 2 }, 0..) |size, i| {
        try memory_segment_manager.finalize(
            i,
            size,
            public_memory_offsets.items[i],
        );
    }

    // Create and populate segment_offsets list with incorrect offsets.
    var segment_offsets = std.ArrayList(usize).init(allocator);
    defer segment_offsets.deinit();
    // Segment offsets less than the number of segments.
    for ([_]usize{ 1, 4, 12, 13 }) |offset| {
        try segment_offsets.append(offset);
    }

    // Validate if the function throws the expected MemoryError.MalformedPublicMemory.
    try expectError(
        MemoryError.MalformedPublicMemory,
        memory_segment_manager.getPublicMemoryAddresses(&segment_offsets),
    );
}

test "MemorySegmentManager: writeArg with apply modulo" {
    // Initialize allocator for testing
    const allocator = std.testing.allocator;

    // Initialize MemorySegmentManager
    var memory_segment_manager = try MemorySegmentManager.init(allocator);
    defer memory_segment_manager.deinit();

    // Prepare data with MaybeRelocatable values
    var data = std.ArrayList(MaybeRelocatable).init(allocator);
    defer data.deinit();

    // Add MaybeRelocatable values to data array
    try data.append(MaybeRelocatable.fromInt(u256, 11));
    try data.append(MaybeRelocatable.fromInt(u256, 12));
    try data.append(MaybeRelocatable.fromInt(u256, 3618502788666131213697322783095070105623107215331596699973092056135872020482));

    // Add segments to the memory segment manager
    for (0..2) |_| {
        _ = try memory_segment_manager.addSegment();
    }

    // Perform the writeArg operation
    const exec = try memory_segment_manager.writeArg(
        std.ArrayList(MaybeRelocatable),
        Relocatable.init(1, 0),
        &data,
    );
    defer memory_segment_manager.memory.deinitData(std.testing.allocator);

    // Prepare the expected data
    var expected_data = std.ArrayList(?MemoryCell).init(std.testing.allocator);
    defer expected_data.deinit();

    try expected_data.append(MemoryCell.init(MaybeRelocatable.fromInt(u256, 11)));
    try expected_data.append(MemoryCell.init(MaybeRelocatable.fromInt(u256, 12)));
    try expected_data.append(MemoryCell.init(MaybeRelocatable.fromInt(u8, 1)));

    // Perform assertions
    try expectEqual(
        MaybeRelocatable.fromSegment(1, 3),
        exec,
    );
    try expectEqualSlices(
        ?MemoryCell,
        expected_data.items,
        memory_segment_manager.memory.data.items[1].items,
    );
}

test "MemorySegmentManager: writeArg with Relocatable" {
    // (same comments structure as previous test, adapted to this scenario)

    // Initialize allocator for testing
    const allocator = std.testing.allocator;

    // Initialize MemorySegmentManager
    var memory_segment_manager = try MemorySegmentManager.init(allocator);
    defer memory_segment_manager.deinit();

    // Prepare data with Relocatable values
    var data = std.ArrayList(Relocatable).init(allocator);
    defer data.deinit();

    // Add Relocatable values to data array
    try data.append(Relocatable.init(0, 1));
    try data.append(Relocatable.init(0, 2));
    try data.append(Relocatable.init(0, 3));

    // Add segments to the memory segment manager
    for (0..2) |_| {
        _ = try memory_segment_manager.addSegment();
    }

    // Perform the writeArg operation
    const exec = try memory_segment_manager.writeArg(
        std.ArrayList(Relocatable),
        Relocatable.init(1, 0),
        &data,
    );
    defer memory_segment_manager.memory.deinitData(std.testing.allocator);

    // Prepare the expected data
    var expected_data = std.ArrayList(?MemoryCell).init(std.testing.allocator);
    defer expected_data.deinit();

    try expected_data.append(MemoryCell.init(MaybeRelocatable.fromSegment(0, 1)));
    try expected_data.append(MemoryCell.init(MaybeRelocatable.fromSegment(0, 2)));
    try expected_data.append(MemoryCell.init(MaybeRelocatable.fromSegment(0, 3)));

    // Perform assertions
    try expectEqual(
        MaybeRelocatable.fromSegment(1, 3),
        exec,
    );
    try expectEqualSlices(
        ?MemoryCell,
        expected_data.items,
        memory_segment_manager.memory.data.items[1].items,
    );
}

test "MemorySegmentManager: writeArg should return memory error if type is not vec of MaybeRelocatable or Relocatable" {
    // (same comments structure as previous tests, adapted to this scenario)

    // Initialize allocator for testing
    const allocator = std.testing.allocator;

    // Initialize MemorySegmentManager
    var memory_segment_manager = try MemorySegmentManager.init(allocator);
    defer memory_segment_manager.deinit();

    // Prepare unsupported data type
    var arg: u64 = 10;

    // Perform the writeArg operation with unsupported data type
    try expectError(
        MemoryError.WriteArg,
        memory_segment_manager.writeArg(
            u64,
            Relocatable.init(1, 0),
            &arg,
        ),
    );
}

test "MemorySegmentManager: getMemoryHoles with missing segment used sizes" {
    const allocator = std.testing.allocator;

    var memory_segment_manager = try MemorySegmentManager.init(allocator);
    defer memory_segment_manager.deinit();

    try memory_segment_manager.memory.setUpMemory(
        std.testing.allocator,
        .{.{ .{ 0, 0 }, .{0} }},
    );
    defer memory_segment_manager.memory.deinitData(std.testing.allocator);

    memory_segment_manager.memory.markAsAccessed(.{});

    try expectError(
        MemoryError.MissingSegmentUsedSizes,
        memory_segment_manager.getMemoryHoles(0, false),
    );
}

test "MemorySegmentManager: getMemoryHoles with out of address offset that is bigger than size" {
    const allocator = std.testing.allocator;

    var memory_segment_manager = try MemorySegmentManager.init(allocator);
    defer memory_segment_manager.deinit();
    try memory_segment_manager.segment_used_sizes.put(0, 2);

    try memory_segment_manager.memory.setUpMemory(
        std.testing.allocator,
        .{
            .{ .{ 0, 0 }, .{0} },
            .{ .{ 0, 1 }, .{1} },
            .{ .{ 0, 2 }, .{2} },
        },
    );
    defer memory_segment_manager.memory.deinitData(std.testing.allocator);

    for (0..3) |i| {
        memory_segment_manager.memory.markAsAccessed(Relocatable.init(0, i));
    }

    try expectError(
        MemoryError.SegmentHasMoreAccessedAddressesThanSize,
        memory_segment_manager.getMemoryHoles(0, false),
    );
}

test "MemorySegmentManager: getMemoryHoles that is empty should return 0" {
    const allocator = std.testing.allocator;

    var memory_segment_manager = try MemorySegmentManager.init(allocator);
    defer memory_segment_manager.deinit();

    try expectEqual(
        @as(usize, 0),
        try memory_segment_manager.getMemoryHoles(0, false),
    );

    try memory_segment_manager.segment_used_sizes.put(0, 4);

    try expectEqual(
        @as(usize, 0),
        try memory_segment_manager.getMemoryHoles(0, false),
    );
}

test "MemorySegmentManager: getMemoryHoles with two memory holes" {
    const allocator = std.testing.allocator;

    var memory_segment_manager = try MemorySegmentManager.init(allocator);
    defer memory_segment_manager.deinit();
    try memory_segment_manager.segment_used_sizes.put(0, 10);

    try memory_segment_manager.memory.setUpMemory(
        std.testing.allocator,
        .{
            .{ .{ 0, 0 }, .{0} },
            .{ .{ 0, 1 }, .{0} },
            .{ .{ 0, 2 }, .{0} },
            .{ .{ 0, 3 }, .{0} },
            .{ .{ 0, 6 }, .{0} },
            .{ .{ 0, 7 }, .{0} },
            .{ .{ 0, 8 }, .{0} },
            .{ .{ 0, 9 }, .{0} },
        },
    );
    defer memory_segment_manager.memory.deinitData(std.testing.allocator);

    for ([_]usize{ 0, 1, 2, 3, 6, 7, 8, 9 }) |i| {
        memory_segment_manager.memory.markAsAccessed(Relocatable.init(0, i));
    }

    try expectEqual(
        @as(usize, 2),
        try memory_segment_manager.getMemoryHoles(0, false),
    );
}

test "MemorySegmentManager: getMemoryHoles with seven memory holes" {
    const allocator = std.testing.allocator;

    var memory_segment_manager = try MemorySegmentManager.init(allocator);
    defer memory_segment_manager.deinit();
    try memory_segment_manager.segment_sizes.put(0, 15);
    try memory_segment_manager.segment_used_sizes.put(0, 10);

    try memory_segment_manager.memory.setUpMemory(
        std.testing.allocator,
        .{
            .{ .{ 0, 0 }, .{0} },
            .{ .{ 0, 1 }, .{0} },
            .{ .{ 0, 2 }, .{0} },
            .{ .{ 0, 3 }, .{0} },
            .{ .{ 0, 4 }, .{0} },
            .{ .{ 0, 5 }, .{0} },
            .{ .{ 0, 6 }, .{0} },
            .{ .{ 0, 7 }, .{0} },
            .{ .{ 0, 8 }, .{0} },
            .{ .{ 0, 9 }, .{0} },
        },
    );
    defer memory_segment_manager.memory.deinitData(std.testing.allocator);

    for ([_]usize{ 0, 1, 2, 3, 6, 7, 8, 9 }) |i| {
        memory_segment_manager.memory.markAsAccessed(Relocatable.init(0, i));
    }

    try expectEqual(
        @as(usize, 7),
        try memory_segment_manager.getMemoryHoles(0, false),
    );
}

test "MemorySegmentManager: genArg with a relocatable value should pass the value through" {
    // Define the allocator for testing purposes.
    const allocator = std.testing.allocator;

    // Initialize a MemorySegmentManager instance for testing.
    var memory_segment_manager = try MemorySegmentManager.init(allocator);
    // Defer its deinitialization to ensure proper cleanup.
    defer memory_segment_manager.deinit();

    // Create a MaybeRelocatable value from a segment (0, 0) for testing.
    var maybe_relocatable = MaybeRelocatable.fromSegment(0, 0);

    // Test that the genArg function passes the MaybeRelocatable value through.
    try expectEqual(
        MaybeRelocatable.fromSegment(0, 0),
        try memory_segment_manager.genArg(MaybeRelocatable, &maybe_relocatable),
    );
}

test "MemorySegmentManager: genArg with a big int value should pass the value through" {
    // Define the allocator for testing purposes.
    const allocator = std.testing.allocator;

    // Initialize a MemorySegmentManager instance for testing.
    var memory_segment_manager = try MemorySegmentManager.init(allocator);
    // Defer its deinitialization to ensure proper cleanup.
    defer memory_segment_manager.deinit();

    // Create a MaybeRelocatable value from a U256 big int value (1234) for testing.
    var maybe_relocatable = MaybeRelocatable.fromInt(u256, 1234);

    // Test that the genArg function passes the MaybeRelocatable value through.
    try expectEqual(
        MaybeRelocatable.fromInt(u256, 1234),
        try memory_segment_manager.genArg(MaybeRelocatable, &maybe_relocatable),
    );
}

test "MemorySegmentManager: genArg with a vector of MaybeRelocatable should write its content into a new segment and returns a pointer to it." {
    // Define the allocator for testing purposes.
    const allocator = std.testing.allocator;

    // Initialize a MemorySegmentManager instance for testing.
    var memory_segment_manager = try MemorySegmentManager.init(allocator);
    // Defer its deinitialization to ensure proper cleanup.
    defer memory_segment_manager.deinit();

    // Initialize a vector of MaybeRelocatable for testing.
    var vec = std.ArrayList(MaybeRelocatable).init(std.testing.allocator);
    // Defer its deinitialization to ensure proper cleanup.
    defer vec.deinit();

    // Append various MaybeRelocatable values to the vector for testing purposes.
    try vec.append(MaybeRelocatable.fromInt(u8, 0));
    try vec.append(MaybeRelocatable.fromInt(u8, 1));
    try vec.append(MaybeRelocatable.fromInt(u8, 2));
    try vec.append(MaybeRelocatable.fromInt(u256, 3));
    try vec.append(MaybeRelocatable.fromSegment(0, 0));
    try vec.append(MaybeRelocatable.fromSegment(0, 1));
    try vec.append(MaybeRelocatable.fromSegment(0, 2));
    try vec.append(MaybeRelocatable.fromSegment(0, 3));

    // Execute the genArg function with the vector and store the result.
    const actual = try memory_segment_manager.genArg(std.ArrayList(MaybeRelocatable), &vec);
    // Defer the deinitialization of MemorySegmentManager's memory to ensure proper cleanup.
    defer memory_segment_manager.memory.deinitData(std.testing.allocator);

    // Test that the genArg function writes the content of the vector into a new segment and returns a pointer to it.
    try expectEqual(
        MaybeRelocatable.fromSegment(0, 0),
        actual,
    );
}

test "MemorySegmentManager: genArg with a vector of Relocatable should write its content into a new segment and returns a pointer to it." {
    // Define the allocator for testing purposes.
    const allocator = std.testing.allocator;

    // Initialize a MemorySegmentManager instance for testing.
    var memory_segment_manager = try MemorySegmentManager.init(allocator);
    // Defer its deinitialization to ensure proper cleanup.
    defer memory_segment_manager.deinit();

    // Initialize a vector of Relocatable for testing.
    var vec = std.ArrayList(Relocatable).init(std.testing.allocator);
    // Defer its deinitialization to ensure proper cleanup.
    defer vec.deinit();

    // Append various Relocatable values to the vector for testing purposes.
    try vec.append(.{});
    try vec.append(Relocatable.init(0, 1));
    try vec.append(Relocatable.init(0, 2));
    try vec.append(Relocatable.init(0, 3));

    // Execute the genArg function with the vector and store the result.
    const actual = try memory_segment_manager.genArg(std.ArrayList(Relocatable), &vec);
    // Defer the deinitialization of MemorySegmentManager's memory to ensure proper cleanup.
    defer memory_segment_manager.memory.deinitData(std.testing.allocator);

    // Test that the genArg function writes the content of the vector into a new segment and returns a pointer to it.
    try expectEqual(
        MaybeRelocatable.fromSegment(0, 0),
        actual,
    );
}

test "MemorySegmentManager: genArg with invalid type should throw an error" {
    // Define the allocator for testing purposes.
    const allocator = std.testing.allocator;

    // Initialize a MemorySegmentManager instance for testing.
    var memory_segment_manager = try MemorySegmentManager.init(allocator);
    // Defer its deinitialization to ensure proper cleanup.
    defer memory_segment_manager.deinit();

    // Define an invalid argument of type u64 for testing.
    var arg: u64 = 10;

    // Test that calling genArg with an invalid type throws the expected error.
    try expectError(
        MemoryError.GenArgInvalidType, // Expected error type when using an invalid type.
        memory_segment_manager.genArg(u64, &arg), // Attempting to use an invalid type with genArg.
    );
}<|MERGE_RESOLUTION|>--- conflicted
+++ resolved
@@ -287,23 +287,13 @@
         ptr: Relocatable,
         data: []const MaybeRelocatable,
     ) !Relocatable {
-<<<<<<< HEAD
-        var idx = data.items.len;
-        while (idx > 0) {
-            idx -= 1;
-            try self.memory.set(
-                allocator,
-                try ptr.addUint(idx),
-                data.items[idx],
-=======
         var idx = data.len;
         while (idx > 0) : (idx -= 1) {
             const i = idx - 1;
             try self.memory.set(
                 allocator,
-                try ptr.addUint(@intCast(i)),
+                try ptr.addUint(i),
                 data[i],
->>>>>>> a5911016
             );
         }
         return ptr.addUint(data.len) catch MemoryError.Math;
@@ -1118,13 +1108,8 @@
 
     const actual = try memory_segment_manager.loadData(
         allocator,
-<<<<<<< HEAD
         .{},
-        &data,
-=======
-        Relocatable.init(0, 0),
         data.items,
->>>>>>> a5911016
     );
     defer memory_segment_manager.memory.deinitData(std.testing.allocator);
 
@@ -1151,13 +1136,8 @@
 
     const actual = try memory_segment_manager.loadData(
         allocator,
-<<<<<<< HEAD
         .{},
-        &data,
-=======
-        Relocatable.init(0, 0),
         data.items,
->>>>>>> a5911016
     );
     defer memory_segment_manager.memory.deinitData(std.testing.allocator);
 
