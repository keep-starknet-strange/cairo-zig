const std = @import("std");
const Allocator = std.mem.Allocator;
const ArrayList = std.ArrayList;
const StringHashMap = std.StringHashMap;
const programjson = @import("../vm/types/programjson.zig");
const CairoVM = @import("../vm/core.zig").CairoVM;
const CairoVMError = @import("../vm/error.zig").CairoVMError;
const OffsetValue = programjson.OffsetValue;
const ApTracking = programjson.ApTracking;
const Reference = programjson.Reference;
const ReferenceProgram = programjson.ReferenceProgram;
const HintParams = programjson.HintParams;
const ReferenceManager = programjson.ReferenceManager;
const Felt252 = @import("../math/fields/starknet.zig").Felt252;
const ExecutionScopes = @import("../vm/types/execution_scopes.zig").ExecutionScopes;
const Relocatable = @import("../vm/memory/relocatable.zig").Relocatable;

/// import hint code
const hint_codes = @import("builtin_hint_codes.zig");
const math_hints = @import("math_hints.zig");
const memcpy_hint_utils = @import("memcpy_hint_utils.zig");
const memset_utils = @import("memset_utils.zig");
const uint256_utils = @import("uint256_utils.zig");
const usort = @import("usort.zig");

const poseidon_utils = @import("poseidon_utils.zig");
const keccak_utils = @import("keccak_utils.zig");
const felt_bit_length = @import("felt_bit_length.zig");
const segments = @import("segments.zig");

const deserialize_utils = @import("../parser/deserialize_utils.zig");

const expect = std.testing.expect;
const expectEqual = std.testing.expectEqual;
const expectError = std.testing.expectError;
const expectEqualStrings = std.testing.expectEqualStrings;

/// Represents a 'compiled' hint.
///
/// This structure the return type for the `compileHint` method in the HintProcessor interface
pub const HintData = struct {
    const Self = @This();

    /// Code string that is mapped by the processor to a corresponding implementation
    code: []const u8,
    ids_data: std.StringHashMap(HintReference),
    ap_tracking: ApTracking,

    pub fn init(code: []const u8, ids_data: std.StringHashMap(HintReference), ap_tracking: ApTracking) Self {
        return .{
            .code = code,
            .ids_data = ids_data,
            .ap_tracking = ap_tracking,
        };
    }

    pub fn deinit(self: *Self) void {
        self.ids_data.deinit();
    }
};

/// Represents a hint reference structure used for hints in Zig.
///
/// This structure defines a hint reference containing two offset values, a dereference flag,
/// Ap tracking data, and Cairo type information.
pub const HintReference = struct {
    const Self = @This();
    /// First offset value within the hint reference.
    offset1: OffsetValue,
    /// Second offset value within the hint reference.
    offset2: OffsetValue = .{ .value = 0 },
    /// Flag indicating dereference within the hint reference.
    dereference: bool = true,
    /// Ap tracking data associated with the hint reference (optional, defaults to null).
    ap_tracking_data: ?ApTracking = null,
    /// Cairo type information related to the hint reference (optional, defaults to null).
    cairo_type: ?[]const u8 = null,

    /// Initializes a hint reference with specified offsets and dereference flags.
    ///
    /// Params:
    ///   - `offset1`: First offset value.
    ///   - `offset2`: Second offset value.
    ///   - `inner_dereference`: Flag for inner dereference within the first offset value.
    ///   - `dereference`: Flag for dereference within the hint reference.
    pub fn init(
        offset1: i32,
        offset2: i32,
        inner_dereference: bool,
        dereference: bool,
    ) Self {
        return .{
            .offset1 = .{ .reference = .{ .FP, offset1, inner_dereference } },
            .offset2 = .{ .value = offset2 },
            .dereference = dereference,
        };
    }

    /// Initializes a simple hint reference with the specified offset.
    ///
    /// Params:
    ///   - `offset1`: First offset value for the hint reference.
    pub fn initSimple(offset1: i32) Self {
        return .{ .offset1 = .{ .reference = .{ .FP, offset1, false } } };
    }

    pub fn deinit(self: Self, allocator: Allocator) void {
        if (self.cairo_type) |t| allocator.free(t);
    }
};

/// Takes a mapping from reference name to reference id, normalizes the reference name, and maps the normalized reference name to its denoted HintReference from a reference array.
///
/// Arguments:
///   - `allocator`: The allocator that shares scope with the operating HintProcessor.
///   - `reference_ids`: A mapping from reference name to reference id
///   - `references`: An array of HintReferences, as indexed by reference id
///
/// # Returns
/// A mapping of normalized reference name to HintReference, if successful
///
/// Errors
/// - If there is no corresponding reference in `references` array
pub fn getIdsData(allocator: Allocator, reference_ids: StringHashMap(usize), references: []const HintReference) !StringHashMap(HintReference) {
    var ids_data = StringHashMap(HintReference).init(allocator);
    errdefer ids_data.deinit();

    var ref_id_it = reference_ids.iterator();
    while (ref_id_it.next()) |ref_id_entry| {
        const path = ref_id_entry.key_ptr.*;
        const ref_id = ref_id_entry.value_ptr.*;

        if (ref_id >= references.len) return CairoVMError.Unexpected;

        var name_iterator = std.mem.splitBackwardsSequence(u8, path, ".");

        const name = name_iterator.next() orelse return CairoVMError.Unexpected;
        const ref_hint = references[ref_id];

        try ids_data.put(name, ref_hint);
    }

    return ids_data;
}

// A map of hints that can be used to extend the current map of hints for the vm run
// The map matches the pc at which the hints should be executed to a vec of compiled hints (Outputed by HintProcessor::CompileHint)
pub const HintExtension = std.AutoHashMap(Relocatable, std.ArrayList(HintData));

pub const CairoVMHintProcessor = struct {
    const Self = @This();

    //Transforms hint data outputed by the VM into whichever format will be later used by execute_hint
    pub fn compileHint(_: *Self, allocator: Allocator, hint_code: []const u8, ap_tracking: ApTracking, reference_ids: StringHashMap(usize), references: []HintReference) !HintData {
        const ids_data = try getIdsData(allocator, reference_ids, references);
        errdefer ids_data.deinit();

        return .{
            .code = hint_code,
            .ap_tracking = ap_tracking,
            .ids_data = ids_data,
        };
    }

    // Executes the hint which's data is provided by a dynamic structure previously created by compile_hint
    // Note: if the `extensive_hints` feature is activated the method used by the vm to execute hints is `execute_hint_extensive`, which's default implementation calls this method.
    pub fn executeHint(_: *const Self, allocator: Allocator, vm: *CairoVM, hint_data: *HintData, constants: *std.StringHashMap(Felt252), exec_scopes: *ExecutionScopes) !void {
        if (std.mem.eql(u8, hint_codes.ASSERT_NN, hint_data.code)) {
            try math_hints.assertNN(vm, hint_data.ids_data, hint_data.ap_tracking);
        } else if (std.mem.eql(u8, hint_codes.VERIFY_ECDSA_SIGNATURE, hint_data.code)) {
            try math_hints.verifyEcdsaSignature(vm, hint_data.ids_data, hint_data.ap_tracking);
        } else if (std.mem.eql(u8, hint_codes.IS_POSITIVE, hint_data.code)) {
            try math_hints.isPositive(allocator, vm, hint_data.ids_data, hint_data.ap_tracking);
        } else if (std.mem.eql(u8, hint_codes.ASSERT_NOT_ZERO, hint_data.code)) {
            try math_hints.assertNonZero(vm, hint_data.ids_data, hint_data.ap_tracking);
        } else if (std.mem.eql(u8, hint_codes.IS_QUAD_RESIDUE, hint_data.code)) {
            try math_hints.isQuadResidue(allocator, vm, hint_data.ids_data, hint_data.ap_tracking);
        } else if (std.mem.eql(u8, hint_codes.SQRT, hint_data.code)) {
            try math_hints.sqrt(allocator, vm, hint_data.ids_data, hint_data.ap_tracking);
        } else if (std.mem.eql(u8, hint_codes.UNSIGNED_DIV_REM, hint_data.code)) {
            try math_hints.unsignedDivRem(allocator, vm, hint_data.ids_data, hint_data.ap_tracking);
        } else if (std.mem.eql(u8, hint_codes.ASSERT_LE_FELT, hint_data.code)) {
            try math_hints.assertLeFelt(allocator, vm, exec_scopes, hint_data.ids_data, hint_data.ap_tracking, constants);
        } else if (std.mem.eql(u8, hint_codes.ASSERT_LE_FELT_EXCLUDED_0, hint_data.code)) {
            try math_hints.assertLeFeltExcluded0(allocator, vm, exec_scopes);
        } else if (std.mem.eql(u8, hint_codes.ASSERT_LE_FELT_EXCLUDED_1, hint_data.code)) {
            try math_hints.assertLeFeltExcluded1(allocator, vm, exec_scopes);
        } else if (std.mem.eql(u8, hint_codes.ASSERT_LE_FELT_EXCLUDED_2, hint_data.code)) {
            try math_hints.assertLeFeltExcluded2(exec_scopes);
        } else if (std.mem.eql(u8, hint_codes.ASSERT_LT_FELT, hint_data.code)) {
            try math_hints.assertLtFelt(vm, hint_data.ids_data, hint_data.ap_tracking);
        } else if (std.mem.eql(u8, hint_codes.ASSERT_250_BITS, hint_data.code)) {
            try math_hints.assert250Bit(allocator, vm, hint_data.ids_data, hint_data.ap_tracking, constants);
        } else if (std.mem.eql(u8, hint_codes.SPLIT_FELT, hint_data.code)) {
            try math_hints.splitFelt(allocator, vm, hint_data.ids_data, hint_data.ap_tracking, constants);
        } else if (std.mem.eql(u8, hint_codes.SPLIT_INT_ASSERT_RANGE, hint_data.code)) {
            try math_hints.splitIntAssertRange(vm, hint_data.ids_data, hint_data.ap_tracking);
        } else if (std.mem.eql(u8, hint_codes.SIGNED_DIV_REM, hint_data.code)) {
            try math_hints.signedDivRem(allocator, vm, hint_data.ids_data, hint_data.ap_tracking);
        } else if (std.mem.eql(u8, hint_codes.ADD_SEGMENT, hint_data.code)) {
            try memcpy_hint_utils.addSegment(allocator, vm);
        } else if (std.mem.eql(u8, hint_codes.VM_ENTER_SCOPE, hint_data.code)) {
            try memcpy_hint_utils.enterScope(allocator, exec_scopes);
        } else if (std.mem.eql(u8, hint_codes.VM_EXIT_SCOPE, hint_data.code)) {
            try memcpy_hint_utils.exitScope(exec_scopes);
        } else if (std.mem.eql(u8, hint_codes.MEMCPY_ENTER_SCOPE, hint_data.code)) {
            try memcpy_hint_utils.memcpyEnterScope(allocator, vm, exec_scopes, hint_data.ids_data, hint_data.ap_tracking);
        } else if (std.mem.eql(u8, hint_codes.NONDET_N_GREATER_THAN_10, hint_data.code)) {
            try poseidon_utils.nGreaterThan10(allocator, vm, hint_data.ids_data, hint_data.ap_tracking);
        } else if (std.mem.eql(u8, hint_codes.NONDET_N_GREATER_THAN_2, hint_data.code)) {
            try poseidon_utils.nGreaterThan2(allocator, vm, hint_data.ids_data, hint_data.ap_tracking);
        } else if (std.mem.eql(u8, hint_codes.UNSAFE_KECCAK, hint_data.code)) {
            try keccak_utils.unsafeKeccak(allocator, vm, exec_scopes, hint_data.ids_data, hint_data.ap_tracking);
        } else if (std.mem.eql(u8, hint_codes.UNSAFE_KECCAK_FINALIZE, hint_data.code)) {
            try keccak_utils.unsafeKeccakFinalize(allocator, vm, hint_data.ids_data, hint_data.ap_tracking);
        } else if (std.mem.eql(u8, hint_codes.SPLIT_INPUT_3, hint_data.code)) {
            try keccak_utils.splitInput(allocator, vm, hint_data.ids_data, hint_data.ap_tracking, 3, 1);
        } else if (std.mem.eql(u8, hint_codes.SPLIT_INPUT_6, hint_data.code)) {
            try keccak_utils.splitInput(allocator, vm, hint_data.ids_data, hint_data.ap_tracking, 6, 2);
        } else if (std.mem.eql(u8, hint_codes.SPLIT_INPUT_9, hint_data.code)) {
            try keccak_utils.splitInput(allocator, vm, hint_data.ids_data, hint_data.ap_tracking, 9, 3);
        } else if (std.mem.eql(u8, hint_codes.SPLIT_INPUT_12, hint_data.code)) {
            try keccak_utils.splitInput(allocator, vm, hint_data.ids_data, hint_data.ap_tracking, 12, 4);
        } else if (std.mem.eql(u8, hint_codes.SPLIT_INPUT_15, hint_data.code)) {
            try keccak_utils.splitInput(allocator, vm, hint_data.ids_data, hint_data.ap_tracking, 15, 5);
        } else if (std.mem.eql(u8, hint_codes.SPLIT_OUTPUT_0, hint_data.code)) {
            try keccak_utils.splitOutput(allocator, vm, hint_data.ids_data, hint_data.ap_tracking, 0);
        } else if (std.mem.eql(u8, hint_codes.SPLIT_OUTPUT_1, hint_data.code)) {
            try keccak_utils.splitOutput(allocator, vm, hint_data.ids_data, hint_data.ap_tracking, 1);
        } else if (std.mem.eql(u8, hint_codes.SPLIT_N_BYTES, hint_data.code)) {
            try keccak_utils.splitNBytes(allocator, vm, hint_data.ids_data, hint_data.ap_tracking, constants);
        } else if (std.mem.eql(u8, hint_codes.SPLIT_OUTPUT_MID_LOW_HIGH, hint_data.code)) {
            try keccak_utils.splitOutputMidLowHigh(allocator, vm, hint_data.ids_data, hint_data.ap_tracking);
        } else if (std.mem.eql(u8, hint_codes.GET_FELT_BIT_LENGTH, hint_data.code)) {
            try felt_bit_length.getFeltBitLength(allocator, vm, hint_data.ids_data, hint_data.ap_tracking);
        } else if (std.mem.eql(u8, hint_codes.RELOCATE_SEGMENT, hint_data.code)) {
            try segments.relocateSegment(vm, hint_data.ids_data, hint_data.ap_tracking);
        } else if (std.mem.eql(u8, hint_codes.TEMPORARY_ARRAY, hint_data.code)) {
            try segments.temporaryArray(allocator, vm, hint_data.ids_data, hint_data.ap_tracking);
        } else if (std.mem.eql(u8, hint_codes.UINT256_ADD, hint_data.code)) {
            try uint256_utils.uint256Add(allocator, vm, hint_data.ids_data, hint_data.ap_tracking, false);
        } else if (std.mem.eql(u8, hint_codes.UINT256_ADD_LOW, hint_data.code)) {
            try uint256_utils.uint256Add(allocator, vm, hint_data.ids_data, hint_data.ap_tracking, true);
        } else if (std.mem.eql(u8, hint_codes.UINT128_ADD, hint_data.code)) {
            try uint256_utils.uint128Add(allocator, vm, hint_data.ids_data, hint_data.ap_tracking);
        } else if (std.mem.eql(u8, hint_codes.UINT256_SUB, hint_data.code)) {
            try uint256_utils.uint256Sub(allocator, vm, hint_data.ids_data, hint_data.ap_tracking);
        } else if (std.mem.eql(u8, hint_codes.SPLIT_64, hint_data.code)) {
            try uint256_utils.split64(allocator, vm, hint_data.ids_data, hint_data.ap_tracking);
        } else if (std.mem.eql(u8, hint_codes.UINT256_SQRT, hint_data.code)) {
            try uint256_utils.uint256Sqrt(allocator, vm, hint_data.ids_data, hint_data.ap_tracking, false);
        } else if (std.mem.eql(u8, hint_codes.UINT256_SQRT_FELT, hint_data.code)) {
            try uint256_utils.uint256Sqrt(allocator, vm, hint_data.ids_data, hint_data.ap_tracking, true);
        } else if (std.mem.eql(u8, hint_codes.UINT256_SIGNED_NN, hint_data.code)) {
            try uint256_utils.uint256SignedNn(allocator, vm, hint_data.ids_data, hint_data.ap_tracking);
        } else if (std.mem.eql(u8, hint_codes.UINT256_UNSIGNED_DIV_REM, hint_data.code)) {
            try uint256_utils.uint256UnsignedDivRem(allocator, vm, hint_data.ids_data, hint_data.ap_tracking);
        } else if (std.mem.eql(u8, hint_codes.UINT256_EXPANDED_UNSIGNED_DIV_REM, hint_data.code)) {
            try uint256_utils.uint256ExpandedUnsignedDivRem(allocator, vm, hint_data.ids_data, hint_data.ap_tracking);
        } else if (std.mem.eql(u8, hint_codes.UINT256_MUL_DIV_MOD, hint_data.code)) {
            try uint256_utils.uint256MulDivMod(allocator, vm, hint_data.ids_data, hint_data.ap_tracking);
<<<<<<< HEAD
        } else if (std.mem.eql(u8, hint_codes.USORT_ENTER_SCOPE, hint_data.code)) {
            try usort.usortEnterScope(allocator, exec_scopes);
        } else if (std.mem.eql(u8, hint_codes.USORT_BODY, hint_data.code)) {
            try usort.usortBody(allocator, vm, exec_scopes, hint_data.ids_data, hint_data.ap_tracking);
        } else if (std.mem.eql(u8, hint_codes.USORT_VERIFY, hint_data.code)) {
            try usort.verifyUsort(vm, exec_scopes, hint_data.ids_data, hint_data.ap_tracking);
        } else if (std.mem.eql(u8, hint_codes.USORT_VERIFY_MULTIPLICITY_ASSERT, hint_data.code)) {
            try usort.verifyMultiplicityAssert(exec_scopes);
        } else if (std.mem.eql(u8, hint_codes.USORT_VERIFY_MULTIPLICITY_BODY, hint_data.code)) {
            try usort.verifyMultiplicityBody(allocator, vm, exec_scopes, hint_data.ids_data, hint_data.ap_tracking);
        } else {}
=======
        } else if (std.mem.eql(u8, hint_codes.MEMSET_ENTER_SCOPE, hint_data.code)) {
            try memset_utils.memsetEnterScope(allocator, vm, exec_scopes, hint_data.ids_data, hint_data.ap_tracking);
        } else if (std.mem.eql(u8, hint_codes.MEMCPY_ENTER_SCOPE, hint_data.code)) {
            try memset_utils.memsetEnterScope(allocator, vm, exec_scopes, hint_data.ids_data, hint_data.ap_tracking);
        } else if (std.mem.eql(u8, hint_codes.MEMSET_CONTINUE_LOOP, hint_data.code)) {
            try memset_utils.memsetStepLoop(allocator, vm, exec_scopes, hint_data.ids_data, hint_data.ap_tracking, "continue_loop");
        } else if (std.mem.eql(u8, hint_codes.MEMCPY_CONTINUE_COPYING, hint_data.code)) {
            try memset_utils.memsetStepLoop(allocator, vm, exec_scopes, hint_data.ids_data, hint_data.ap_tracking, "continue_copying");
        }
>>>>>>> a4d730e3
    }

    // Executes the hint which's data is provided by a dynamic structure previously created by compile_hint
    // Also returns a map of hints to be loaded after the current hint is executed
    // Note: This is the method used by the vm to execute hints,
    // if you chose to implement this method instead of using the default implementation, then `execute_hint` will not be used
    pub fn executeHintExtensive(self: *const Self, allocator: Allocator, vm: *CairoVM, hint_data: *HintData, constants: *std.StringHashMap(Felt252), exec_scopes: *ExecutionScopes) !HintExtension {
        try self.executeHint(allocator, vm, hint_data, constants, exec_scopes);

        return HintExtension.init(allocator);
    }
};

test "HintReference: init should return a proper HintReference instance" {
    try expectEqual(
        HintReference{
            .offset1 = .{ .reference = .{ .FP, 10, true } },
            .offset2 = .{ .value = 22 },
            .dereference = false,
            .ap_tracking_data = null,
            .cairo_type = null,
        },
        HintReference.init(10, 22, true, false),
    );
}

test "HintReference: initSimple should return a proper HintReference instance" {
    try expectEqual(
        HintReference{
            .offset1 = .{ .reference = .{ .FP, 10, false } },
            .offset2 = .{ .value = 0 },
            .dereference = true,
            .ap_tracking_data = null,
            .cairo_type = null,
        },
        HintReference.initSimple(10),
    );
}

test "HintProcessorData: initDefault returns a proper HintProcessorData instance" {
    // Given
    const allocator = std.testing.allocator;

    // when
    var reference_ids = StringHashMap(usize).init(allocator);
    defer reference_ids.deinit();

    var references = ArrayList(HintReference).init(allocator);
    defer references.deinit();

    // Add reference data
    try reference_ids.put("starkware.cairo.common.math.split_felt.high", 0);
    try reference_ids.put("starkware.cairo.common.math.split_felt.low", 1);

    // add hint reference structs
    try references.append(HintReference.initSimple(10));
    try references.append(HintReference.initSimple(20));

    // then
    const code: []const u8 = "memory[ap] = segments.add()";

    const ids_data = try getIdsData(allocator, reference_ids, references.items);

    var hp_data = HintData.init(
        code,
        ids_data,
        .{},
    );
    defer hp_data.deinit();

    try expectEqual(@as(usize, 0), hp_data.ap_tracking.group);
    try expectEqual(@as(usize, 0), hp_data.ap_tracking.offset);
    try expectEqualStrings(code, hp_data.code);
}

test "getIdsData: should map (ref name x ref id) x (ref data) as (ref name x ref data)" {
    // Given
    const allocator = std.testing.allocator;

    // when
    var reference_ids = StringHashMap(usize).init(allocator);
    defer reference_ids.deinit();

    var references = ArrayList(HintReference).init(allocator);
    defer references.deinit();

    // Add reference data
    try reference_ids.put("starkware.cairo.common.math.split_felt.high", 0);
    try reference_ids.put("starkware.cairo.common.math.split_felt.low", 1);

    // add hint reference structs
    try references.append(HintReference.initSimple(10));
    try references.append(HintReference.initSimple(20));

    // then
    var ids_data = try getIdsData(allocator, reference_ids, references.items);
    defer ids_data.deinit();

    try expectEqual(ids_data.get("high").?.offset1.reference, .{ .FP, 10, false });
    try expectEqual(ids_data.get("low").?.offset1.reference, .{ .FP, 20, false });
}

test "getIdsData: should throw Unexpected when there is no ref data corresponding to ref ids mapping" {
    // Given
    const allocator = std.testing.allocator;

    // when
    var reference_ids = StringHashMap(usize).init(allocator);
    defer reference_ids.deinit();

    var references = ArrayList(HintReference).init(allocator);
    defer references.deinit();

    // Add reference data
    try reference_ids.put("starkware.cairo.common.math.split_felt.high", 0);
    try reference_ids.put("starkware.cairo.common.math.split_felt.low", 1);

    // add hint reference structs
    try references.append(HintReference.initSimple(10));

    // then
    try expectError(
        CairoVMError.Unexpected,
        getIdsData(allocator, reference_ids, references.items),
    );
}<|MERGE_RESOLUTION|>--- conflicted
+++ resolved
@@ -259,7 +259,6 @@
             try uint256_utils.uint256ExpandedUnsignedDivRem(allocator, vm, hint_data.ids_data, hint_data.ap_tracking);
         } else if (std.mem.eql(u8, hint_codes.UINT256_MUL_DIV_MOD, hint_data.code)) {
             try uint256_utils.uint256MulDivMod(allocator, vm, hint_data.ids_data, hint_data.ap_tracking);
-<<<<<<< HEAD
         } else if (std.mem.eql(u8, hint_codes.USORT_ENTER_SCOPE, hint_data.code)) {
             try usort.usortEnterScope(allocator, exec_scopes);
         } else if (std.mem.eql(u8, hint_codes.USORT_BODY, hint_data.code)) {
@@ -270,8 +269,6 @@
             try usort.verifyMultiplicityAssert(exec_scopes);
         } else if (std.mem.eql(u8, hint_codes.USORT_VERIFY_MULTIPLICITY_BODY, hint_data.code)) {
             try usort.verifyMultiplicityBody(allocator, vm, exec_scopes, hint_data.ids_data, hint_data.ap_tracking);
-        } else {}
-=======
         } else if (std.mem.eql(u8, hint_codes.MEMSET_ENTER_SCOPE, hint_data.code)) {
             try memset_utils.memsetEnterScope(allocator, vm, exec_scopes, hint_data.ids_data, hint_data.ap_tracking);
         } else if (std.mem.eql(u8, hint_codes.MEMCPY_ENTER_SCOPE, hint_data.code)) {
@@ -281,7 +278,6 @@
         } else if (std.mem.eql(u8, hint_codes.MEMCPY_CONTINUE_COPYING, hint_data.code)) {
             try memset_utils.memsetStepLoop(allocator, vm, exec_scopes, hint_data.ids_data, hint_data.ap_tracking, "continue_copying");
         }
->>>>>>> a4d730e3
     }
 
     // Executes the hint which's data is provided by a dynamic structure previously created by compile_hint
