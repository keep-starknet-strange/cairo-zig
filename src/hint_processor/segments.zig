const std = @import("std");
const expectEqual = std.testing.expectEqual;
const expect = std.testing.expect;
const expectError = std.testing.expectError;

const ApTracking = @import("../vm/types/programjson.zig").ApTracking;
const HintReference = @import("hint_processor_def.zig").HintReference;
const CairoVM = @import("../vm/core.zig").CairoVM;
const MaybeRelocatable = @import("../vm/memory/relocatable.zig").MaybeRelocatable;
const Relocatable = @import("../vm/memory/relocatable.zig").Relocatable;
const Allocator = std.mem.Allocator;
const hint_codes = @import("builtin_hint_codes.zig");
const hint_utils = @import("hint_utils.zig");
const testing_utils = @import("testing_utils.zig");
const HintProcessor = @import("hint_processor_def.zig").CairoVMHintProcessor;
const HintData = @import("hint_processor_def.zig").HintData;

/// This function relocates a segment within the Cairo virtual machine.
///
/// The function takes a pointer to the Cairo virtual machine (`vm`), a hashmap containing variable references (`ids_datas`), and the AP tracking information (`ap_tracking`). It adds a relocation rule using the `addRelocationRule` function of the virtual machine, specifying the source and destination pointers obtained by querying the variable names "src_ptr" and "dest_ptr" using the `getPtrFromVarName` function from the `hint_utils` module.
///
/// This function implements the hint:
/// `%{ memory.add_relocation_rule(src_ptr=ids.src_ptr, dest_ptr=ids.dest_ptr) %}`
///
/// Parameters:
///   - vm: A pointer to the Cairo virtual machine.
///   - ids_datas: A hashmap containing variable references.
///   - ap_tracking: The AP tracking information.
///
/// Returns:
///   - Void if the relocation is successful, or an error if the operation fails.
pub fn relocateSegment(
    vm: *CairoVM,
    ids_datas: std.StringHashMap(HintReference),
    ap_tracking: ApTracking,
) !void {
    // Add a relocation rule to the virtual machine specifying source and destination pointers
    try vm.addRelocationRule(
        // Get the source pointer using the variable name "src_ptr"
        try hint_utils.getPtrFromVarName("src_ptr", vm, ids_datas, ap_tracking),
        // Get the destination pointer using the variable name "dest_ptr"
        try hint_utils.getPtrFromVarName("dest_ptr", vm, ids_datas, ap_tracking),
    );
}

/// This function creates a temporary array within the Cairo virtual machine.
///
/// The function takes an allocator (`allocator`), a pointer to the Cairo virtual machine (`vm`), a hashmap containing variable references (`ids_datas`), and the AP tracking information (`ap_tracking`). It inserts the value representing the temporary array into the virtual machine's memory using the `insertValueFromVarName` function from the `hint_utils` module.
///
/// This function implements the hint:
/// `%{ ids.temporary_array = segments.add_temp_segment() %}`
///
/// Parameters:
///   - allocator: The allocator used for memory operations.
///   - vm: A pointer to the Cairo virtual machine.
///   - ids_datas: A hashmap containing variable references.
///   - ap_tracking: The AP tracking information.
///
/// Returns:
///   - Void if the insertion is successful, or an error if the operation fails.
pub fn temporaryArray(
    allocator: Allocator,
    vm: *CairoVM,
    ids_datas: std.StringHashMap(HintReference),
    ap_tracking: ApTracking,
) !void {
    // Insert the value representing the temporary array into the virtual machine's memory
    try hint_utils.insertValueFromVarName(
        allocator,
        "temporary_array",
        // Convert the relocatable value representing the temporary segment into MaybeRelocatable
        MaybeRelocatable.fromRelocatable(try vm.segments.addTempSegment()),
        vm,
        ids_datas,
        ap_tracking,
    );
}

test "Segments: run relocate segments" {
    // Initializes the Cairo virtual machine.
    var vm = try CairoVM.init(std.testing.allocator, .{});
    defer vm.deinit(); // Ensure cleanup.

    // Sets the frame pointer within the virtual machine to a specific relocatable value.
<<<<<<< HEAD
    vm.run_context.fp.* = Relocatable.init(1, 2);
=======
    vm.run_context.fp.* = 2;
>>>>>>> 7e6afc57

    // Sets up memory segments in the virtual machine with predefined configurations.
    try vm.segments.memory.setUpMemory(
        std.testing.allocator,
        .{
            .{ .{ 1, 0 }, .{ -2, 0 } },
            .{ .{ 1, 1 }, .{ 3, 0 } },
            .{ .{ 3, 0 }, .{42} },
        },
    );
    defer vm.segments.memory.deinitData(std.testing.allocator);

    // Creates a hashmap containing variable references and insert data.

    var ids_data = try testing_utils.setupIdsForTestWithoutMemory(std.testing.allocator, &.{ "src_ptr", "dest_ptr" });
    defer ids_data.deinit();

    // Executes the hint using the HintProcessor.
    try testing_utils.runHint(std.testing.allocator, &vm, ids_data, hint_codes.RELOCATE_SEGMENT, undefined, undefined);

    // Initialize a HintProcessor instance.    // Verifies that the memory relocation operation completes successfully.
    try vm.segments.memory.relocateMemory();
}

test "Segments: run temporary array" {
    // Initializes the Cairo virtual machine.
    var vm = try CairoVM.init(std.testing.allocator, .{});
    defer vm.deinit(); // Ensure cleanup.
    // Ensure cleanup of memory data after execution.
    defer vm.segments.memory.deinitData(std.testing.allocator);

    // Sets the frame pointer within the virtual machine to a specific relocatable value.
    vm.run_context.fp.* = 1;

    // Adds memory segments to the virtual machine.
    inline for (0..2) |_| _ = try vm.addMemorySegment();

    // Creates a hashmap containing variable references.
    var ids_data = try testing_utils.setupIdsForTestWithoutMemory(std.testing.allocator, &.{"temporary_array"});
    defer ids_data.deinit();

    // Executes the hint using the HintProcessor.
    try testing_utils.runHint(std.testing.allocator, &vm, ids_data, hint_codes.TEMPORARY_ARRAY, undefined, undefined);

    // Verifies that the temporary array was successfully created in the memory segments.
    try expectEqual(
        MaybeRelocatable.fromSegment(-1, 0),
        vm.segments.memory.data.items[1].items[0].?.maybe_relocatable,
    );
}<|MERGE_RESOLUTION|>--- conflicted
+++ resolved
@@ -82,11 +82,7 @@
     defer vm.deinit(); // Ensure cleanup.
 
     // Sets the frame pointer within the virtual machine to a specific relocatable value.
-<<<<<<< HEAD
-    vm.run_context.fp.* = Relocatable.init(1, 2);
-=======
     vm.run_context.fp.* = 2;
->>>>>>> 7e6afc57
 
     // Sets up memory segments in the virtual machine with predefined configurations.
     try vm.segments.memory.setUpMemory(
