--- conflicted
+++ resolved
@@ -223,27 +223,9 @@
     ///
     /// # Modifies
     ///
-<<<<<<< HEAD
-    /// An `ArrayList(Relocatable)` containing the rules address
-    /// verification fails.
-    pub fn rangeCheckValidationRule(memory: *Memory, address: Relocatable) ?[]const Relocatable {
-        const num = (memory.get(address) orelse {
-            return null;
-        }).tryIntoFelt() catch {
-            return null;
-        };
-
-        if (@bitSizeOf(u256) - @clz(num.toInteger()) <= N_PARTS * INNER_RC_BOUND_SHIFT) {
-            // TODO: unit tests
-            return &[_]Relocatable{address};
-        } else {
-            return null;
-        }
-=======
     /// - `memory`: Adds validation rule to `memory`.
     pub fn addValidationRule(self: *const Self, memory: *Memory) !void {
         try memory.addValidationRule(@intCast(self.base), rangeCheckValidationRule);
->>>>>>> 57483be7
     }
 
     /// Returns the min and max values of range check
