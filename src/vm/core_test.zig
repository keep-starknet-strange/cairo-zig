// Core imports.
const std = @import("std");
const Allocator = std.mem.Allocator;
const ArrayList = std.ArrayList;
const starknet_felt = @import("../math/fields/starknet.zig");

// Local imports.
const segments = @import("memory/segments.zig");
const memory = @import("memory/memory.zig");
const MemoryCell = memory.MemoryCell;
const relocatable = @import("memory/relocatable.zig");
const MaybeRelocatable = relocatable.MaybeRelocatable;
const Relocatable = relocatable.Relocatable;
const instructions = @import("instructions.zig");
const RunContext = @import("run_context.zig").RunContext;
const CairoVMError = @import("error.zig").CairoVMError;
const Config = @import("config.zig").Config;
const TraceContext = @import("trace_context.zig").TraceContext;
const build_options = @import("../build_options.zig");
const BuiltinRunner = @import("./builtins/builtin_runner/builtin_runner.zig").BuiltinRunner;
const BitwiseBuiltinRunner = @import("./builtins/builtin_runner/bitwise.zig").BitwiseBuiltinRunner;
const BitwiseInstanceDef = @import("./types/bitwise_instance_def.zig").BitwiseInstanceDef;
const Felt252 = @import("../math/fields/starknet.zig").Felt252;
const HashBuiltinRunner = @import("./builtins/builtin_runner/hash.zig").HashBuiltinRunner;
const Instruction = @import("instructions.zig").Instruction;
const CairoVM = @import("core.zig").CairoVM;
const computeRes = @import("core.zig").computeRes;
const OperandsResult = @import("core.zig").OperandsResult;
const deduceOp1 = @import("core.zig").deduceOp1;
const fromU256 = @import("./memory/relocatable.zig").fromU256;
const fromSegment = @import("./memory/relocatable.zig").fromSegment;

const expect = std.testing.expect;
const expectEqual = std.testing.expectEqual;
const expectError = std.testing.expectError;
const expectEqualSlices = std.testing.expectEqualSlices;

test "CairoVM: deduceMemoryCell no builtin" {
    var vm = try CairoVM.init(
        std.testing.allocator,
        .{},
    );
    defer vm.deinit();
    try expectEqual(
        @as(?MaybeRelocatable, null),
        try vm.deduceMemoryCell(Relocatable.new(
            0,
            0,
        )),
    );
}

test "CairoVM: deduceMemoryCell builtin valid" {
    var vm = try CairoVM.init(
        std.testing.allocator,
        .{},
    );
    defer vm.deinit();
    var instance_def: BitwiseInstanceDef = .{ .ratio = null, .total_n_bits = 2 };
    try vm.builtin_runners.append(BuiltinRunner{ .Bitwise = BitwiseBuiltinRunner.new(
        &instance_def,
        true,
    ) });
    try vm.segments.memory.set(
        Relocatable.new(
            0,
            5,
        ),
        relocatable.fromFelt(Felt252.fromInteger(10)),
    );
    try vm.segments.memory.set(
        Relocatable.new(
            0,
            6,
        ),
        relocatable.fromFelt(Felt252.fromInteger(12)),
    );
    try vm.segments.memory.set(
        Relocatable.new(
            0,
            7,
        ),
        relocatable.fromFelt(Felt252.fromInteger(0)),
    );
    try expectEqual(
        fromU256(8),
        (try vm.deduceMemoryCell(Relocatable.new(
            0,
            7,
        ))).?,
    );
}

test "update pc regular no imm" {
    // Test setup
    var allocator = std.testing.allocator;
    var instruction = Instruction.default();
    instruction.pc_update = .Regular;
    instruction.op_1_addr = .AP;
    const operands = OperandsResult.default();
    // Create a new VM instance.
    var vm = try CairoVM.init(allocator, .{});
    defer vm.deinit();

    // Test body
    try vm.updatePc(
        &instruction,
        operands,
    );

    // Test checks
    const pc = vm.run_context.pc.*;
    try expectEqual(
        @as(
            u64,
            1,
        ),
        pc.offset,
    );
}

test "update pc regular with imm" {
    // Test setup
    var allocator = std.testing.allocator;
    var instruction = Instruction.default();
    instruction.pc_update = .Regular;
    instruction.op_1_addr = .Imm;
    const operands = OperandsResult.default();
    // Create a new VM instance.
    var vm = try CairoVM.init(allocator, .{});
    defer vm.deinit();

    // Test body
    try vm.updatePc(
        &instruction,
        operands,
    );

    // Test checks
    const pc = vm.run_context.pc.*;
    try expectEqual(
        @as(
            u64,
            2,
        ),
        pc.offset,
    );
}

test "update pc jump with operands res null" {
    // Test setup
    var allocator = std.testing.allocator;
    var instruction = Instruction.default();
    instruction.pc_update = .Jump;
    var operands = OperandsResult.default();
    operands.res = null;
    // Create a new VM instance.
    var vm = try CairoVM.init(allocator, .{});
    defer vm.deinit();

    // Test body
    try expectError(error.ResUnconstrainedUsedWithPcUpdateJump, vm.updatePc(
        &instruction,
        operands,
    ));
}

test "update pc jump with operands res not relocatable" {
    // Test setup
    var allocator = std.testing.allocator;
    var instruction = Instruction.default();
    instruction.pc_update = .Jump;
    var operands = OperandsResult.default();
    operands.res = relocatable.fromU64(0);
    // Create a new VM instance.
    var vm = try CairoVM.init(allocator, .{});
    defer vm.deinit();

    // Test body
    try expectError(error.PcUpdateJumpResNotRelocatable, vm.updatePc(
        &instruction,
        operands,
    ));
}

test "update pc jump with operands res relocatable" {
    // Test setup
    var allocator = std.testing.allocator;
    var instruction = Instruction.default();
    instruction.pc_update = .Jump;
    var operands = OperandsResult.default();
    operands.res = relocatable.newFromRelocatable(Relocatable.new(
        0,
        42,
    ));
    // Create a new VM instance.
    var vm = try CairoVM.init(allocator, .{});
    defer vm.deinit();

    // Test body
    try vm.updatePc(
        &instruction,
        operands,
    );

    // Test checks
    const pc = vm.run_context.pc.*;
    try expectEqual(
        @as(
            u64,
            42,
        ),
        pc.offset,
    );
}

test "update pc jump rel with operands res null" {
    // Test setup
    var allocator = std.testing.allocator;
    var instruction = Instruction.default();
    instruction.pc_update = .JumpRel;
    var operands = OperandsResult.default();
    operands.res = null;
    // Create a new VM instance.
    var vm = try CairoVM.init(allocator, .{});
    defer vm.deinit();

    // Test body
    try expectError(error.ResUnconstrainedUsedWithPcUpdateJumpRel, vm.updatePc(
        &instruction,
        operands,
    ));
}

test "update pc jump rel with operands res not felt" {
    // Test setup
    var allocator = std.testing.allocator;
    var instruction = Instruction.default();
    instruction.pc_update = .JumpRel;
    var operands = OperandsResult.default();
    operands.res = relocatable.newFromRelocatable(Relocatable.new(
        0,
        42,
    ));
    // Create a new VM instance.
    var vm = try CairoVM.init(allocator, .{});
    defer vm.deinit();

    // Test body
    try expectError(error.PcUpdateJumpRelResNotFelt, vm.updatePc(
        &instruction,
        operands,
    ));
}

test "update pc jump rel with operands res felt" {
    // Test setup
    var allocator = std.testing.allocator;
    var instruction = Instruction.default();
    instruction.pc_update = .JumpRel;
    var operands = OperandsResult.default();
    operands.res = relocatable.fromU64(42);
    // Create a new VM instance.
    var vm = try CairoVM.init(allocator, .{});
    defer vm.deinit();

    // Test body
    try vm.updatePc(
        &instruction,
        operands,
    );

    // Test checks
    const pc = vm.run_context.pc.*;
    try expectEqual(
        @as(
            u64,
            42,
        ),
        pc.offset,
    );
}

test "update pc update jnz with operands dst zero" {
    // Test setup
    var allocator = std.testing.allocator;
    var instruction = Instruction.default();
    instruction.pc_update = .Jnz;
    var operands = OperandsResult.default();
    operands.dst = relocatable.fromU64(0);
    // Create a new VM instance.
    var vm = try CairoVM.init(allocator, .{});
    defer vm.deinit();

    // Test body
    try vm.updatePc(
        &instruction,
        operands,
    );

    // Test checks
    const pc = vm.run_context.pc.*;
    try expectEqual(
        @as(
            u64,
            2,
        ),
        pc.offset,
    );
}

test "update pc update jnz with operands dst not zero op1 not felt" {
    // Test setup
    var allocator = std.testing.allocator;
    var instruction = Instruction.default();
    instruction.pc_update = .Jnz;
    var operands = OperandsResult.default();
    operands.dst = relocatable.fromU64(1);
    operands.op_1 = relocatable.newFromRelocatable(Relocatable.new(
        0,
        42,
    ));
    // Create a new VM instance.
    var vm = try CairoVM.init(allocator, .{});
    defer vm.deinit();

    // Test body
    try expectError(
        error.TypeMismatchNotFelt,
        vm.updatePc(
            &instruction,
            operands,
        ),
    );
}

test "update pc update jnz with operands dst not zero op1 felt" {
    // Test setup
    var allocator = std.testing.allocator;
    var instruction = Instruction.default();
    instruction.pc_update = .Jnz;
    var operands = OperandsResult.default();
    operands.dst = relocatable.fromU64(1);
    operands.op_1 = relocatable.fromU64(42);
    // Create a new VM instance.
    var vm = try CairoVM.init(allocator, .{});
    defer vm.deinit();

    // Test body
    try vm.updatePc(
        &instruction,
        operands,
    );

    // Test checks
    const pc = vm.run_context.pc.*;
    try expectEqual(
        @as(
            u64,
            42,
        ),
        pc.offset,
    );
}

test "update ap add with operands res unconstrained" {
    // Test setup
    var allocator = std.testing.allocator;
    var instruction = Instruction.default();
    instruction.ap_update = .Add;
    var operands = OperandsResult.default();
    operands.res = null; // Simulate unconstrained res
    // Create a new VM instance.
    var vm = try CairoVM.init(allocator, .{});
    defer vm.deinit();

    // Test body
    try expectError(error.ApUpdateAddResUnconstrained, vm.updateAp(
        &instruction,
        operands,
    ));
}

test "update ap add1" {
    // Test setup
    var allocator = std.testing.allocator;
    var instruction = Instruction.default();
    instruction.ap_update = .Add1;
    var operands = OperandsResult.default();
    // Create a new VM instance.
    var vm = try CairoVM.init(allocator, .{});
    defer vm.deinit();

    // Test body
    try vm.updateAp(
        &instruction,
        operands,
    );

    // Test checks
    // Verify the AP offset was incremented by 1.
    const ap = vm.run_context.ap.*;
    try expectEqual(
        @as(
            u64,
            1,
        ),
        ap.offset,
    );
}

test "update ap add2" {
    // Test setup
    var allocator = std.testing.allocator;
    var instruction = Instruction.default();
    instruction.ap_update = .Add2;
    var operands = OperandsResult.default();
    // Create a new VM instance.
    var vm = try CairoVM.init(allocator, .{});
    defer vm.deinit();

    // Test body
    try vm.updateAp(
        &instruction,
        operands,
    );

    // Test checks
    // Verify the AP offset was incremented by 2.
    const ap = vm.run_context.ap.*;
    try expectEqual(
        @as(
            u64,
            2,
        ),
        ap.offset,
    );
}

test "update fp appplus2" {
    // Test setup
    var allocator = std.testing.allocator;
    var instruction = Instruction.default();
    instruction.fp_update = .APPlus2;
    var operands = OperandsResult.default();
    // Create a new VM instance.
    var vm = try CairoVM.init(allocator, .{});
    defer vm.deinit();

    // Test body
    try vm.updateFp(
        &instruction,
        operands,
    );

    // Test checks
    // Verify the FP offset was incremented by 2.
    const fp = vm.run_context.fp.*;
    try expectEqual(
        @as(
            u64,
            2,
        ),
        fp.offset,
    );
}

test "update fp dst relocatable" {
    // Test setup
    var allocator = std.testing.allocator;
    var instruction = Instruction.default();
    instruction.fp_update = .Dst;
    var operands = OperandsResult.default();
    operands.dst = relocatable.newFromRelocatable(Relocatable.new(
        0,
        42,
    ));
    // Create a new VM instance.
    var vm = try CairoVM.init(allocator, .{});
    defer vm.deinit();

    // Test body
    try vm.updateFp(
        &instruction,
        operands,
    );

    // Test checks
    // Verify the FP offset was incremented by 2.
    const fp = vm.run_context.fp.*;
    try expectEqual(
        @as(
            u64,
            42,
        ),
        fp.offset,
    );
}

test "update fp dst felt" {
    // Test setup
    var allocator = std.testing.allocator;
    var instruction = Instruction.default();
    instruction.fp_update = .Dst;
    var operands = OperandsResult.default();
    operands.dst = relocatable.fromU64(42);
    // Create a new VM instance.
    var vm = try CairoVM.init(allocator, .{});
    defer vm.deinit();

    // Test body
    try vm.updateFp(
        &instruction,
        operands,
    );

    // Test checks
    // Verify the FP offset was incremented by 2.
    const fp = vm.run_context.fp.*;
    try expectEqual(
        @as(
            u64,
            42,
        ),
        fp.offset,
    );
}

test "trace is enabled" {
    // Test setup
    var allocator = std.testing.allocator;

    // Create a new VM instance.
    var config = Config{ .proof_mode = false, .enable_trace = true };

    var vm = try CairoVM.init(
        allocator,
        config,
    );
    defer vm.deinit();

    // Test body
    // Do nothing

    // Test checks
    // Check that trace was initialized
    if (!vm.trace_context.isEnabled()) {
        return error.TraceShouldHaveBeenEnabled;
    }
}

test "trace is disabled" {
    // Test setup
    var allocator = std.testing.allocator;

    // Create a new VM instance.
    var vm = try CairoVM.init(allocator, .{});
    defer vm.deinit();

    // Test body
    // Do nothing

    // Test checks
    // Check that trace was initialized
    if (vm.trace_context.isEnabled()) {
        return error.TraceShouldHaveBeenDisabled;
    }
}

// This instruction is used in the functions that test the `deduceOp1` function. Only the
// `opcode` and `res_logic` fields are usually changed.
const deduceOpTestInstr = Instruction{
    .off_0 = 1,
    .off_1 = 2,
    .off_2 = 3,
    .dst_reg = .FP,
    .op_0_reg = .AP,
    .op_1_addr = .AP,
    .res_logic = .Add,
    .pc_update = .Jump,
    .ap_update = .Regular,
    .fp_update = .Regular,
    .opcode = .Call,
};

test "deduceOp0 when opcode == .Call" {
    // Setup test context
    var vm = try CairoVM.init(std.testing.allocator, .{});
    defer vm.deinit();

    // Test body
    var instr = deduceOpTestInstr;
    instr.opcode = .Call;

    const deduceOp0 = try vm.deduceOp0(&instr, null, null);

    // Test checks
    const expected_op_0: ?MaybeRelocatable = relocatable.newFromRelocatable(Relocatable.new(0, 1)); // temp var needed for type inference
    const expected_res: ?MaybeRelocatable = null;
    try expectEqual(expected_op_0, deduceOp0.op_0);
    try expectEqual(expected_res, deduceOp0.res);
}

test "deduceOp0 when opcode == .AssertEq, res_logic == .Add, input is felt" {
    // Setup test context
    var vm = try CairoVM.init(std.testing.allocator, .{});
    defer vm.deinit();

    // Test body
    var instr = deduceOpTestInstr;
    instr.opcode = .AssertEq;
    instr.res_logic = .Add;

    const dst = relocatable.fromU64(3);
    const op1 = relocatable.fromU64(2);

    const deduceOp0 = try vm.deduceOp0(&instr, &dst, &op1);

    // Test checks
    try expect(deduceOp0.op_0.?.eq(relocatable.fromU64(1)));
    try expect(deduceOp0.res.?.eq(relocatable.fromU64(3)));
}

test "deduceOp0 when opcode == .AssertEq, res_logic == .Add, with no input" {
    // Setup test context
    var vm = try CairoVM.init(std.testing.allocator, .{});
    defer vm.deinit();

    // Test body
    var instr = deduceOpTestInstr;
    instr.opcode = .AssertEq;
    instr.res_logic = .Add;

    const deduceOp0 = try vm.deduceOp0(&instr, null, null);

    // Test checks
    const expected_op_0: ?MaybeRelocatable = null; // temp var needed for type inference
    const expected_res: ?MaybeRelocatable = null;
    try expectEqual(expected_op_0, deduceOp0.op_0);
    try expectEqual(expected_res, deduceOp0.res);
}

test "deduceOp0 when opcode == .AssertEq, res_logic == .Mul, input is felt 1" {
    // Setup test context
    var vm = try CairoVM.init(std.testing.allocator, .{});
    defer vm.deinit();

    // Test body
    var instr = deduceOpTestInstr;
    instr.opcode = .AssertEq;
    instr.res_logic = .Mul;

    const dst = relocatable.fromU64(4);
    const op1 = relocatable.fromU64(2);

    const deduceOp0 = try vm.deduceOp0(&instr, &dst, &op1);

    // Test checks
    const expected_op_0: ?MaybeRelocatable = relocatable.fromU64(2); // temp var needed for type inference
    const expected_res: ?MaybeRelocatable = relocatable.fromU64(4);
    try expectEqual(expected_op_0, deduceOp0.op_0);
    try expectEqual(expected_res, deduceOp0.res);
}

test "deduceOp0 when opcode == .AssertEq, res_logic == .Op1, input is felt" {
    // Setup test context
    var vm = try CairoVM.init(std.testing.allocator, .{});
    defer vm.deinit();

    // Test body
    var instr = deduceOpTestInstr;
    instr.opcode = .AssertEq;
    instr.res_logic = .Op1;

    const dst = relocatable.fromU64(4);
    const op1 = relocatable.fromU64(0);

    const deduceOp0 = try vm.deduceOp0(&instr, &dst, &op1);

    // Test checks
    const expected_op_0: ?MaybeRelocatable = null; // temp var needed for type inference
    const expected_res: ?MaybeRelocatable = null;
    try expectEqual(expected_op_0, deduceOp0.op_0);
    try expectEqual(expected_res, deduceOp0.res);
}

test "deduceOp0 when opcode == .AssertEq, res_logic == .Mul, input is felt 2" {
    // Setup test context
    var vm = try CairoVM.init(std.testing.allocator, .{});
    defer vm.deinit();

    // Test body
    var instr = deduceOpTestInstr;
    instr.opcode = .AssertEq;
    instr.res_logic = .Mul;

    const dst = relocatable.fromU64(4);
    const op1 = relocatable.fromU64(0);

    const deduceOp0 = try vm.deduceOp0(&instr, &dst, &op1);

    // Test checks
    const expected_op_0: ?MaybeRelocatable = null; // temp var needed for type inference
    const expected_res: ?MaybeRelocatable = null;
    try expectEqual(expected_op_0, deduceOp0.op_0);
    try expectEqual(expected_res, deduceOp0.res);
}

test "deduceOp0 when opcode == .Ret, res_logic == .Mul, input is felt" {
    // Setup test context
    var vm = try CairoVM.init(std.testing.allocator, .{});
    defer vm.deinit();

    // Test body
    var instr = deduceOpTestInstr;
    instr.opcode = .Ret;
    instr.res_logic = .Mul;

    const dst = relocatable.fromU64(4);
    const op1 = relocatable.fromU64(0);

    const deduceOp0 = try vm.deduceOp0(&instr, &dst, &op1);

    // Test checks
    const expected_op_0: ?MaybeRelocatable = null; // temp var needed for type inference
    const expected_res: ?MaybeRelocatable = null;
    try expectEqual(expected_op_0, deduceOp0.op_0);
    try expectEqual(expected_res, deduceOp0.res);
}

test "deduceOp1 when opcode == .Call" {
    // Setup test context
    // Nothing.

    // Test body
    var instr = deduceOpTestInstr;
    instr.opcode = .Call;

    const op1Deduction = try deduceOp1(&instr, null, null);

    // Test checks
    const expected_op_1: ?MaybeRelocatable = null; // temp var needed for type inference
    const expected_res: ?MaybeRelocatable = null;
    try expectEqual(expected_op_1, op1Deduction.op_1);
    try expectEqual(expected_res, op1Deduction.res);
}

test "deduceOp1 when opcode == .AssertEq, res_logic == .Add, input is felt" {
    // Setup test context
    // Nothing.

    // Test body
    var instr = deduceOpTestInstr;
    instr.opcode = .AssertEq;
    instr.res_logic = .Add;

    const dst = relocatable.fromU64(3);
    const op0 = relocatable.fromU64(2);

    const op1Deduction = try deduceOp1(&instr, &dst, &op0);

    // Test checks
    try expect(op1Deduction.op_1.?.eq(relocatable.fromU64(1)));
    try expect(op1Deduction.res.?.eq(relocatable.fromU64(3)));
}

test "deduceOp1 when opcode == .AssertEq, res_logic == .Mul, non-zero op0" {
    // Setup test context
    // Nothing.

    // Test body
    var instr = deduceOpTestInstr;
    instr.opcode = .AssertEq;
    instr.res_logic = .Mul;

    const dst = relocatable.fromU64(4);
    const op0 = relocatable.fromU64(2);

    const op1Deduction = try deduceOp1(&instr, &dst, &op0);

    // Test checks
    try expect(op1Deduction.op_1.?.eq(relocatable.fromU64(2)));
    try expect(op1Deduction.res.?.eq(relocatable.fromU64(4)));
}

test "deduceOp1 when opcode == .AssertEq, res_logic == .Mul, zero op0" {
    // Setup test context
    // Nothing.

    // Test body
    var instr = deduceOpTestInstr;
    instr.opcode = .AssertEq;
    instr.res_logic = .Mul;

    const dst = relocatable.fromU64(4);
    const op0 = relocatable.fromU64(0);

    const op1Deduction = try deduceOp1(&instr, &dst, &op0);

    // Test checks
    const expected_op_1: ?MaybeRelocatable = null; // temp var needed for type inference
    const expected_res: ?MaybeRelocatable = null;
    try expectEqual(expected_op_1, op1Deduction.op_1);
    try expectEqual(expected_res, op1Deduction.res);
}

test "deduceOp1 when opcode == .AssertEq, res_logic = .Mul, no input" {
    // Setup test context
    // Nothing.

    // Test body
    var instr = deduceOpTestInstr;
    instr.opcode = .AssertEq;
    instr.res_logic = .Mul;

    const op1Deduction = try deduceOp1(&instr, null, null);

    // Test checks
    const expected_op_1: ?MaybeRelocatable = null; // temp var needed for type inference
    const expected_res: ?MaybeRelocatable = null;
    try expectEqual(expected_op_1, op1Deduction.op_1);
    try expectEqual(expected_res, op1Deduction.res);
}

test "deduceOp1 when opcode == .AssertEq, res_logic == .Op1, no dst" {
    // Setup test context
    // Nothing.

    // Test body
    var instr = deduceOpTestInstr;
    instr.opcode = .AssertEq;
    instr.res_logic = .Op1;

    const op0 = relocatable.fromU64(0);

    const op1Deduction = try deduceOp1(&instr, null, &op0);

    // Test checks
    const expected_op_1: ?MaybeRelocatable = null; // temp var needed for type inference
    const expected_res: ?MaybeRelocatable = null;
    try expectEqual(expected_op_1, op1Deduction.op_1);
    try expectEqual(expected_res, op1Deduction.res);
}

test "deduceOp1 when opcode == .AssertEq, res_logic == .Op1, no op0" {
    // Setup test context
    // Nothing/

    // Test body
    var instr = deduceOpTestInstr;
    instr.opcode = .AssertEq;
    instr.res_logic = .Op1;

    const dst = relocatable.fromU64(7);

    const op1Deduction = try deduceOp1(&instr, &dst, null);

    // Test checks
    try expect(op1Deduction.op_1.?.eq(relocatable.fromU64(7)));
    try expect(op1Deduction.res.?.eq(relocatable.fromU64(7)));
}

test "set get value in vm memory" {
    // Test setup
    var allocator = std.testing.allocator;

    // Create a new VM instance.
    var vm = try CairoVM.init(allocator, .{});
    defer vm.deinit();

    // Test body
    _ = vm.segments.addSegment();
    _ = vm.segments.addSegment();

    const address = Relocatable.new(1, 0);
    const value = relocatable.fromFelt(starknet_felt.Felt252.fromInteger(42));

    _ = try vm.segments.memory.set(address, value);

    // Test checks
    // Verify the value is correctly set to 42.
    const actual_value = try vm.segments.memory.get(address);
    const expected_value = value;
    try expectEqual(
        expected_value,
        actual_value,
    );
}

test "compute res op1 works" {
    // Test setup
    var allocator = std.testing.allocator;
    var instruction = Instruction{
        .off_0 = 0,
        .off_1 = 1,
        .off_2 = 2,
        .dst_reg = .AP,
        .op_0_reg = .AP,
        .op_1_addr = .AP,
        .res_logic = .Op1,
        .pc_update = .Regular,
        .ap_update = .Regular,
        .fp_update = .Regular,
        .opcode = .NOp,
    };

    // Create a new VM instance.
    var vm = try CairoVM.init(allocator, .{});
    defer vm.deinit();

    vm.run_context.ap.* = Relocatable.new(1, 0);
    // Test body

    const value_op0 = relocatable.fromFelt(starknet_felt.Felt252.fromInteger(2));
    const value_op1 = relocatable.fromFelt(starknet_felt.Felt252.fromInteger(3));

    const actual_res = try computeRes(&instruction, value_op0, value_op1);
    const expected_res = value_op1;

    // Test checks
    try expectEqual(
        expected_res,
        actual_res.?,
    );
}

test "compute res add felts works" {
    // Test setup
    var allocator = std.testing.allocator;
    var instruction = Instruction{
        .off_0 = 0,
        .off_1 = 1,
        .off_2 = 2,
        .dst_reg = .AP,
        .op_0_reg = .AP,
        .op_1_addr = .AP,
        .res_logic = .Add,
        .pc_update = .Regular,
        .ap_update = .Regular,
        .fp_update = .Regular,
        .opcode = .NOp,
    };

    // Create a new VM instance.
    var vm = try CairoVM.init(allocator, .{});
    defer vm.deinit();

    vm.run_context.ap.* = Relocatable.new(1, 0);
    // Test body

    const value_op0 = relocatable.fromFelt(starknet_felt.Felt252.fromInteger(2));
    const value_op1 = relocatable.fromFelt(starknet_felt.Felt252.fromInteger(3));

    const actual_res = try computeRes(&instruction, value_op0, value_op1);
    const expected_res = relocatable.fromFelt(starknet_felt.Felt252.fromInteger(5));

    // Test checks
    try expectEqual(
        expected_res,
        actual_res.?,
    );
}

test "compute res add felt to offset works" {
    // Test setup
    var allocator = std.testing.allocator;
    var instruction = Instruction{
        .off_0 = 0,
        .off_1 = 1,
        .off_2 = 2,
        .dst_reg = .AP,
        .op_0_reg = .AP,
        .op_1_addr = .AP,
        .res_logic = .Add,
        .pc_update = .Regular,
        .ap_update = .Regular,
        .fp_update = .Regular,
        .opcode = .NOp,
    };

    // Create a new VM instance.
    var vm = try CairoVM.init(allocator, .{});
    defer vm.deinit();

    vm.run_context.ap.* = Relocatable.new(1, 0);
    // Test body

    const value_op0 = Relocatable.new(1, 1);
    const op0 = relocatable.newFromRelocatable(value_op0);

    const op1 = relocatable.fromFelt(starknet_felt.Felt252.fromInteger(3));

    const actual_res = try computeRes(&instruction, op0, op1);
    const res = Relocatable.new(1, 4);
    const expected_res = relocatable.newFromRelocatable(res);

    // Test checks
    try expectEqual(
        expected_res,
        actual_res.?,
    );
}

test "compute res add fails two relocs" {
    // Test setup
    var allocator = std.testing.allocator;
    var instruction = Instruction{
        .off_0 = 0,
        .off_1 = 1,
        .off_2 = 2,
        .dst_reg = .AP,
        .op_0_reg = .AP,
        .op_1_addr = .AP,
        .res_logic = .Add,
        .pc_update = .Regular,
        .ap_update = .Regular,
        .fp_update = .Regular,
        .opcode = .NOp,
    };

    // Create a new VM instance.
    var vm = try CairoVM.init(allocator, .{});
    defer vm.deinit();

    vm.run_context.ap.* = Relocatable.new(1, 0);
    // Test body

    const value_op0 = Relocatable.new(1, 0);
    const value_op1 = Relocatable.new(1, 1);

    const op0 = relocatable.newFromRelocatable(value_op0);
    const op1 = relocatable.newFromRelocatable(value_op1);

    // Test checks
    try expectError(error.AddRelocToRelocForbidden, computeRes(&instruction, op0, op1));
}

test "compute res mul works" {
    // Test setup
    var allocator = std.testing.allocator;
    var instruction = Instruction{
        .off_0 = 0,
        .off_1 = 1,
        .off_2 = 2,
        .dst_reg = .AP,
        .op_0_reg = .AP,
        .op_1_addr = .AP,
        .res_logic = .Mul,
        .pc_update = .Regular,
        .ap_update = .Regular,
        .fp_update = .Regular,
        .opcode = .NOp,
    };

    // Create a new VM instance.
    var vm = try CairoVM.init(allocator, .{});
    defer vm.deinit();

    vm.run_context.ap.* = Relocatable.new(1, 0);
    // Test body

    const value_op0 = relocatable.fromFelt(starknet_felt.Felt252.fromInteger(2));
    const value_op1 = relocatable.fromFelt(starknet_felt.Felt252.fromInteger(3));

    const actual_res = try computeRes(&instruction, value_op0, value_op1);
    const expected_res = relocatable.fromFelt(starknet_felt.Felt252.fromInteger(6));

    // Test checks
    try expectEqual(
        expected_res,
        actual_res.?,
    );
}

test "compute res mul fails two relocs" {
    // Test setup
    var allocator = std.testing.allocator;
    var instruction = Instruction{
        .off_0 = 0,
        .off_1 = 1,
        .off_2 = 2,
        .dst_reg = .AP,
        .op_0_reg = .AP,
        .op_1_addr = .AP,
        .res_logic = .Mul,
        .pc_update = .Regular,
        .ap_update = .Regular,
        .fp_update = .Regular,
        .opcode = .NOp,
    };

    // Create a new VM instance.
    var vm = try CairoVM.init(allocator, .{});
    defer vm.deinit();

    vm.run_context.ap.* = Relocatable.new(1, 0);
    // Test body

    const value_op0 = Relocatable.new(1, 0);
    const value_op1 = Relocatable.new(1, 1);

    const op0 = relocatable.newFromRelocatable(value_op0);
    const op1 = relocatable.newFromRelocatable(value_op1);

    // Test checks
    try expectError(error.MulRelocForbidden, computeRes(&instruction, op0, op1));
}

test "compute res mul fails felt and reloc" {
    // Test setup
    var allocator = std.testing.allocator;
    var instruction = Instruction{
        .off_0 = 0,
        .off_1 = 1,
        .off_2 = 2,
        .dst_reg = .AP,
        .op_0_reg = .AP,
        .op_1_addr = .AP,
        .res_logic = .Mul,
        .pc_update = .Regular,
        .ap_update = .Regular,
        .fp_update = .Regular,
        .opcode = .NOp,
    };

    // Create a new VM instance.
    var vm = try CairoVM.init(allocator, .{});
    defer vm.deinit();

    vm.run_context.ap.* = Relocatable.new(1, 0);
    // Test body

    const value_op0 = Relocatable.new(1, 0);
    const op0 = relocatable.newFromRelocatable(value_op0);
    const op1 = relocatable.fromFelt(starknet_felt.Felt252.fromInteger(2));

    // Test checks
    try expectError(error.MulRelocForbidden, computeRes(&instruction, op0, op1));
}

test "compute res Unconstrained should return null" {
    // Test setup
    var allocator = std.testing.allocator;
    var instruction = Instruction{
        .off_0 = 0,
        .off_1 = 1,
        .off_2 = 2,
        .dst_reg = .AP,
        .op_0_reg = .AP,
        .op_1_addr = .AP,
        .res_logic = .Unconstrained,
        .pc_update = .Regular,
        .ap_update = .Regular,
        .fp_update = .Regular,
        .opcode = .NOp,
    };

    // Create a new VM instance.
    var vm = try CairoVM.init(allocator, .{});
    defer vm.deinit();

    vm.run_context.ap.* = Relocatable.new(1, 0);
    // Test body

    const value_op0 = relocatable.fromFelt(starknet_felt.Felt252.fromInteger(2));
    const value_op1 = relocatable.fromFelt(starknet_felt.Felt252.fromInteger(3));

    const actual_res = try computeRes(&instruction, value_op0, value_op1);
    const expected_res: ?MaybeRelocatable = null;

    // Test checks
    try expectEqual(
        expected_res,
        actual_res,
    );
}

test "compute operands add AP" {
    // Test setup
    var allocator = std.testing.allocator;
    var instruction = Instruction{
        .off_0 = 0,
        .off_1 = 1,
        .off_2 = 2,
        .dst_reg = .AP,
        .op_0_reg = .AP,
        .op_1_addr = .AP,
        .res_logic = .Add,
        .pc_update = .Regular,
        .ap_update = .Regular,
        .fp_update = .Regular,
        .opcode = .NOp,
    };

    // Create a new VM instance.
    var vm = try CairoVM.init(allocator, .{});
    defer vm.deinit();

    _ = vm.addMemorySegment();
    _ = vm.addMemorySegment();

    vm.run_context.ap.* = Relocatable.new(1, 0);

    // Test body

    const dst_addr = Relocatable.new(1, 0);
    const dst_val = MaybeRelocatable{ .felt = Felt252.fromInteger(5) };
    try vm.segments.memory.set(
        dst_addr,
        dst_val,
    );

    const op0_addr = Relocatable.new(1, 1);
    const op0_val = MaybeRelocatable{ .felt = Felt252.fromInteger(2) };
    try vm.segments.memory.set(
        op0_addr,
        op0_val,
    );
    
    const op1_addr = Relocatable.new(1, 2);
    const op1_val = MaybeRelocatable{ .felt = Felt252.fromInteger(3) };
    try vm.segments.memory.set(
        op1_addr,
        op1_val,
    );

    var expected_operands = OperandsResult.default();
    expected_operands.dst_addr = dst_addr;
    expected_operands.op_0_addr = op0_addr;
    expected_operands.op_1_addr = op1_addr;
    expected_operands.dst = dst_val;
    expected_operands.op_0 = op0_val;
    expected_operands.op_1 = op1_val;
    expected_operands.res = dst_val;

    const actual_operands = try vm.computeOperands(
        &instruction,
    );

    // Test checks
    try expectEqual(
        expected_operands,
        actual_operands,
    );
}

test "compute operands mul FP" {
    // Test setup
    var allocator = std.testing.allocator;
    var instruction = Instruction{
        .off_0 = 0,
        .off_1 = 1,
        .off_2 = 2,
        .dst_reg = .FP,
        .op_0_reg = .FP,
        .op_1_addr = .FP,
        .res_logic = .Mul,
        .pc_update = .Regular,
        .ap_update = .Regular,
        .fp_update = .Regular,
        .opcode = .NOp,
    };

    // Create a new VM instance.
    var vm = try CairoVM.init(allocator, .{});
    defer vm.deinit();

    _ = vm.addMemorySegment();
    _ = vm.addMemorySegment();

    vm.run_context.fp.* = Relocatable.new(1, 0);

    // Test body

    const dst_addr = Relocatable.new(1, 0);
    const dst_val = MaybeRelocatable{ .felt = Felt252.fromInteger(6) };
    try vm.segments.memory.data.put(
        dst_addr,
        MemoryCell.new(dst_val),
    );

    const op0_addr = Relocatable.new(1, 1);
    const op0_val = MaybeRelocatable{ .felt = Felt252.fromInteger(2) };
    try vm.segments.memory.data.put(
        op0_addr,
        MemoryCell.new(op0_val),
    );
    
    const op1_addr = Relocatable.new(1, 2);
    const op1_val = MaybeRelocatable{ .felt = Felt252.fromInteger(3) };
    try vm.segments.memory.data.put(
        op1_addr,
        MemoryCell.new(op1_val),
    );

    var expected_operands = OperandsResult.default();
    expected_operands.dst_addr = dst_addr;
    expected_operands.op_0_addr = op0_addr;
    expected_operands.op_1_addr = op1_addr;
    expected_operands.dst = dst_val;
    expected_operands.op_0 = op0_val;
    expected_operands.op_1 = op1_val;
    expected_operands.res = dst_val;

    const actual_operands = try vm.computeOperands(
        &instruction,
    );

    // Test checks
    try expectEqual(
        expected_operands,
        actual_operands,
    );
}

test "memory is not leaked upon allocation failure during initialization" {
    var i: usize = 0;
    while (i < 20) {
        // ************************************************************
        // *                 SETUP TEST CONTEXT                       *
        // ************************************************************
        var allocator = std.testing.FailingAllocator.init(std.testing.allocator, .{ .fail_index = i });
        i += 1;

        // ************************************************************
        // *                      TEST BODY                           *
        // ************************************************************
        // Nothing.

        // ************************************************************
        // *                      TEST CHECKS                         *
        // ************************************************************
        // Error must have occured!

        // It's not given that the final error will be an OutOfMemory. It's likely though.
        // Plus we're not certain that the error will be thrown at the same place as the
        // VM is upgraded. For this reason, we should just ensure that no memory has
        // been leaked.
        // try expectError(error.OutOfMemory, CairoVM.init(allocator.allocator(), .{}));

        // Note that `.deinit()` is not called in case of failure (obviously).
        // If error handling is done correctly, no memory should be leaked.
        var vm = CairoVM.init(allocator.allocator(), .{}) catch continue;
        vm.deinit();
    }
}

test "updateRegisters all regular" {
    // Test setup
    var instruction = Instruction{
        .off_0 = 1,
        .off_1 = 2,
        .off_2 = 3,
        .dst_reg = .FP,
        .op_0_reg = .AP,
        .op_1_addr = .AP,
        .res_logic = .Add,
        .pc_update = .Regular,
        .ap_update = .Regular,
        .fp_update = .Regular,
        .opcode = .NOp,
    };

    var operands = OperandsResult{
        .dst = .{ .felt = Felt252.fromInteger(11) },
        .res = .{ .felt = Felt252.fromInteger(8) },
        .op_0 = .{ .felt = Felt252.fromInteger(9) },
        .op_1 = .{ .felt = Felt252.fromInteger(10) },
        .dst_addr = .{},
        .op_0_addr = .{},
        .op_1_addr = .{},
    };

    // Create a new VM instance.
    var vm = try CairoVM.init(
        std.testing.allocator,
        .{},
    );
    defer vm.deinit();
    vm.run_context.pc.* = Relocatable.new(0, 4);
    vm.run_context.ap.* = Relocatable.new(0, 5);
    vm.run_context.fp.* = Relocatable.new(0, 6);

    // Test body
    try vm.updateRegisters(
        &instruction,
        operands,
    );

    // Test checks
    // Verify the PC offset was incremented by 5.
    try expectEqual(
        Relocatable.new(0, 5),
        vm.run_context.pc.*,
    );

    // Verify the AP offset was incremented by 5.
    try expectEqual(
        Relocatable.new(0, 5),
        vm.run_context.ap.*,
    );

    // Verify the FP offset was incremented by 6.
    try expectEqual(
        Relocatable.new(0, 6),
        vm.run_context.fp.*,
    );
}

test "updateRegisters with mixed types" {
    // Test setup
    var instruction = Instruction{
        .off_0 = 1,
        .off_1 = 2,
        .off_2 = 3,
        .dst_reg = .FP,
        .op_0_reg = .AP,
        .op_1_addr = .AP,
        .res_logic = .Add,
        .pc_update = .JumpRel,
        .ap_update = .Add2,
        .fp_update = .Dst,
        .opcode = .NOp,
    };

    var operands = OperandsResult{
        .dst = .{ .relocatable = Relocatable.new(
            1,
            11,
        ) },
        .res = .{ .felt = Felt252.fromInteger(8) },
        .op_0 = .{ .felt = Felt252.fromInteger(9) },
        .op_1 = .{ .felt = Felt252.fromInteger(10) },
        .dst_addr = .{},
        .op_0_addr = .{},
        .op_1_addr = .{},
    };

    // Create a new VM instance.
    var vm = try CairoVM.init(
        std.testing.allocator,
        .{},
    );
    defer vm.deinit();
    vm.run_context.pc.* = Relocatable.new(0, 4);
    vm.run_context.ap.* = Relocatable.new(0, 5);
    vm.run_context.fp.* = Relocatable.new(0, 6);

    // Test body
    try vm.updateRegisters(
        &instruction,
        operands,
    );

    // Test checks
    // Verify the PC offset was incremented by 12.
    try expectEqual(
        Relocatable.new(0, 12),
        vm.run_context.pc.*,
    );

    // Verify the AP offset was incremented by 7.
    try expectEqual(
        Relocatable.new(0, 7),
        vm.run_context.ap.*,
    );

    // Verify the FP offset was incremented by 11.
    try expectEqual(
        Relocatable.new(1, 11),
        vm.run_context.fp.*,
    );
}

test "CairoVM: computeOp0Deductions should return op0 from deduceOp0 if deduceMemoryCell is null" {
    // Test setup
    var vm = try CairoVM.init(std.testing.allocator, .{});
    defer vm.deinit();

    var instr = deduceOpTestInstr;
    instr.opcode = .Call;

    // Test check
    try expectEqual(
        fromSegment(0, 1),
        try vm.computeOp0Deductions(
            Relocatable.new(0, 7),
            &instr,
            null,
            null,
        ),
    );
}

test "CairoVM: computeOp0Deductions with a valid built in and non null deduceMemoryCell should return deduceMemoryCell" {
    // Test setup
    var vm = try CairoVM.init(
        std.testing.allocator,
        .{},
    );
    defer vm.deinit();
    var instance_def: BitwiseInstanceDef = .{ .ratio = null, .total_n_bits = 2 };
    try vm.builtin_runners.append(BuiltinRunner{ .Bitwise = BitwiseBuiltinRunner.new(
        &instance_def,
        true,
    ) });
    try vm.segments.memory.set(
        Relocatable.new(
            0,
            5,
        ),
        relocatable.fromFelt(Felt252.fromInteger(10)),
    );
    try vm.segments.memory.set(
        Relocatable.new(
            0,
            6,
        ),
        relocatable.fromFelt(Felt252.fromInteger(12)),
    );
    try vm.segments.memory.set(
        Relocatable.new(
            0,
            7,
        ),
        relocatable.fromFelt(Felt252.fromInteger(0)),
    );

    // Test check
    try expectEqual(
        fromU256(8),
        try vm.computeOp0Deductions(
            Relocatable.new(0, 7),
            &deduceOpTestInstr,
            &.{ .relocatable = .{} },
            &.{ .relocatable = .{} },
        ),
    );
}

test "CairoVM: computeOp0Deductions should return VM error if deduceOp0 and deduceMemoryCell are null" {
    // Test setup
    var vm = try CairoVM.init(std.testing.allocator, .{});
    defer vm.deinit();

    var instr = deduceOpTestInstr;
    instr.opcode = .Ret;
    instr.res_logic = .Mul;

    // Test check
    try expectError(
        CairoVMError.FailedToComputeOperands,
        vm.computeOp0Deductions(
            Relocatable.new(0, 7),
            &instr,
            &relocatable.fromU64(4),
            &relocatable.fromU64(0),
        ),
    );
}

test "CairoVM: computeSegmentsEffectiveSizes should return the computed effective size for the VM segments" {
    // Test setup
    var vm = try CairoVM.init(std.testing.allocator, .{});
    defer vm.deinit();

    try vm.segments.memory.data.put(Relocatable.new(0, 0), MemoryCell.new(.{ .felt = Felt252.fromInteger(1) }));
    try vm.segments.memory.data.put(Relocatable.new(0, 1), MemoryCell.new(.{ .felt = Felt252.fromInteger(1) }));
    try vm.segments.memory.data.put(Relocatable.new(0, 2), MemoryCell.new(.{ .felt = Felt252.fromInteger(1) }));

    var actual = try vm.computeSegmentsEffectiveSizes();

    try expectEqual(@as(usize, 1), actual.count());
    try expectEqual(@as(u32, 3), actual.get(0).?);
}

test "CairoVM: deduceDst should return res if AssertEq opcode" {
    // Test setup
    var vm = try CairoVM.init(std.testing.allocator, .{});
    defer vm.deinit();

    var instruction = Instruction{
        .off_0 = 0,
        .off_1 = 1,
        .off_2 = 2,
        .dst_reg = .AP,
        .op_0_reg = .AP,
        .op_1_addr = .AP,
        .res_logic = .Add,
        .pc_update = .Regular,
        .ap_update = .Regular,
        .fp_update = .Regular,
        .opcode = .AssertEq,
    };

    var res = fromU256(7);

    // Test check
    try expectEqual(
<<<<<<< HEAD
        fromU256(7),
        try vm.deduceDst(&instruction, &res),
=======
        MaybeRelocatable{ .felt = Felt252.fromInteger(7) },
        try vm.deduceDst(&instruction, res),
>>>>>>> 09873d4c
    );
}

test "CairoVM: deduceDst should return VM error No dst if AssertEq opcode without res" {
    // Test setup
    var vm = try CairoVM.init(std.testing.allocator, .{});
    defer vm.deinit();

    var instruction = Instruction{
        .off_0 = 0,
        .off_1 = 1,
        .off_2 = 2,
        .dst_reg = .AP,
        .op_0_reg = .AP,
        .op_1_addr = .AP,
        .res_logic = .Add,
        .pc_update = .Regular,
        .ap_update = .Regular,
        .fp_update = .Regular,
        .opcode = .AssertEq,
    };

    // Test check
    try expectError(
        CairoVMError.NoDst,
        vm.deduceDst(&instruction, null),
    );
}

test "CairoVM: deduceDst should return fp Relocatable if Call opcode" {
    // Test setup
    var vm = try CairoVM.init(std.testing.allocator, .{});
    defer vm.deinit();
    vm.run_context.fp.* = Relocatable.new(3, 23);

    var instruction = Instruction{
        .off_0 = 0,
        .off_1 = 1,
        .off_2 = 2,
        .dst_reg = .AP,
        .op_0_reg = .AP,
        .op_1_addr = .AP,
        .res_logic = .Add,
        .pc_update = .Regular,
        .ap_update = .Regular,
        .fp_update = .Regular,
        .opcode = .Call,
    };

    // Test check
    try expectEqual(
        fromSegment(3, 23),
        try vm.deduceDst(&instruction, null),
    );
}

test "CairoVM: deduceDst should return VM error No dst if not AssertEq or Call opcode" {
    // Test setup
    var vm = try CairoVM.init(std.testing.allocator, .{});
    defer vm.deinit();

    var instruction = Instruction{
        .off_0 = 0,
        .off_1 = 1,
        .off_2 = 2,
        .dst_reg = .AP,
        .op_0_reg = .AP,
        .op_1_addr = .AP,
        .res_logic = .Add,
        .pc_update = .Regular,
        .ap_update = .Regular,
        .fp_update = .Regular,
        .opcode = .Ret,
    };

    // Test check
    try expectError(
        CairoVMError.NoDst,
        vm.deduceDst(&instruction, null),
    );
}

test "CairoVM: addMemorySegment should return a proper relocatable address for the new segment." {
    // Test setup
    var vm = try CairoVM.init(std.testing.allocator, .{});
    defer vm.deinit();

    // Test check
    try expectEqual(
        Relocatable.new(0, 0),
        vm.addMemorySegment(),
    );
}

test "CairoVM: addMemorySegment should increase by one the number of segments in the VM" {
    // Test setup
    var vm = try CairoVM.init(std.testing.allocator, .{});
    defer vm.deinit();

    _ = vm.addMemorySegment();
    _ = vm.addMemorySegment();
    _ = vm.addMemorySegment();

    // Test check
    try expectEqual(
        @as(u32, 3),
        vm.segments.memory.num_segments,
    );
}

test "CairoVM: getRelocatable without value raises error" {
    // Test setup
    var vm = try CairoVM.init(std.testing.allocator, .{});
    defer vm.deinit();

    // Test check
    try expectError(
        error.MemoryOutOfBounds,
        vm.getRelocatable(Relocatable.new(0, 0)),
    );
}

test "CairoVM: getRelocatable with value should return a MaybeRelocatable" {
    // Test setup
    var vm = try CairoVM.init(std.testing.allocator, .{});
    defer vm.deinit();

    try vm.segments.memory.data.put(
        Relocatable.new(34, 12),
        MemoryCell.new(.{ .felt = Felt252.fromInteger(5) }),
    );

    // Test check
    try expectEqual(
        fromU256(5),
        try vm.getRelocatable(Relocatable.new(34, 12)),
    );
}

test "CairoVM: getBuiltinRunners should return a reference to the builtin runners ArrayList" {
    var vm = try CairoVM.init(
        std.testing.allocator,
        .{},
    );
    defer vm.deinit();
    var instance_def: BitwiseInstanceDef = .{ .ratio = null, .total_n_bits = 2 };
    try vm.builtin_runners.append(BuiltinRunner{ .Bitwise = BitwiseBuiltinRunner.new(
        &instance_def,
        true,
    ) });

    // Test check
    try expectEqual(&vm.builtin_runners, vm.getBuiltinRunners());

    var expected = ArrayList(BuiltinRunner).init(std.testing.allocator);
    defer expected.deinit();
    try expected.append(BuiltinRunner{ .Bitwise = BitwiseBuiltinRunner.new(
        &instance_def,
        true,
    ) });
    try expectEqualSlices(
        BuiltinRunner,
        expected.items,
        vm.getBuiltinRunners().*.items,
    );
}

test "CairoVM: getSegmentUsedSize should return the size of a memory segment by its index if available" {
    var vm = try CairoVM.init(
        std.testing.allocator,
        .{},
    );
    defer vm.deinit();

    try vm.segments.segment_used_sizes.put(10, 4);
    try expectEqual(
        @as(u32, @intCast(4)),
        vm.getSegmentUsedSize(10).?,
    );
}

test "CairoVM: getSegmentUsedSize should return the size of the segment if contained in segment_sizes" {
    var vm = try CairoVM.init(
        std.testing.allocator,
        .{},
    );
    defer vm.deinit();

    try vm.segments.segment_sizes.put(10, 105);
    try expectEqual(@as(u32, 105), vm.getSegmentSize(10).?);
}

test "CairoVM: getSegmentSize should return the size of the segment via getSegmentUsedSize if not contained in segment_sizes" {
    var vm = try CairoVM.init(
        std.testing.allocator,
        .{},
    );
    defer vm.deinit();

    try vm.segments.segment_used_sizes.put(3, 6);
    try expectEqual(@as(u32, 6), vm.getSegmentSize(3).?);
}

test "CairoVM: getFelt should return MemoryOutOfBounds error if no value at the given address" {
    // Test setup
    var vm = try CairoVM.init(
        std.testing.allocator,
        .{},
    );
    defer vm.deinit();

    // Test checks
    try expectError(
        error.MemoryOutOfBounds,
        vm.getFelt(Relocatable.new(10, 30)),
    );
}

test "CairoVM: getFelt should return Felt252 if available at the given address" {
    // Test setup
    var vm = try CairoVM.init(
        std.testing.allocator,
        .{},
    );
    defer vm.deinit();

    try vm.segments.memory.data.put(
        Relocatable.new(10, 30),
        MemoryCell.new(.{ .felt = Felt252.fromInteger(23) }),
    );

    // Test checks
    try expectEqual(
        Felt252.fromInteger(23),
        try vm.getFelt(Relocatable.new(10, 30)),
    );
}

test "CairoVM: getFelt should return ExpectedInteger error if Relocatable instead of Felt at the given address" {
    // Test setup
    var vm = try CairoVM.init(
        std.testing.allocator,
        .{},
    );
    defer vm.deinit();

    try vm.segments.memory.data.put(
        Relocatable.new(10, 30),
        MemoryCell.new(.{ .relocatable = Relocatable.new(3, 7) }),
    );

    // Test checks
    try expectError(
        error.ExpectedInteger,
        vm.getFelt(Relocatable.new(10, 30)),
    );
}

test "CairoVM: computeOp1Deductions should return op1 from deduceMemoryCell if not null" {
    // Test setup
    var vm = try CairoVM.init(std.testing.allocator, .{});
    defer vm.deinit();

    var instance_def: BitwiseInstanceDef = .{ .ratio = null, .total_n_bits = 2 };
    try vm.builtin_runners.append(BuiltinRunner{ .Bitwise = BitwiseBuiltinRunner.new(
        &instance_def,
        true,
    ) });
    try vm.segments.memory.set(
        Relocatable.new(
            0,
            5,
        ),
        relocatable.fromFelt(Felt252.fromInteger(10)),
    );
    try vm.segments.memory.set(
        Relocatable.new(
            0,
            6,
        ),
        relocatable.fromFelt(Felt252.fromInteger(12)),
    );
    try vm.segments.memory.set(
        Relocatable.new(
            0,
            7,
        ),
        relocatable.fromFelt(Felt252.fromInteger(0)),
    );

    var instr = deduceOpTestInstr;
    var res: ?MaybeRelocatable = null;

    // Test check
    try expectEqual(
        fromU256(8),
        try vm.computeOp1Deductions(
            Relocatable.new(0, 7),
            &res,
            &instr,
            null,
            null,
        ),
    );
}

test "CairoVM: computeOp1Deductions should return op1 from deduceOp1 if deduceMemoryCell is null" {
    // Test setup
    var vm = try CairoVM.init(std.testing.allocator, .{});
    defer vm.deinit();

    var instr = deduceOpTestInstr;
    instr.opcode = .AssertEq;
    instr.res_logic = .Op1;

    const dst = relocatable.fromU64(7);
    var res: ?MaybeRelocatable = relocatable.fromU64(7);

    // Test check
    try expectEqual(
        relocatable.fromU64(7),
        try vm.computeOp1Deductions(
            Relocatable.new(0, 7),
            &res,
            &instr,
            &dst,
            null,
        ),
    );
}

test "CairoVM: computeOp1Deductions should modify res (if null) using res from deduceOp1 if deduceMemoryCell is null" {
    // Test setup
    var vm = try CairoVM.init(std.testing.allocator, .{});
    defer vm.deinit();

    var instr = deduceOpTestInstr;
    instr.opcode = .AssertEq;
    instr.res_logic = .Op1;

    const dst = relocatable.fromU64(7);
    var res: ?MaybeRelocatable = null;

    _ = try vm.computeOp1Deductions(
        Relocatable.new(0, 7),
        &res,
        &instr,
        &dst,
        null,
    );

    // Test check
    try expectEqual(
        relocatable.fromU64(7),
        res.?,
    );
}

test "CairoVM: computeOp1Deductions should return CairoVMError error if deduceMemoryCell is null and deduceOp1.op_1 is null" {
    // Test setup
    var vm = try CairoVM.init(std.testing.allocator, .{});
    defer vm.deinit();

    var instr = deduceOpTestInstr;
    instr.opcode = .AssertEq;
    instr.res_logic = .Op1;

    const op0 = relocatable.fromU64(0);
    var res: ?MaybeRelocatable = null;

    // Test check
    try expectError(
        CairoVMError.FailedToComputeOp1,
        vm.computeOp1Deductions(
            Relocatable.new(0, 7),
            &res,
            &instr,
            null,
            &op0,
        ),
    );
}<|MERGE_RESOLUTION|>--- conflicted
+++ resolved
@@ -1597,13 +1597,8 @@
 
     // Test check
     try expectEqual(
-<<<<<<< HEAD
         fromU256(7),
-        try vm.deduceDst(&instruction, &res),
-=======
-        MaybeRelocatable{ .felt = Felt252.fromInteger(7) },
         try vm.deduceDst(&instruction, res),
->>>>>>> 09873d4c
     );
 }
 
