/// Represents different error conditions that occur in the Cairo VM.
pub const CairoVMError = error{
    // Failed to compile hint
    CompileHintFail,
    /// Adding two relocatables is forbidden.
    AddRelocToRelocForbidden,
    /// Memory access is out of bounds.
    MemoryOutOfBounds,
    /// Multiplying with a relocatable is forbidden.
    MulRelocForbidden,
    /// TODO, Invalid memory address encountered.
    InvalidMemoryAddress,
    /// Failed to fetch instruction from VM during the instruction cycle.
    InstructionFetchingFailed,
    /// Error in converting the encoded instruction to a u64.
    InstructionEncodingError,
    /// Non Zero High Bit in Instruction
    InstructionNonZeroHighBit,
    /// TODO, this error type is never used. ResLogic constants parsing related?
    ParseResLogicError,
    /// Occurs when values of different types are subtracted.
    TypeMismatchNotFelt,
    /// Error encountered with a built-in runner.
    RunnerError,
    /// Occurs when the expected value is not a Relocatable,
    /// or when subtracting two relocatables with different segment indices.
    TypeMismatchNotRelocatable,
    /// Occurs when both built-in deductions and fallback deductions for the operands fail.
    FailedToComputeOperands,
    /// No destination register can be deduced for the given opcode.
    NoDst,
    /// Occurs when both built-in deductions and fallback deductions fail to deduce Op1.
    FailedToComputeOp1,
    /// Occurs when both built-in deductions and fallback deductions fail to deduce Op0.
    FailedToComputeOp0,
    /// Signifies that the execution run has not finished.
    RunNotFinished,
    /// Represents errors related to memory management and access within the Cairo VM.
    Memory,
    /// Res.UNCONSTRAINED cannot be used with Opcode.ASSERT_EQ
    UnconstrainedResAssertEq,
    /// Different result and destination operands values for Opcode.ASSERT_EQ
    DiffAssertValues,
    /// Cannot return ProgramJson Counter
    CantWriteReturnPc,
    /// Cannot return Frame Pointer
    CantWriteReturnFp,
    /// Inconsistent auto deduction
    InconsistentAutoDeduction,
    /// Invalid PC update
    InvalidPcUpdate,
    /// Invalid Op1 Reg
    InvalidOp1Reg,
    /// Invalid Instruction Encoding
    InvalidInstructionEncoding,
    /// Invalid Res Logic
    InvalidResLogic,
    /// Invalid Ap Update
    InvalidApUpdate,
    /// Invalid Opcode
    InvalidOpcode,
    /// Unexpected Failure
    Unexpected,
    /// Expected range_check builtin to be present
    NoRangeCheckBuiltin,
<<<<<<< HEAD
=======
    /// Expected signature builtin to be present
    NoSignatureBuiltin,
>>>>>>> 07c86f93
    /// getBuiltin by name, if not exist error
    NotFoundBuiltin,
    ReferenceNotFound,
};

/// Represents different error conditions that are memory-related.
pub const MemoryError = error{
    /// Occurs when the ratio of the builtin operation does not divide evenly into the current VM steps.
    ErrorCalculatingMemoryUnits,
    /// The amount of used cells associated with the Range Check runner is not available.
    MissingSegmentUsedSizes,
    /// The address is not in the temporary segment.
    AddressNotInTemporarySegment,
    /// Non-zero offset when it's not expected.
    NonZeroOffset,
    /// Duplicated relocation entry found.
    DuplicatedRelocation,
    /// Segment not allocated
    UnallocatedSegment,
    /// Temporary segment found while relocating (flattening) segment
    TemporarySegmentInRelocation,
    /// Inconsistent Relocation
    Relocation,
    /// Gap in memory range
    GetRangeMemoryGap,
    /// Math error
    Math,
    /// Represents errors related to unrelocated memory segments and associated operations.
    UnrelocatedMemory,
    /// Represents errors related to malformed or inconsistent public memory segments.
    MalformedPublicMemory,
    /// Represents a situation where a segment has more accessed addresses than its size.
    SegmentHasMoreAccessedAddressesThanSize,
    /// Represents an error when there's a failure to retrieve return values from memory.
    FailedToGetReturnValues,
    /// Range Check Number is out of bounds
    RangeCheckNumberOutOfBounds,
    /// Range Check found a non int
    RangecheckNonInt,
    /// Range Check get error
    RangeCheckGetError,
    /// Unknown memory cell
    UnknownMemoryCell,
    /// This memory cell doesn't contain an integer
    ExpectedInteger,
    /// This memory cell doesn't contain a relocatable value.
    ExpectedRelocatable,
    /// Error encountered during the WriteArg operation.
    WriteArg,
    /// Occurs if the VM's current step count is less than the minimum required steps for a builtin operation.
    InsufficientAllocatedCellsErrorMinStepNotReached,
    /// Invalid type encountered during the GenArg operation.
    GenArgInvalidType,
    // ECDSA builtin: Expected public key at address to be an integer
    PubKeyNonInt,
    // ECDSA builtin: Expected message hash at address to be an integer
    MsgNonInt,
    // Signature hint is missing for ECDSA builtin at address.
    // Add it using 'ecdsa_builtin.add_signature'.
    SignatureNotFound,
    // Invalid signature
    InvalidSignature,
};

/// Represents the error conditions that are related to the `CairoRunner`.
pub const CairoRunnerError = error{
    // Raised when `end_run` hook of a runner is called more than once.
    EndRunAlreadyCalled,
    // Unable to convert provided layout to a valid layout.
    InvalidLayout,
};

/// Represents different error conditions that occur in the built-in runners.
pub const RunnerError = error{
    /// Errors associated with computing the address of a stop pointer of RangeCheckBuiltinRunner
    /// Raised when underflow occurs (i.e., subtracting 1 from 0),
    /// or when it fails to get a value for the computed address.
    NoStopPointer,
    // Running in a proof mode, but no __start__ label found, try compiling with proof mode
    NoProgramStart,
    // Running in a proof mode, but on __end__ label found, try compiling with proof mode
    NoProgramEnd,
    // Missing main()
    MissingMain,
    /// Invalid stop pointer index occured in calculation of the final stack.
    /// Raised when the current vm step
    InvalidStopPointerIndex,
    /// Invalid stop pointer occured in calculation of the final stack.
    InvalidStopPointer,
    /// Raised when the conversion into a type of integer (e.g. a Felt) fails.
    BuiltinExpectedInteger,
    /// Could not convert the builtin into one of the layout's builtins.
    BuiltinNotInLayout,
    /// Integer value exceeds a power of two.
    IntegerBiggerThanPowerOfTwo,
    /// Memory-related errors in the built-in runners.
    Memory,
    /// Raised when attempting to access the program counter (PC) when it is not available.
    NoPC,
    /// Raised when attempting to access the allocation pointer (AP) when it is not available.
    NoAP,
    /// Raised when attempting to access the function pointer (FP) when it is not available.
    NoFP,
    /// Raised when there are errors related to memory validation in Cairo runner.
    MemoryValidationError,
};

/// Represents different error conditions that occur during mathematical operations.
pub const MathError = error{
    /// Error when attempting to perform addition between Relocatable values.
    RelocatableAdd,
    /// Error when attempting to subtract a Relocatable from an integer value.
    SubRelocatableFromInt,
    /// Error when Relocatable offset is smaller than the integer value from which it is subtracted.
    RelocatableSubUsizeNegOffset,
    /// Value is too large to be coerced to a u64.
    ValueTooLarge,
    /// Error indicating subtraction with overflow.
    SubWithOverflow,
    /// Error indicating that the addition operation on the Relocatable offset exceeds the maximum limit.
    RelocatableAdditionOffsetExceeded,
    /// Error indicating that a point is not on the elliptic curve.
    PointNotOnCurve,
    /// Cell is not output cell
    NotOutputCell,
    RelocatableMul,
    ByteConversionError,
    DividedByZero,
};

/// Represents different error conditions that occur in trace relocation
pub const TraceError = error{
    /// Raised when tracing is disabled
    TraceNotEnabled,
    /// Raised when trace relocation has already been done.
    AlreadyRelocated,
    /// Raised when the relocation table doesn't contain the first two segments
    NoRelocationFound,
    /// Raised when trying to get relocated trace when trace hasn't been relocated
    TraceNotRelocated,
};

/// Represents errors occurring during program execution.
pub const ProgramError = error{
    /// I/O errors
    IO,
    /// Errors in JSON parsing
    Parse,
    /// Indicates that the specified entrypoint was not found
    EntrypointNotFound,
    /// Indicates that a constant lacks a value
    ConstWithoutValue,
    /// Indicates a deviation from an expected prime value
    PrimeDiffers,
    /// Indicates the inability to build a StrippedProgram due to the absence of a main program entry
    StrippedProgramNoMain,
    /// Indicates an invalid hint PC value greater than or equal to the program length
    InvalidHintPc,
    /// Indicates an unsupported or unimplemented builtin encountered within the program.
    UnsupportedBuiltin,
    EmptyVecAlreadyFiltered,
};

// Represents errors occuring during ECDSA verify
pub const VerifyError = error{
    InvalidPublicKey,
    InvalidMessageHash,
    InvalidR,
    InvalidS,
};

pub const HintError = error{
    AssertNNValueOutOfRange,
    ValueOutsideValidRange,
    AssertNotZero,
    // expected an integer
    IdentifierNotInteger,
    IdentifierNotRelocatable,
    // unknown identifier in ids
    UnknownIdentifier,
    UnknownIdentifierInternal,
    WrongIdentifierTypeInternal,
    Memory,

    ValueOutside250BitRange,
    AssertNotEqualFail,
    // Div out of range
    OutOfValidRange,

    MissingConstant,

    NonLeFelt252,
    ArcTooBig,

    VariableNotInScopeError,

    ExcludedNot2,
<<<<<<< HEAD

    AssertLtFelt252,
=======
>>>>>>> 07c86f93
};<|MERGE_RESOLUTION|>--- conflicted
+++ resolved
@@ -63,11 +63,8 @@
     Unexpected,
     /// Expected range_check builtin to be present
     NoRangeCheckBuiltin,
-<<<<<<< HEAD
-=======
     /// Expected signature builtin to be present
     NoSignatureBuiltin,
->>>>>>> 07c86f93
     /// getBuiltin by name, if not exist error
     NotFoundBuiltin,
     ReferenceNotFound,
@@ -265,9 +262,6 @@
     VariableNotInScopeError,
 
     ExcludedNot2,
-<<<<<<< HEAD
 
     AssertLtFelt252,
-=======
->>>>>>> 07c86f93
 };