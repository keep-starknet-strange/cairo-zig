--- conflicted
+++ resolved
@@ -853,47 +853,52 @@
                 hint_data.ids_data,
                 hint_data.ap_tracking,
             );
-<<<<<<< HEAD
         } else if (std.mem.eql(u8, hint_codes.SHA256_INPUT, hint_data.code)) {
             try sha256_utils.sha256Input(
-=======
+                allocator,
+                vm,
+                hint_data.ids_data,
+                hint_data.ap_tracking,
+            );
         } else if (std.mem.eql(u8, hint_codes.UINT384_GET_SQUARE_ROOT, hint_data.code)) {
             try field_arithmetic.u384GetSquareRoot(
->>>>>>> b7dce719
-                allocator,
-                vm,
-                hint_data.ids_data,
-                hint_data.ap_tracking,
-            );
-<<<<<<< HEAD
+                allocator,
+                vm,
+                hint_data.ids_data,
+                hint_data.ap_tracking,
+            );
         } else if (std.mem.eql(u8, hint_codes.SHA256_MAIN_CONSTANT_INPUT_LENGTH, hint_data.code)) {
             try sha256_utils.sha256MainConstantInputLength(
-=======
+                allocator,
+                vm,
+                hint_data.ids_data,
+                hint_data.ap_tracking,
+                constants,
+            );
+        } else if (std.mem.eql(u8, hint_codes.SHA256_MAIN_ARBITRARY_INPUT_LENGTH, hint_data.code)) {
+            try sha256_utils.sha256MainArbitraryInputLength(
+                allocator,
+                vm,
+                hint_data.ids_data,
+                hint_data.ap_tracking,
+                constants,
+            );
+        } else if (std.mem.eql(u8, hint_codes.SHA256_FINALIZE, hint_data.code)) {
+            try sha256_utils.sha256Finalize(
+                allocator,
+                vm,
+                hint_data.ids_data,
+                hint_data.ap_tracking,
+            );
         } else if (std.mem.eql(u8, hint_codes.UINT256_GET_SQUARE_ROOT, hint_data.code)) {
             try field_arithmetic.u256GetSquareRoot(
->>>>>>> b7dce719
-                allocator,
-                vm,
-                hint_data.ids_data,
-                hint_data.ap_tracking,
-<<<<<<< HEAD
-                constants,
-            );
-        } else if (std.mem.eql(u8, hint_codes.SHA256_MAIN_ARBITRARY_INPUT_LENGTH, hint_data.code)) {
-            try sha256_utils.sha256MainArbitraryInputLength(
-                allocator,
-                vm,
-                hint_data.ids_data,
-                hint_data.ap_tracking,
-                constants,
-            );
-        } else if (std.mem.eql(u8, hint_codes.SHA256_FINALIZE, hint_data.code)) {
-            try sha256_utils.sha256Finalize(
-=======
+                allocator,
+                vm,
+                hint_data.ids_data,
+                hint_data.ap_tracking,
             );
         } else if (std.mem.eql(u8, hint_codes.UINT384_DIV, hint_data.code)) {
             try field_arithmetic.uint384Div(
->>>>>>> b7dce719
                 allocator,
                 vm,
                 hint_data.ids_data,
