// Core imports.
const std = @import("std");
const Allocator = std.mem.Allocator;
const ArrayList = std.ArrayList;
const starknet_felt = @import("../math/fields/starknet.zig");

// Local imports.
const segments = @import("memory/segments.zig");
const relocatable = @import("memory/relocatable.zig");
const MaybeRelocatable = relocatable.MaybeRelocatable;
const Relocatable = relocatable.Relocatable;
const instructions = @import("instructions.zig");
const RunContext = @import("run_context.zig").RunContext;
const CairoVMError = @import("error.zig").CairoVMError;
const MemoryError = @import("error.zig").MemoryError;
const TraceError = @import("error.zig").TraceError;
const Config = @import("config.zig").Config;
const TraceContext = @import("trace_context.zig").TraceContext;
const build_options = @import("../build_options.zig");
const builtin_runner = @import("builtins/builtin_runner/builtin_runner.zig");
const BuiltinRunner = builtin_runner.BuiltinRunner;
const BuiltinName = builtin_runner.BuiltinName;
const Felt252 = @import("../math/fields/starknet.zig").Felt252;
const HashBuiltinRunner = @import("./builtins/builtin_runner/hash.zig").HashBuiltinRunner;
const Instruction = instructions.Instruction;
const Opcode = instructions.Opcode;
const Error = @import("./error.zig");

const decoder = @import("../vm/decoding/decoder.zig");

/// Represents the Cairo VM.
pub const CairoVM = struct {
    const Self = @This();

    // ************************************************************
    // *                        FIELDS                            *
    // ************************************************************

    /// The memory allocator. Can be needed for the deallocation of the VM resources.
    allocator: Allocator,
    /// The run context.
    run_context: *RunContext,
    /// ArrayList of built-in runners
    builtin_runners: ArrayList(BuiltinRunner),
    /// The memory segment manager.
    segments: *segments.MemorySegmentManager,
    /// Whether the run is finished or not.
    is_run_finished: bool = false,
    /// VM trace
    trace_context: TraceContext,
    /// Whether the trace has been relocated
    trace_relocated: bool = false,
    /// Current Step
    current_step: usize = 0,
    /// Rc limits
    rc_limits: ?struct { isize, isize } = null,
    /// Relocation table
    relocation_table: ?std.ArrayList(usize) = null,
    /// ArrayList containing instructions. May hold null elements.
    /// Used as an instruction cache within the CairoVM instance.
    instruction_cache: ArrayList(?Instruction),

    relocated_memory: ?std.AutoHashMap(u32, Felt252) = null,

    // ************************************************************
    // *             MEMORY ALLOCATION AND DEALLOCATION           *
    // ************************************************************

    /// Creates a new Cairo VM.
    /// # Arguments
    /// - `allocator`: The allocator to use for the VM.
    /// - `config`: Configurations used to initialize the VM.
    /// # Returns
    /// - `CairoVM`: The created VM.
    /// # Errors
    /// - If a memory allocation fails.
    pub fn init(
        allocator: Allocator,
        config: Config,
    ) !Self {
        // Initialize the memory segment manager.
        const memory_segment_manager = try segments.MemorySegmentManager.init(allocator);
        errdefer memory_segment_manager.deinit();
        // Initialize the run context.
        const run_context = try RunContext.init(allocator);
        errdefer run_context.deinit();
        // Initialize the trace context.
        const trace_context = try TraceContext.init(allocator, config.enable_trace);
        errdefer trace_context.deinit();
        // Initialize the built-in runners.
        const builtin_runners = ArrayList(BuiltinRunner).init(allocator);
        errdefer builtin_runners.deinit();
        // Initialize the instruction cache.
        const instruction_cache = ArrayList(?Instruction).init(allocator);
        errdefer instruction_cache.deinit();

        return .{
            .allocator = allocator,
            .run_context = run_context,
            .builtin_runners = builtin_runners,
            .segments = memory_segment_manager,
            .trace_context = trace_context,
            .instruction_cache = instruction_cache,
        };
    }

    /// Safely deallocates resources used by the CairoVM instance.
    ///
    /// This function ensures safe deallocation of various components within the CairoVM instance,
    /// including the memory segment manager, run context, trace context, built-in runners, and the instruction cache.
    ///
    /// # Safety
    /// This function assumes proper initialization of the CairoVM instance and must be called
    /// to avoid memory leaks and ensure proper cleanup.
    pub fn deinit(self: *Self) void {
        // Deallocate the memory segment manager.
        self.segments.deinit();
        // Deallocate the run context.
        self.run_context.deinit();
        // Deallocate trace context.
        self.trace_context.deinit();
        // Loop through the built-in runners and deallocate their resources.
        for (self.builtin_runners.items) |*builtin| {
            switch (builtin.*) {
                .Keccak => |*keccak| keccak.deinit(),
                .Signature => |*signature| signature.deinit(),
                else => {},
            }
        }
        // Deallocate built-in runners.
        self.builtin_runners.deinit();
        if (self.relocation_table) |r| {
            r.deinit();
        }
        // Deallocate instruction cache
        self.instruction_cache.deinit();
    }

    // ************************************************************
    // *                        METHODS                           *
    // ************************************************************

    /// Computes and returns the effective size of memory segments.
    ///
    /// This function iterates through the memory segments, calculates their effective sizes, and
    /// updates the segment sizes map accordingly. It ensures that the map reflects the maximum
    /// offset used in each segment.
    ///
    /// # Returns
    ///
    /// An AutoArrayHashMap representing the computed effective sizes of memory segments.
    pub fn computeSegmentsEffectiveSizes(self: *Self, allow_temp_segments: bool) !std.AutoArrayHashMap(i64, u32) {
        return self.segments.computeEffectiveSize(allow_temp_segments);
    }

    /// Adds a memory segment to the Cairo VM and returns the first address of the new segment.
    ///
    /// This function internally calls `addSegment` on the memory segments manager, creating a new
    /// relocatable address for the new segment. It increments the number of segments in the VM.
    ///
    /// # Returns
    ///
    /// The relocatable address representing the first address of the new memory segment.
    pub fn addMemorySegment(self: *Self) !Relocatable {
        return try self.segments.addSegment();
    }

    /// Retrieves a value from the memory at the specified relocatable address.
    ///
    /// This function internally calls `get` on the memory segments manager, returning the value
    /// at the given address. It handles the possibility of an out-of-bounds access and returns
    /// an error of type `MemoryOutOfBounds` in such cases.
    ///
    /// # Arguments
    ///
    /// - `address`: The relocatable address to retrieve the value from.
    /// # Returns
    ///
    /// - The value at the specified address, or an error of type `MemoryOutOfBounds`.
    pub fn getRelocatable(
        self: *Self,
        address: Relocatable,
    ) !Relocatable {
        return self.segments.memory.getRelocatable(address);
    }

    /// Gets a reference to the list of built-in runners in the Cairo VM.
    ///
    /// This function returns a mutable reference to the list of built-in runners,
    /// allowing access and modification of the Cairo VM's built-in runner instances.
    ///
    /// # Returns
    ///
    /// A mutable reference to the list of built-in runners.
    pub fn getBuiltinRunners(self: *Self) *ArrayList(BuiltinRunner) {
        return &self.builtin_runners;
    }

<<<<<<< HEAD
    /// Gets builtin runner by name
    /// if not exist return not found builtin error
    pub fn getBuiltinRunner(self: *Self, name: BuiltinName) !*BuiltinRunner {
        for (self.builtin_runners.items) |*runner| {
            if (@intFromEnum(runner.*) == @intFromEnum(name)) {
                return runner;
            }
        }

        return CairoVMError.NotFoundBuiltin;
=======
    pub fn getSignatureBuiltin(self: *const Self) !*builtin_runner.SignatureBuiltinRunner {
        for (self.builtin_runners.items) |*runner|
            switch (runner.*) {
                .Signature => |*signature_builtin| return signature_builtin,
                else => {},
            };

        return CairoVMError.NoSignatureBuiltin;
>>>>>>> 07c86f93
    }

    pub fn insertInMemory(
        self: *Self,
        allocator: Allocator,
        address: Relocatable,
        value: MaybeRelocatable,
    ) !void {
        try self.segments.memory.set(allocator, address, value);
    }

    /// Retrieves the used size of a memory segment by its index, if available; otherwise, returns null.
    ///
    /// This function internally calls `getSegmentUsedSize` on the memory segments manager, returning
    /// the used size of the segment at the specified index. It handles the possibility of the size not
    /// being computed and returns null if not available.
    ///
    /// # Parameters
    ///
    /// - `index` (u32): The index of the memory segment.
    /// # Returns
    ///
    /// - The used size of the segment at the specified index, or null if not computed.
    pub fn getSegmentUsedSize(self: *Self, index: u32) ?u32 {
        return self.segments.getSegmentUsedSize(index);
    }

    /// Retrieves the size of a memory segment by its index, if available; otherwise, computes it.
    ///
    /// This function internally calls `getSegmentSize` on the memory segments manager, attempting
    /// to retrieve the size of the segment at the specified index. If the size is not available,
    /// it computes the effective size using `getSegmentUsedSize` and returns it.
    ///
    /// # Parameters
    ///
    /// - `index` (u32): The index of the memory segment.
    /// # Returns
    ///
    /// - The size of the segment at the specified index, or a computed effective size if not available.
    pub fn getSegmentSize(self: *Self, index: u32) ?u32 {
        return self.segments.getSegmentSize(index);
    }

    /// Retrieves a `Felt252` value from the memory at the specified relocatable address in the Cairo VM.
    ///
    /// This function internally calls `getFelt` on the memory segments manager, attempting
    /// to retrieve a `Felt252` value at the given address. It handles the possibility of an
    /// out-of-bounds memory access and returns an error if needed.
    ///
    /// # Arguments
    ///
    /// - `address`: The relocatable address to retrieve the `Felt252` value from.
    /// # Returns
    ///
    /// - The `Felt252` value at the specified address, or an error if not available.
    pub fn getFelt(self: *Self, address: Relocatable) !Felt252 {
        return self.segments.memory.getFelt(address);
    }

    /// Do a single step of the VM.
    /// Process an instruction cycle using the typical fetch-decode-execute cycle.
    pub fn step(self: *Self, allocator: Allocator) !void {
        // TODO: Run hints.

        std.log.debug(
            "Running instruction at pc: {}\n",
            .{self.run_context.pc.*},
        );
        std.log.debug(
            "Running instruction, ap: {}\n",
            .{self.run_context.ap.*},
        );
        std.log.debug(
            "Running instruction, fp: {}\n",
            .{self.run_context.fp.*},
        );

        // ************************************************************
        // *                    FETCH                                 *
        // ************************************************************

        const encoded_instruction = self.segments.memory.get(self.run_context.pc.*);

        // ************************************************************
        // *                    DECODE                                *
        // ************************************************************

        // First, we convert the encoded instruction to a u64.
        // If the MaybeRelocatable is not a felt, this operation will fail.
        // If the MaybeRelocatable is a felt but the value does not fit into a u64, this operation will fail.
        const encoded_instruction_u64 = encoded_instruction.?.tryIntoU64() catch {
            return CairoVMError.InstructionEncodingError;
        };

        // Then, we decode the instruction.
        const instruction = try decoder.decodeInstructions(encoded_instruction_u64);

        // ************************************************************
        // *                    EXECUTE                               *
        // ************************************************************
        return self.runInstruction(allocator, &instruction);
    }

    /// Insert Operands only after checking if they were deduced.
    // # Arguments
    /// - `allocator`: allocator where OperandsResult stored.
    /// - `op`: OperandsResult object that stores all operands.
    pub fn insertDeducedOperands(self: *Self, allocator: Allocator, op: OperandsResult) !void {
        if (op.wasOp0Deducted()) {
            try self.segments.memory.set(allocator, op.op_0_addr, op.op_0);
        }
        if (op.wasOp1Deducted()) {
            try self.segments.memory.set(allocator, op.op_1_addr, op.op_1);
        }
        if (op.wasDestDeducted()) {
            try self.segments.memory.set(allocator, op.dst_addr, op.dst);
        }
    }

    /// Runs a specific instruction in the Cairo VM.
    ///
    /// This function executes a single instruction in the Cairo VM by fetching, decoding, and
    /// executing the instruction. It updates the VM's registers, traces the instruction (if
    /// tracing is enabled), computes and inserts operands into memory, and marks memory accesses.
    ///
    /// # Parameters
    ///
    /// - `self`: A mutable reference to the CairoVM instance.
    /// - `allocator`: The allocator used for memory operations.
    /// - `instruction`: A pointer to the instruction to run.
    ///
    /// # Errors
    ///
    /// This function may return an error of type `CairoVMError.InstructionEncodingError` if there
    /// is an issue with encoding or decoding the instruction.
    ///
    /// # Tracing
    ///
    /// If tracing is not disabled, this function logs the current state, including program counter (`pc`),
    /// argument pointer (`ap`), and frame pointer (`fp`) to the trace context before executing the instruction.
    ///
    /// # Operations
    ///
    /// ## Memory Operations
    ///
    /// - Computes operands for the instruction using the `computeOperands` function.
    /// - Inserts deduced operands into memory using the `insertDeducedOperands` function.
    /// - Performs opcode-specific assertions on operands using the `opcodeAssertions` function.
    ///
    /// ## Register Updates
    ///
    /// - Updates registers based on the instruction and operands using the `updateRegisters` function.
    ///
    /// ## Relocation Limits
    ///
    /// - Calculates and updates relocation limits based on the instruction's offset fields.
    ///
    /// ## Memory Access Marking
    ///
    /// - Marks memory accesses for the instruction's destination and operands.
    ///
    /// ## Step Counter
    ///
    /// - Increments the current step counter after executing the instruction.
    ///
    /// # Safety
    ///
    /// This function assumes proper initialization of the CairoVM instance and must be called in
    /// a controlled environment to ensure the correct execution of instructions and memory operations.
    pub fn runInstruction(
        self: *Self,
        allocator: Allocator,
        instruction: *const Instruction,
    ) !void {
        // Check if tracing is disabled and log the current state if not.
        if (!build_options.trace_disable) {
            try self.trace_context.traceInstruction(
                .{
                    .pc = self.run_context.pc.*,
                    .ap = self.run_context.ap.*,
                    .fp = self.run_context.fp.*,
                },
            );
        }

        // Compute operands for the instruction.
        const operands_result = try self.computeOperands(allocator, instruction);

        // Insert deduced operands into memory.
        try self.insertDeducedOperands(allocator, operands_result);

        // Perform opcode-specific assertions on operands using the `opcodeAssertions` function.
        try self.opcodeAssertions(instruction, operands_result);

        // Update registers based on the instruction and operands.
        try self.updateRegisters(
            instruction,
            operands_result,
        );

        // Constants for offset bit manipulation.
        const OFFSET_BITS: u32 = 16;
        const off_0 = instruction.off_0 + (@as(isize, 1) << (OFFSET_BITS - 1));
        const off_1 = instruction.off_1 + (@as(isize, 1) << (OFFSET_BITS - 1));
        const off_2 = instruction.off_2 + (@as(isize, 1) << (OFFSET_BITS - 1));

        // Calculate and update relocation limits.
        const limits = self.rc_limits orelse .{ off_0, off_0 };

        self.rc_limits = .{
            @min(limits[0], off_0, off_1, off_2),
            @max(limits[1], off_0, off_1, off_2),
        };

        // Mark memory accesses for the instruction.
        self.segments.memory.markAsAccessed(operands_result.dst_addr);
        self.segments.memory.markAsAccessed(operands_result.op_0_addr);
        self.segments.memory.markAsAccessed(operands_result.op_1_addr);

        // Increment the current step counter.
        self.current_step += 1;
    }

    /// Compute and retrieve the necessary operands for executing a given instruction.
    ///
    /// This function resolves memory addresses, deduces operands based on context,
    /// and computes the result of the instruction.
    ///
    /// It operates within a segmented memory
    /// environment and handles the computation of operands, destinations, and results.
    ///
    /// # Arguments
    /// - `instruction`: The instruction to compute operands for.
    /// - `allocator`: The memory allocator used for computation.
    ///
    /// # Returns
    /// A structured `OperandsResult` containing computed operands, the result, and destinations.
    pub fn computeOperands(
        self: *Self,
        allocator: Allocator,
        instruction: *const Instruction,
    ) !OperandsResult {
        // Create a default OperandsResult to store the computed operands.
        var op_res = OperandsResult{};
        op_res.res = null;

        // Compute the destination address of the instruction.
        op_res.dst_addr = try self.run_context.computeDstAddr(instruction);
        const dst_op = self.segments.memory.get(op_res.dst_addr);

        // Compute the first operand address.
        op_res.op_0_addr = try self.run_context.computeOp0Addr(instruction);
        const op_0_op = self.segments.memory.get(op_res.op_0_addr);

        // Compute the second operand address based on the first operand.
        op_res.op_1_addr = try self.run_context.computeOp1Addr(
            instruction,
            op_0_op,
        );
        const op_1_op = self.segments.memory.get(op_res.op_1_addr);

        // Deduce the first operand if retrieval from memory fails.
        if (op_0_op) |op_0| {
            op_res.op_0 = op_0;
        } else {
            // Set flag to compute and deduce op_0.
            op_res.setOp0(true);
            // Compute op_0 based on specific deductions.
            op_res.op_0 = try self.computeOp0Deductions(
                allocator,
                op_res.op_0_addr,
                instruction,
                &dst_op,
                &op_1_op,
            );
        }

        // Deduce the second operand if retrieval from memory fails.
        if (op_1_op) |op_1| {
            op_res.op_1 = op_1;
        } else {
            // Set flag to compute and deduce op_1.
            op_res.setOp1(true);
            // Compute op_1 based on specific deductions.
            op_res.op_1 = try self.computeOp1Deductions(
                allocator,
                op_res.op_1_addr,
                &op_res.res,
                instruction,
                &dst_op,
                &@as(?MaybeRelocatable, op_res.op_0),
            );
        }

        // Compute the result if it hasn't been computed.
        if (op_res.res == null) {
            op_res.res = try computeRes(instruction, op_res.op_0, op_res.op_1);
        }

        // Retrieve the destination if not already available.
        if (dst_op) |dst| {
            op_res.dst = dst;
        } else {
            // Set flag to compute and deduce the destination.
            op_res.setDst(true);
            // Compute the destination based on certain conditions.
            op_res.dst = try self.deduceDst(instruction, op_res.res);
        }

        // Return the computed operands and result.
        return op_res;
    }

    /// Compute Op0 deductions based on the provided instruction, destination, and Op1.
    ///
    /// This function first attempts to deduce Op0 using built-in deductions. If that returns a null,
    /// it falls back to deducing Op0 based on the provided destination and Op1.
    ///
    /// ## Arguments
    /// - `op_0_addr`: The address of the operand to deduce.
    /// - `instruction`: The instruction to deduce the operand for.
    /// - `dst`: The destination of the instruction.
    /// - `op1`: The Op1 operand.
    ///
    /// ## Returns
    /// - `MaybeRelocatable`: The deduced Op0 operand or an error if deducing Op0 fails.
    pub fn computeOp0Deductions(
        self: *Self,
        allocator: Allocator,
        op_0_addr: Relocatable,
        instruction: *const Instruction,
        dst: *const ?MaybeRelocatable,
        op1: *const ?MaybeRelocatable,
    ) !MaybeRelocatable {
        const op0_op = try self.deduceMemoryCell(allocator, op_0_addr) orelse (try self.deduceOp0(
            instruction,
            dst,
            op1,
        )).op_0;

        return op0_op orelse CairoVMError.FailedToComputeOp0;
    }

    /// Compute Op1 deductions based on the provided instruction, destination, and Op0.
    ///
    /// This function attempts to deduce Op1 using built-in deductions. If that returns a null,
    /// it falls back to deducing Op1 based on the provided destination, Op0, and the result.
    ///
    /// ## Arguments
    /// - `op1_addr`: The address of the operand to deduce.
    /// - `res`: The result of the computation.
    /// - `instruction`: The instruction to deduce the operand for.
    /// - `dst_op`: The destination operand.
    /// - `op0`: The Op0 operand.
    ///
    /// ## Returns
    /// - `MaybeRelocatable`: The deduced Op1 operand or an error if deducing Op1 fails.
    pub fn computeOp1Deductions(
        self: *Self,
        allocator: Allocator,
        op1_addr: Relocatable,
        res: *?MaybeRelocatable,
        instruction: *const Instruction,
        dst_op: *const ?MaybeRelocatable,
        op0: *const ?MaybeRelocatable,
    ) !MaybeRelocatable {
        if (try self.deduceMemoryCell(allocator, op1_addr)) |op1| {
            return op1;
        } else {
            const op1_deductions = try deduceOp1(instruction, dst_op, op0);
            if (res.* == null) {
                res.* = op1_deductions.res;
            }
            return op1_deductions.op_1 orelse return CairoVMError.FailedToComputeOp1;
        }
    }

    /// Verifies the auto deductions for all memory cells managed by the VM's builtins.
    ///
    /// This function iterates over all builtins and their corresponding memory segments.
    /// For each memory cell, it attempts to deduce the value using the builtin's logic.
    /// If the deduced value does not match the actual value in memory, an error is returned.
    ///
    /// ## Arguments
    /// - `allocator`: The allocator instance to use for memory operations.
    ///
    /// ## Returns
    /// - `void`: Returns nothing on success.
    /// - `CairoVMError.InconsistentAutoDeduction`: Returns an error if a deduced value does not match the memory.
    pub fn verifyAutoDeductions(self: *const Self, allocator: Allocator) !void {
        for (self.builtin_runners.items) |*builtin| {
            const segment_index = builtin.base();
            const segment = self.segments.memory.data.items[segment_index];
            for (segment.items, 0..) |value, offset| {
                if (value == null) continue;
                const addr = Relocatable.init(@as(i64, @intCast(segment_index)), offset);
                const deduced_memory_cell = try builtin.deduceMemoryCell(allocator, addr, self.segments.memory) orelse continue;
                if (!deduced_memory_cell.eq(value.?.maybe_relocatable)) {
                    return CairoVMError.InconsistentAutoDeduction;
                }
            }
        }
    }

    /// Verifies the auto deductions for a given memory address.
    ///
    /// This function checks if the value deduced by the builtin matches the current value
    /// at the given address in the VM's memory. If they do not match, it returns an error
    /// indicating an inconsistent auto deduction.
    ///
    /// ## Arguments
    /// - `allocator`: The allocator instance to use for memory operations.
    /// - `addr`: The memory address to verify.
    /// - `builtin`: The BuiltinRunner instance used for deducing the memory cell.
    ///
    /// ## Returns
    /// - `void`: Returns nothing on success.
    /// - `CairoVMError.InconsistentAutoDeduction`: Returns an error if the deduced value does not match the memory.
    pub fn verifyAutoDeductionsForAddr(
        self: *const Self,
        allocator: Allocator,
        addr: Relocatable,
        builtin: *BuiltinRunner,
    ) !void {
        const value = try builtin.deduceMemoryCell(
            allocator,
            addr,
            self.segments.memory,
        ) orelse return;
        const current_value = self.segments.memory.get(addr) orelse return;
        if (!value.eq(current_value)) {
            return CairoVMError.InconsistentAutoDeduction;
        }
    }

    /// Attempts to deduce `op0` and `res` for an instruction, given `dst` and `op1`.
    ///
    /// # Arguments
    /// - `inst`: The instruction to deduce `op0` and `res` for.
    /// - `dst`: The destination of the instruction.
    /// - `op1`: The first operand of the instruction.
    ///
    /// # Returns
    /// - `Tuple`: A tuple containing the deduced `op0` and `res`.
    pub fn deduceOp0(
        self: *Self,
        inst: *const Instruction,
        dst: *const ?MaybeRelocatable,
        op1: *const ?MaybeRelocatable,
    ) !Op0Result {
        switch (inst.opcode) {
            .Call => {
                return .{
                    .op_0 = MaybeRelocatable.fromRelocatable(try self.run_context.pc.addUint(inst.size())),
                    .res = null,
                };
            },
            .AssertEq => {
                const dst_val = dst.* orelse return .{ .op_0 = null, .res = null };
                const op1_val = op1.* orelse return .{ .op_0 = null, .res = null };
                if ((inst.res_logic == .Add)) {
                    return .{
                        .op_0 = try dst_val.sub(op1_val),
                        .res = dst_val,
                    };
                } else if (dst_val.isFelt() and op1_val.isFelt() and !op1_val.felt.isZero()) {
                    return .{
                        .op_0 = MaybeRelocatable.fromFelt(try dst_val.felt.div(op1_val.felt)),
                        .res = dst_val,
                    };
                }
            },
            else => {
                return .{ .op_0 = null, .res = null };
            },
        }
        return .{ .op_0 = null, .res = null };
    }

    /// Updates the value of PC according to the executed instruction.
    /// # Arguments
    /// - `instruction`: The instruction that was executed.
    /// - `operands`: The operands of the instruction.
    pub fn updatePc(
        self: *Self,
        instruction: *const Instruction,
        operands: OperandsResult,
    ) !void {
        switch (instruction.pc_update) {
            // PC update regular
            .Regular => { // Update the PC.
                self.run_context.pc.*.addUintInPlace(instruction.size());
            },
            // PC update jump
            .Jump => {
                // Check that the res is not null.
                if (operands.res) |val| {
                    // Check that the res is a relocatable.
                    self.run_context.pc.* = val.tryIntoRelocatable() catch
                        return error.PcUpdateJumpResNotRelocatable;
                } else {
                    return error.ResUnconstrainedUsedWithPcUpdateJump;
                }
            },
            // PC update Jump Rel
            .JumpRel => {
                // Check that the res is not null.
                if (operands.res) |val| {
                    // Check that the res is a felt.
                    try self.run_context.pc.*.addFeltInPlace(val.tryIntoFelt() catch return error.PcUpdateJumpRelResNotFelt);
                } else {
                    return error.ResUnconstrainedUsedWithPcUpdateJumpRel;
                }
            },
            // PC update Jnz
            .Jnz => {
                if (operands.dst.isZero()) {
                    // Update the PC.
                    self.run_context.pc.*.addUintInPlace(instruction.size());
                } else {
                    // Update the PC.
                    try self.run_context.pc.*.addMaybeRelocatableInplace(operands.op_1);
                }
            },
        }
    }

    /// Updates the value of AP according to the executed instruction.
    /// # Arguments
    /// - `instruction`: The instruction that was executed.
    /// - `operands`: The operands of the instruction.
    pub fn updateAp(
        self: *Self,
        instruction: *const Instruction,
        operands: OperandsResult,
    ) !void {
        switch (instruction.ap_update) {
            // AP update Add
            .Add => {
                // Check that Res is not null.
                if (operands.res) |val| {
                    // Update AP.
                    try self.run_context.ap.*.addMaybeRelocatableInplace(val);
                } else {
                    return error.ApUpdateAddResUnconstrained;
                }
            },
            // AP update Add1
            .Add1 => self.run_context.ap.*.addUintInPlace(1),
            // AP update Add2
            .Add2 => self.run_context.ap.*.addUintInPlace(2),
            // AP update regular
            .Regular => {},
        }
    }

    /// Updates the value of AP according to the executed instruction.
    /// # Arguments
    /// - `instruction`: The instruction that was executed.
    /// - `operands`: The operands of the instruction.
    pub fn updateFp(
        self: *Self,
        instruction: *const Instruction,
        operands: OperandsResult,
    ) !void {
        switch (instruction.fp_update) {
            // FP update Add + 2
            .APPlus2 => { // Update the FP.
                // FP = AP + 2.
                self.run_context.fp.*.offset = self.run_context.ap.*.offset + 2;
            },
            // FP update Dst
            .Dst => {
                switch (operands.dst) {
                    .relocatable => |rel| {
                        // Update the FP.
                        // FP = DST.
                        self.run_context.fp.* = Relocatable.init(1, rel.offset);
                    },
                    .felt => |f| {
                        // Update the FP.
                        // FP += DST.
                        try self.run_context.fp.*.addFeltInPlace(f);
                    },
                }
            },
            else => {},
        }
    }

    /// Updates the registers (fp, ap, and pc) based on the given instruction and operands.
    ///
    /// This function internally calls `updateFp`, `updateAp`, and `updatePc` to update the respective registers.
    ///
    /// # Arguments
    ///
    /// - `instruction`: The instruction to determine register updates.
    /// - `operands`: The result of the instruction's operands.
    /// # Returns
    ///
    /// - Returns `void` on success, an error on failure.
    pub fn updateRegisters(
        self: *Self,
        instruction: *const Instruction,
        operands: OperandsResult,
    ) !void {
        try self.updateFp(instruction, operands);
        try self.updateAp(instruction, operands);
        try self.updatePc(instruction, operands);
    }

    /// Deduces the destination register for a given instruction.
    ///
    /// This function analyzes the opcode of the instruction and deduces the destination register accordingly.
    /// For `.AssertEq` opcode, it returns the value of the result if available, otherwise `CairoVMError.NoDst`.
    /// For `.Call` opcode, it returns a new relocatable value based on the frame pointer.
    /// For other opcodes, it returns `CairoVMError.NoDst`.
    ///
    /// # Arguments
    ///
    /// - `instruction`: The instruction to deduce the destination for.
    /// - `res`: The result of the instruction's operands (nullable).
    /// # Returns
    ///
    /// - Returns the deduced destination register, or an error if no destination is deducible.
    pub fn deduceDst(
        self: *Self,
        instruction: *const Instruction,
        res: ?MaybeRelocatable,
    ) !MaybeRelocatable {
        return switch (instruction.opcode) {
            .AssertEq => if (res) |r| r else CairoVMError.NoDst,
            .Call => MaybeRelocatable.fromRelocatable(self.run_context.fp.*),
            else => CairoVMError.NoDst,
        };
    }

    /// Applies the corresponding builtin's deduction rules if addr's segment index corresponds to a builtin segment
    /// Returns null if there is no deduction for the address
    /// # Arguments
    /// - `address`: The address to deduce.
    /// # Returns
    /// - `MaybeRelocatable`: The deduced value.
    pub fn deduceMemoryCell(
        self: *Self,
        allocator: Allocator,
        address: Relocatable,
    ) CairoVMError!?MaybeRelocatable {
        for (self.builtin_runners.items) |*builtin_item| {
            if (@as(
                u64,
                @intCast(builtin_item.base()),
            ) == address.segment_index) {
                return builtin_item.deduceMemoryCell(
                    allocator,
                    address,
                    self.segments.memory,
                ) catch {
                    return CairoVMError.RunnerError;
                };
            }
        }
        return null;
    }

    /// Performs all relocation operations
    ///
    /// The relocation process:
    ///
    ///    1. Compute the sizes of each memory segment.
    ///    2. Build an array that contains the first relocated address of each segment.
    ///    3. Creates the relocated memory transforming the original memory by using the array built in 2.
    ///    4. Creates the relocated trace transforming the original trace by using the array built in 2.
    ///
    pub fn relocate(self: *Self, allocator: Allocator, allow_tmp_segments: bool) !void {
        _ = try self.segments.computeEffectiveSize(allow_tmp_segments);

        const relocation_table = try self.segments.relocateSegments(allocator);

        const relocated_memory = try self.segments.relocateMemory(relocation_table, allocator);

        try self.relocateTrace(relocation_table);
        self.relocated_memory = relocated_memory;
    }

    /// Relocates the trace within the Cairo VM, updating relocatable registers to numbered ones.
    ///
    /// This function is responsible for relocating the trace within the Cairo VM, converting relocatable registers
    /// to their corresponding numbered ones based on the provided relocation table.
    ///
    /// # Arguments
    ///
    /// - `relocation_table`: A table containing the relocation indices for converting relocatable addresses to numbered ones.
    ///                       It maps indices representing relocatable addresses to their respective numbered ones.
    ///
    /// # Errors
    ///
    /// - Returns `TraceError.AlreadyRelocated` if the trace has already been relocated.
    /// - Returns `TraceError.NoRelocationFound` if the relocation table has insufficient entries (less than 2) to perform relocations.
    /// - Returns `TraceError.TraceNotEnabled` if the trace is not in an enabled state for relocation.
    ///
    /// # Safety
    ///
    /// This function assumes that the relocation table indices correspond correctly to the addresses
    /// needing relocation within the Cairo VM's trace.
    pub fn relocateTrace(self: *Self, relocation_table: []usize) !void {
        if (self.trace_relocated) return TraceError.AlreadyRelocated;
        if (relocation_table.len < 2) return TraceError.NoRelocationFound;

        switch (self.trace_context.state) {
            .enabled => |trace_enabled| {
                for (trace_enabled.entries.items) |entry| {
                    try self.trace_context.addRelocatedTrace(
                        .{
                            .pc = Felt252.fromInt(usize, try entry.pc.relocateAddress(relocation_table)),
                            .ap = Felt252.fromInt(usize, try entry.ap.relocateAddress(relocation_table)),
                            .fp = Felt252.fromInt(usize, try entry.fp.relocateAddress(relocation_table)),
                        },
                    );
                }
                self.trace_relocated = true;
            },
            .disabled => return TraceError.TraceNotEnabled,
        }
    }

    /// Gets the relocated trace
    /// Returns `TraceError.TraceNotRelocated` error the trace has not been relocated
    /// # Returns
    /// - `[]RelocatedTraceEntry`: an array of relocated trace.
    pub fn getRelocatedTrace(self: *Self) TraceError![]TraceContext.RelocatedTraceEntry {
        if (self.trace_relocated) {
            return switch (self.trace_context.state) {
                .enabled => |trace_enabled| trace_enabled.relocated_trace_entries.items,
                .disabled => TraceError.TraceNotEnabled,
            };
        } else {
            return TraceError.TraceNotRelocated;
        }
    }

    /// Marks a range of memory addresses as accessed within the Cairo VM's memory segment.
    ///
    /// # Arguments
    ///
    /// - `base`: The base relocatable address of the memory range to mark as accessed.
    /// - `len`: The length of the memory range to mark as accessed.
    ///
    /// # Safety
    ///
    /// - This function assumes correct usage and does not perform bounds checking. It's the responsibility of the caller
    ///   to ensure that the provided range defined by `base` and `len` is within the valid bounds of the memory segment.
    ///
    /// # Errors
    ///
    /// - Returns `CairoVMError.RunNotFinished` if the VM's run is not yet finished.
    pub fn markAddressRangeAsAccessed(self: *Self, base: Relocatable, len: usize) !void {
        if (!self.is_run_finished) return CairoVMError.RunNotFinished;
        for (0..len) |i| {
            self.segments.memory.markAsAccessed(try base.addUint(@intCast(i)));
        }
    }

    /// Adds a relocation rule to the Cairo VM's memory, enabling the redirection of temporary data to a specified destination.
    ///
    /// # Arguments
    ///
    /// - `src_ptr`: The source Relocatable pointer representing the temporary segment to be relocated.
    /// - `dst_ptr`: The destination Relocatable pointer where the temporary segment will be redirected.
    ///
    /// # Safety
    ///
    /// This function assumes correct usage and may result in memory relocations. It's crucial to ensure that both source and destination pointers are valid and within the boundaries of the memory segments.
    ///
    /// # Returns
    ///
    /// - This function returns an error if the relocation fails due to invalid conditions.
    pub fn addRelocationRule(
        self: *Self,
        src_ptr: Relocatable,
        dst_ptr: Relocatable,
    ) !void {
        try self.segments.memory.addRelocationRule(src_ptr, dst_ptr);
    }

    /// Retrieves the addresses of memory cells in the public memory based on segment offsets.
    ///
    /// Retrieves a list of addresses constituting the public memory. It utilizes the relocation table
    /// (`self.relocation_table`) and the `self.segments.getPublicMemoryAddresses()` method. This method
    /// ensures that the public memory addresses are retrieved based on the relocated segments.
    ///
    /// Returns a list of memory cell addresses that comprise the public memory. If the relocation table
    /// is not available, it throws `MemoryError.UnrelocatedMemory`. If an error occurs during the
    /// retrieval process, it throws `CairoVMError.Memory`.
    pub fn getPublicMemoryAddresses(self: *Self) !std.ArrayList(std.meta.Tuple(&.{ usize, usize })) {
        // Check if the relocation table is available
        if (self.relocation_table) |r| {
            // Retrieve the public memory addresses using the relocation table
            return self.segments.getPublicMemoryAddresses(&r) catch CairoVMError.Memory;
        }
        // Throw an error if the relocation table is not available
        return MemoryError.UnrelocatedMemory;
    }

    /// Loads data into the memory managed by CairoVM.
    ///
    /// This function ensures memory allocation in the CairoVM's segments, particularly in the instruction cache.
    /// It checks if the provided pointer (`ptr`) is pointing to the first segment and if the instruction cache
    /// is smaller than the incoming data. If so, it extends the instruction cache to accommodate the new data.
    ///
    /// After the cache is prepared, the function delegates the actual data loading to the segments, using the CairoVM's
    /// allocator and the provided pointer and data.
    ///
    /// # Parameters
    /// - `ptr` (Relocatable): The starting address in memory to write the data.
    /// - `data` (*std.ArrayList(MaybeRelocatable)): The data to be loaded into memory.
    ///
    /// # Returns
    /// A `Relocatable` representing the first address after the loaded data in memory.
    ///
    /// # Errors
    /// - Returns a MemoryError.Math if there's an issue with memory arithmetic during loading.
    pub fn loadData(
        self: *Self,
        ptr: Relocatable,
        data: *std.ArrayList(MaybeRelocatable),
    ) !Relocatable {
        // Check if the pointer is in the first segment and the cache needs expansion.
        if (ptr.segment_index == 0 and self.instruction_cache.items.len < data.items.len) {
            // Extend the instruction cache to match the incoming data length.
            try self.instruction_cache.appendNTimes(
                null,
                data.items.len - self.instruction_cache.items.len,
            );
        }
        // Delegate the data loading operation to the segments' loadData method and return the result.
        return self.segments.loadData(
            self.allocator,
            ptr,
            data,
        );
    }

    /// Compares two memory segments within the Cairo VM's memory starting from specified addresses for a given length.
    ///
    /// This function provides a comparison mechanism for memory segments within the Cairo VM's memory.
    /// It compares the segments starting from the specified `lhs` (left-hand side) and `rhs`
    /// (right-hand side) addresses for a length defined by `len`.
    ///
    /// Special Cases:
    /// - If `lhs` exists in memory but `rhs` does not: returns `(Order::Greater, 0)`.
    /// - If `rhs` exists in memory but `lhs` does not: returns `(Order::Less, 0)`.
    /// - If neither `lhs` nor `rhs` exist in memory: returns `(Order::Equal, 0)`.
    ///
    /// The function behavior aligns with the C `memcmp` function for other cases,
    /// offering an optimized comparison mechanism that hints to avoid unnecessary allocations.
    ///
    /// # Arguments
    ///
    /// - `lhs`: The starting address of the left-hand memory segment.
    /// - `rhs`: The starting address of the right-hand memory segment.
    /// - `len`: The length to compare from each memory segment.
    ///
    /// # Returns
    ///
    /// Returns a tuple containing the ordering of the segments and the first relative position
    /// where they differ.
    pub fn memCmp(
        self: *Self,
        lhs: Relocatable,
        rhs: Relocatable,
        len: usize,
    ) std.meta.Tuple(&.{ std.math.Order, usize }) {
        return self.segments.memory.memCmp(lhs, rhs, len);
    }

    /// Compares memory segments for equality.
    ///
    /// Compares segments of MemoryCell items starting from the specified addresses
    /// (`lhs` and `rhs`) for a given length.
    ///
    /// # Arguments
    ///
    /// - `lhs`: The starting address of the left-hand segment.
    /// - `rhs`: The starting address of the right-hand segment.
    /// - `len`: The length to compare from each segment.
    ///
    /// # Returns
    ///
    /// Returns `true` if segments are equal up to the specified length, otherwise `false`.
    pub fn memEq(
        self: *Self,
        lhs: Relocatable,
        rhs: Relocatable,
        len: usize,
    ) std.meta.Tuple(&.{ std.math.Order, usize }) {
        return self.segments.memory.memEq(lhs, rhs, len);
    }

    /// Retrieves return values from the VM's memory as a continuous range of memory values.
    ///
    /// # Arguments
    ///
    /// - `n_ret`: The number of return values to retrieve from the memory.
    ///
    /// # Returns
    ///
    /// Returns a list containing memory values retrieved as return values from the VM's memory.
    ///
    /// # Errors
    ///
    /// - Returns `MemoryError.FailedToGetReturnValues` if there's an issue retrieving the return values
    ///   from the specified memory addresses.
    pub fn getReturnValues(self: *Self, n_ret: usize) !std.ArrayList(MaybeRelocatable) {
        return self.segments.memory.getContinuousRange(
            self.allocator,
            self.run_context.ap.subUint(@intCast(n_ret)) catch {
                return MemoryError.FailedToGetReturnValues;
            },
            n_ret,
        );
    }

    /// Retrieves a range of memory values starting from a specified address within the Cairo VM's memory segment.
    ///
    /// # Arguments
    ///
    /// - `address`: The starting address in the memory from which the range is retrieved.
    /// - `size`: The size of the range to be retrieved.
    ///
    /// # Returns
    ///
    /// Returns a list containing memory values retrieved from the specified range starting at the given address.
    /// The list may contain `null` elements for inaccessible memory positions.
    ///
    /// # Errors
    ///
    /// Returns an error if there are any issues encountered during the retrieval of the memory range.
    pub fn getRange(
        self: *Self,
        address: Relocatable,
        size: usize,
    ) !std.ArrayList(?MaybeRelocatable) {
        return try self.segments.memory.getRange(
            self.allocator,
            address,
            size,
        );
    }

    pub fn getRangeCheckBuiltin(
        self: *Self,
    ) CairoVMError!*builtin_runner.RangeCheckBuiltinRunner {
        for (self.builtin_runners.items) |*runner| {
            switch (runner.*) {
                .RangeCheck => |*rc| {
                    return rc;
                },
                else => {},
            }
        }

        return CairoVMError.NoRangeCheckBuiltin;
    }

    /// Retrieves a continuous range of memory values starting from a specified address within the Cairo VM's memory segment.
    ///
    /// # Arguments
    ///
    /// - `address`: The starting address in the memory from which the continuous range is retrieved.
    /// - `size`: The size of the continuous range to be retrieved.
    ///
    /// # Returns
    ///
    /// Returns a list containing memory values retrieved from the continuous range starting at the given address.
    ///
    /// # Errors
    ///
    /// Returns an error if there are any gaps encountered within the continuous memory range.
    pub fn getContinuousRange(
        self: *Self,
        address: Relocatable,
        size: usize,
    ) !std.ArrayList(MaybeRelocatable) {
        return try self.segments.memory.getContinuousRange(
            self.allocator,
            address,
            size,
        );
    }

    /// Performs opcode-specific assertions on the operands of an instruction.
    ///
    /// # Arguments
    ///
    /// - `self`: A pointer to the CairoVM instance.
    /// - `instruction`: A pointer to the instruction being asserted.
    /// - `operands`: The result of the operands computation.
    ///
    /// # Errors
    ///
    /// - Returns an error if an assertion fails.
    ///
    /// # Opcode Assertions
    ///
    /// This function performs opcode-specific assertions based on the opcode of the given instruction.
    ///
    /// - For the `AssertEq` opcode, it asserts that the result and destination operands are equal.
    ///   Returns `CairoVMError.DiffAssertValues` if the assertion fails or `CairoVMError.UnconstrainedResAssertEq`
    ///   if the result operand is unconstrained.
    ///
    /// - For the `Call` opcode, it asserts that operand 0 is the return program counter (PC) and that the destination
    ///   operand is the frame pointer (FP). Returns `CairoVMError.CantWriteReturnPc` if the assertion on operand 0 fails
    ///   or `CairoVMError.CantWriteReturnFp` if the assertion on the destination operand fails.
    ///
    /// - No assertions are performed for other opcodes.
    ///
    /// # Safety
    ///
    /// This function assumes proper initialization of the CairoVM instance and must be called in
    /// a controlled environment to ensure the correct execution of instructions and memory operations.
    pub fn opcodeAssertions(self: *Self, instruction: *const Instruction, operands: OperandsResult) !void {
        // Switch on the opcode to perform the appropriate assertion.
        switch (instruction.opcode) {
            // Assert that the result and destination operands are equal for AssertEq opcode.
            .AssertEq => {
                if (operands.res) |res| {
                    if (!res.eq(operands.dst)) {
                        return CairoVMError.DiffAssertValues;
                    }
                } else {
                    return CairoVMError.UnconstrainedResAssertEq;
                }
            },
            // Perform assertions specific to the Call opcode.
            .Call => {
                // Calculate the return program counter (PC) value.
                const return_pc = MaybeRelocatable.fromRelocatable(try self.run_context.pc.addUint(instruction.size()));
                // Assert that the operand 0 is the return PC.
                if (!operands.op_0.eq(return_pc)) {
                    return CairoVMError.CantWriteReturnPc;
                }

                // Assert that the destination operand is the frame pointer (FP).
                if (!MaybeRelocatable.fromRelocatable(self.run_context.getFP()).eq(operands.dst)) {
                    return CairoVMError.CantWriteReturnFp;
                }
            },
            // No assertions for other opcodes.
            else => {},
        }
    }

    /// Retrieves a continuous range of `Felt252` values starting from the memoryy at the specific relocatable address in the Cairo VM.
    ///
    /// This function internally calls `getFeltRange` on the memory segments manager, attempting
    /// to retrieve a range of `Felt252` values at the given address.
    ///
    /// # Arguments
    ///
    /// * `address`: The starting address in the memory from which the continuous range of `Felt252` is retrieved.
    /// * `size`: The size of the continuous range of `Felt252` to be retrieved.
    ///
    /// # Returns
    ///
    /// Returns a list containing `Felt252` values retrieved from the continuous range starting at the relocatable address.
    ///
    /// # Errors
    ///
    /// Returns an error if there are any unknown memory cell encountered within the continuous memory range.
    /// Returns an error if value inside the range is not a `Felt252`
    pub fn getFeltRange(self: *Self, address: Relocatable, size: usize) !std.ArrayList(Felt252) {
        return self.segments.memory.getFeltRange(address, size);
    }

    /// Decodes the current instruction at the program counter (PC) of the Cairo VM.
    ///
    /// # Returns
    ///
    ///  Returns the decoded instruction at the current PC.
    ///
    /// # Errors
    ///
    /// Returns an error if the instruction encoding is invalid.
    pub fn decodeCurrentInstruction(self: *const Self) !Instruction {
        const felt = try self.segments.memory.getFelt(self.run_context.getPC());

        const instruction = felt.tryIntoU64() catch {
            return CairoVMError.InvalidInstructionEncoding;
        };
        return decoder.decodeInstructions(instruction);
    }
};

/// Compute the result operand for a given instruction on op 0 and op 1.
/// # Arguments
/// - `instruction`: The instruction to compute the operands for.
/// - `op_0`: The operand 0.
/// - `op_1`: The operand 1.
/// # Returns
/// - `res`: The result of the operation.
pub fn computeRes(
    instruction: *const Instruction,
    op_0: MaybeRelocatable,
    op_1: MaybeRelocatable,
) !?MaybeRelocatable {
    return switch (instruction.res_logic) {
        .Op1 => op_1,
        .Add => try op_0.add(op_1),
        .Mul => try op_0.mul(op_1),
        .Unconstrained => null,
    };
}

/// Attempts to deduce `op1` and `res` for an instruction, given `dst` and `op0`.
///
/// # Arguments
/// - `inst`: The instruction to deduce `op1` and `res` for.
/// - `dst`: The destination of the instruction.
/// - `op0`: The first operand of the instruction.
///
/// # Returns
/// - `Tuple`: A tuple containing the deduced `op1` and `res`.
pub fn deduceOp1(
    inst: *const Instruction,
    dst: *const ?MaybeRelocatable,
    op0: *const ?MaybeRelocatable,
) !Op1Result {
    if (inst.opcode != .AssertEq) {
        return .{ .op_1 = null, .res = null };
    }

    switch (inst.res_logic) {
        .Op1 => if (dst.*) |dst_val| {
            return .{ .op_1 = dst_val, .res = dst_val };
        },
        .Add => if (dst.* != null and op0.* != null) {
            return .{
                .op_1 = try dst.*.?.sub(op0.*.?),
                .res = dst.*.?,
            };
        },
        .Mul => {
            if (dst.* != null and op0.* != null and dst.*.?.isFelt() and op0.*.?.isFelt() and !op0.*.?.felt.isZero()) {
                return .{
                    .op_1 = MaybeRelocatable.fromFelt(try dst.*.?.felt.div(op0.*.?.felt)),
                    .res = dst.*.?,
                };
            }
        },
        else => {},
    }

    return .{ .op_1 = null, .res = null };
}

// *****************************************************************************
// *                       CUSTOM TYPES                                        *
// *****************************************************************************

/// Represents the operands for an instruction.
pub const OperandsResult = struct {
    const Self = @This();

    /// The destination operand value.
    dst: MaybeRelocatable = MaybeRelocatable.fromFelt(Felt252.zero()),
    /// The result operand value.
    res: ?MaybeRelocatable = MaybeRelocatable.fromFelt(Felt252.zero()),
    /// The first operand value.
    op_0: MaybeRelocatable = MaybeRelocatable.fromFelt(Felt252.zero()),
    /// The second operand value.
    op_1: MaybeRelocatable = MaybeRelocatable.fromFelt(Felt252.zero()),
    /// The relocatable address of the destination operand.
    dst_addr: Relocatable = .{},
    /// The relocatable address of the first operand.
    op_0_addr: Relocatable = .{},
    /// The relocatable address of the second operand.
    op_1_addr: Relocatable = .{},
    /// Indicator for deduced operands.
    deduced_operands: u8 = 0,

    /// Sets the flag indicating the destination operand was deduced.
    ///
    /// # Arguments
    ///
    /// - `value`: A boolean value indicating whether the destination operand was deduced.
    pub fn setDst(self: *Self, value: bool) void {
        self.deduced_operands |= @intFromBool(value);
    }

    /// Sets the flag indicating the first operand was deduced.
    ///
    /// # Arguments
    ///
    /// - `value`: A boolean value indicating whether the first operand was deduced.
    pub fn setOp0(self: *Self, value: bool) void {
        self.deduced_operands |= if (value) 1 << 1 else 0 << 1;
    }

    /// Sets the flag indicating the second operand was deduced.
    ///
    /// # Arguments
    ///
    /// - `value`: A boolean value indicating whether the second operand was deduced.
    pub fn setOp1(self: *Self, value: bool) void {
        self.deduced_operands |= if (value) 1 << 2 else 0 << 2;
    }

    /// Checks if the destination operand was deduced.
    ///
    /// # Returns
    ///
    /// - A boolean indicating if the destination operand was deduced.
    pub fn wasDestDeducted(self: *const Self) bool {
        return self.deduced_operands & 1 != 0;
    }

    /// Checks if the first operand was deduced.
    ///
    /// # Returns
    ///
    /// - A boolean indicating if the first operand was deduced.
    pub fn wasOp0Deducted(self: *const Self) bool {
        return self.deduced_operands & (1 << 1) != 0;
    }

    /// Checks if the second operand was deduced.
    ///
    /// # Returns
    ///
    /// - A boolean indicating if the second operand was deduced.
    pub fn wasOp1Deducted(self: *const Self) bool {
        return self.deduced_operands & (1 << 2) != 0;
    }
};

/// Represents the result of deduce Op0 operation.
const Op0Result = struct {
    const Self = @This();
    /// The computed operand Op0.
    op_0: ?MaybeRelocatable,
    /// The result of the operation involving Op0.
    res: ?MaybeRelocatable,
};

/// Represents the result of deduce Op1 operation.
const Op1Result = struct {
    const Self = @This();
    /// The computed operand Op1.
    op_1: ?MaybeRelocatable,
    /// The result of the operation involving Op1.
    res: ?MaybeRelocatable,
};<|MERGE_RESOLUTION|>--- conflicted
+++ resolved
@@ -196,18 +196,6 @@
         return &self.builtin_runners;
     }
 
-<<<<<<< HEAD
-    /// Gets builtin runner by name
-    /// if not exist return not found builtin error
-    pub fn getBuiltinRunner(self: *Self, name: BuiltinName) !*BuiltinRunner {
-        for (self.builtin_runners.items) |*runner| {
-            if (@intFromEnum(runner.*) == @intFromEnum(name)) {
-                return runner;
-            }
-        }
-
-        return CairoVMError.NotFoundBuiltin;
-=======
     pub fn getSignatureBuiltin(self: *const Self) !*builtin_runner.SignatureBuiltinRunner {
         for (self.builtin_runners.items) |*runner|
             switch (runner.*) {
@@ -216,7 +204,6 @@
             };
 
         return CairoVMError.NoSignatureBuiltin;
->>>>>>> 07c86f93
     }
 
     pub fn insertInMemory(
