--- conflicted
+++ resolved
@@ -16,7 +16,6 @@
     /// The offset in the memory segment.
     offset: u64 = 0,
 
-<<<<<<< HEAD
     /// Creates a new Relocatable.
     /// # Arguments
     /// - segment_index - The index of the memory segment.
@@ -90,60 +89,6 @@
         self: Self,
         other: Self,
     ) bool {
-=======
-    // Creates a new Relocatable.
-    // # Arguments
-    // - segment_index - The index of the memory segment.
-    // - offset - The offset in the memory segment.
-    // # Returns
-    // A new Relocatable.
-    pub fn new(segment_index: i64, offset: u64) Self {
-        return .{ .segment_index = segment_index, .offset = offset };
-    }
-
-    // Determines if this Relocatable is equal to another.
-    // # Arguments
-    // - other: The other Relocatable to compare to.
-    // # Returns
-    // `true` if they are equal, `false` otherwise.
-    pub fn eq(self: Self, other: Self) bool {
-        return self.segment_index == other.segment_index and self.offset == other.offset;
-    }
-
-    // Determines if this Relocatable is less than another.
-    // # Arguments
-    // - other: The other Relocatable to compare to.
-    // # Returns
-    // `true` if self is less than other, `false` otherwise.
-    pub fn lt(self: Self, other: Self) bool {
-        return self.segment_index < other.segment_index or (self.segment_index == other.segment_index and self.offset < other.offset);
-    }
-
-    // Determines if this Relocatable is less than or equal to another.
-    // # Arguments
-    // - other: The other Relocatable to compare to.
-    // # Returns
-    // `true` if self is less than or equal to other, `false` otherwise.
-    pub fn le(self: Self, other: Self) bool {
-        return self.segment_index < other.segment_index or (self.segment_index == other.segment_index and self.offset <= other.offset);
-    }
-
-    // Determines if this Relocatable is greater than another.
-    // # Arguments
-    // - other: The other Relocatable to compare to.
-    // # Returns
-    // `true` if self is greater than other, `false` otherwise.
-    pub fn gt(self: Self, other: Self) bool {
-        return self.segment_index > other.segment_index or (self.segment_index == other.segment_index and self.offset > other.offset);
-    }
-
-    // Determines if this Relocatable is greater than or equal to another.
-    // # Arguments
-    // - other: The other Relocatable to compare to.
-    // # Returns
-    // `true` if self is greater than or equal to other, `false` otherwise.
-    pub fn ge(self: Self, other: Self) bool {
->>>>>>> d753217f
         return self.segment_index > other.segment_index or (self.segment_index == other.segment_index and self.offset >= other.offset);
     }
 
@@ -189,7 +134,6 @@
         return try self.subUint(try other.tryIntoU64());
     }
 
-<<<<<<< HEAD
     /// Substract a u64 from a Relocatable and return a new Relocatable.
     /// # Arguments
     /// - other: The u64 to substract.
@@ -201,24 +145,12 @@
     ) MathError!Self {
         if (self.offset < other) return MathError.RelocatableSubUsizeNegOffset;
 
-=======
-    // Substract a u64 from a Relocatable and return a new Relocatable.
-    // # Arguments
-    // - other: The u64 to substract.
-    // # Returns
-    // A new Relocatable.
-    pub fn subUint(self: Self, other: u64) !Self {
-        if (self.offset < other) {
-            return MathError.RelocatableSubUsizeNegOffset;
-        }
->>>>>>> d753217f
         return .{
             .segment_index = self.segment_index,
             .offset = self.offset - other,
         };
     }
 
-<<<<<<< HEAD
     /// Add a u64 to a Relocatable and return a new Relocatable.
     /// # Arguments
     /// - other: The u64 to add.
@@ -230,14 +162,6 @@
     ) !Self {
         const offset = @addWithOverflow(self.offset, other);
         if (offset[1] != 0) return MathError.RelocatableAdditionOffsetExceeded;
-=======
-    // Add a u64 to a Relocatable and return a new Relocatable.
-    // # Arguments
-    // - other: The u64 to add.
-    // # Returns
-    // A new Relocatable.
-    pub fn addUint(self: Self, other: u64) !Self {
->>>>>>> d753217f
         return .{
             .segment_index = self.segment_index,
             .offset = offset[0],
@@ -253,7 +177,6 @@
         self.offset += other;
     }
 
-<<<<<<< HEAD
     /// Add a i64 to a Relocatable and return a new Relocatable.
     /// # Arguments
     /// - other: The i64 to add.
@@ -264,28 +187,6 @@
         other: i64,
     ) !Self {
         return if (other < 0) self.subUint(@intCast(-other)) else self.addUint(@intCast(other));
-=======
-    // Add a i64 to a Relocatable and return a new Relocatable.
-    // # Arguments
-    // - other: The i64 to add.
-    // # Returns
-    // A new Relocatable.
-    pub fn addInt(self: Self, other: i64) !Self {
-        if (other < 0) {
-            return self.subUint(@as(
-                u64,
-                @intCast(
-                    -other,
-                ),
-            ));
-        }
-        return self.addUint(@as(
-            u64,
-            @intCast(
-                other,
-            ),
-        ));
->>>>>>> d753217f
     }
 
     /// Adds a Felt252 value to this Relocatable.
