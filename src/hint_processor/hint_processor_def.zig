--- conflicted
+++ resolved
@@ -41,15 +41,13 @@
 const uint384 = @import("uint384.zig");
 const inv_mod_p_uint512 = @import("vrf/inv_mod_p_uint512.zig");
 
-<<<<<<< HEAD
 const ec_utils = @import("ec_utils.zig");
 const ec_utils_secp = @import("builtin_hint_processor/secp/ec_utils.zig");
 const secp_utils = @import("builtin_hint_processor/secp/secp_utils.zig");
 const field_utils = @import("builtin_hint_processor/secp/field_utils.zig");
 const ec_recover = @import("ec_recover.zig");
 
-=======
->>>>>>> da119ae2
+
 const deserialize_utils = @import("../parser/deserialize_utils.zig");
 const print_utils = @import("./print.zig");
 
@@ -387,8 +385,6 @@
             try squash_dict_utils.squashDictInnerNextKey(allocator, vm, exec_scopes, hint_data.ids_data, hint_data.ap_tracking);
         } else if (std.mem.eql(u8, hint_codes.SQUASH_DICT, hint_data.code)) {
             try squash_dict_utils.squashDict(allocator, vm, exec_scopes, hint_data.ids_data, hint_data.ap_tracking);
-<<<<<<< HEAD
-=======
         } else if (std.mem.eql(u8, hint_codes.BLAKE2S_COMPUTE, hint_data.code)) {
             try blake2s_utils.blake2sCompute(allocator, vm, hint_data.ids_data, hint_data.ap_tracking);
         } else if (std.mem.eql(u8, hint_codes.BLAKE2S_FINALIZE, hint_data.code)) {
@@ -407,18 +403,14 @@
             try print_utils.printFelt(allocator, vm, hint_data.ids_data, hint_data.ap_tracking);
         } else if (std.mem.eql(u8, hint_codes.PRINT_DICT, hint_data.code)) {
             try print_utils.printDict(allocator, vm, exec_scopes, hint_data.ids_data, hint_data.ap_tracking);
->>>>>>> da119ae2
         } else if (std.mem.eql(u8, hint_codes.HI_MAX_BIT_LEN, hint_data.code)) {
             try bigint_utils.hiMaxBitlen(vm, allocator, hint_data.ids_data, hint_data.ap_tracking);
         } else if (std.mem.eql(u8, hint_codes.NONDET_BIGINT3_V1, hint_data.code)) {
             try bigint_utils.nondetBigInt3(allocator, vm, exec_scopes, hint_data.ids_data, hint_data.ap_tracking);
         } else if (std.mem.eql(u8, hint_codes.NONDET_BIGINT3_V2, hint_data.code)) {
             try bigint_utils.nondetBigInt3(allocator, vm, exec_scopes, hint_data.ids_data, hint_data.ap_tracking);
-<<<<<<< HEAD
         } else if (std.mem.eql(u8, hint_codes.BIGINT_TO_UINT256, hint_data.code)) {
             try bigint_utils.bigintToUint256(allocator, vm, hint_data.ids_data, hint_data.ap_tracking, constants);
-=======
->>>>>>> da119ae2
         } else if (std.mem.eql(u8, hint_codes.BIGINT_PACK_DIV_MOD_HINT, hint_data.code)) {
             try bigint.bigintPackDivModHint(allocator, vm, exec_scopes, hint_data.ids_data, hint_data.ap_tracking);
         } else if (std.mem.eql(u8, hint_codes.BIGINT_SAFE_DIV, hint_data.code)) {
@@ -441,7 +433,7 @@
             try uint384.unsignedDivRemUint768ByUint384(allocator, vm, hint_data.ids_data, hint_data.ap_tracking);
         } else if (std.mem.eql(u8, hint_codes.INV_MOD_P_UINT512, hint_data.code)) {
             try inv_mod_p_uint512.invModPUint512(allocator, vm, hint_data.ids_data, hint_data.ap_tracking);
-<<<<<<< HEAD
+
         } else if (std.mem.eql(u8, hint_codes.RECOVER_Y, hint_data.code)) {
             try ec_utils.recoverYHint(allocator, vm, hint_data.ids_data, hint_data.ap_tracking);
         } else if (std.mem.eql(u8, hint_codes.RANDOM_EC_POINT, hint_data.code)) {
@@ -765,8 +757,6 @@
                 hint_data.ids_data,
                 hint_data.ap_tracking,
             );
-=======
->>>>>>> da119ae2
         } else {
             std.log.err("not implemented: {s}\n", .{hint_data.code});
             return HintError.HintNotImplemented;
