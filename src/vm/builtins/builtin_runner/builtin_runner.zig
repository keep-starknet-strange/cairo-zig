--- conflicted
+++ resolved
@@ -607,21 +607,9 @@
     /// `n_input_cells` from the individual builtin
     pub fn getNumberInputCells(self: *Self) u32 {
         return switch (self.*) {
-<<<<<<< HEAD
-            .Bitwise => |*bitwise| bitwise.n_input_cells,
-            .EcOp => |*ec_op| ec_op.n_input_cells,
-            .Hash => |*hash| hash.n_input_cells,
-            .Output => 0,
-            .RangeCheck => |*range_check| range_check.n_input_cells,
-            .Keccak => |*keccak| keccak.n_input_cells,
-            .Signature => |*signature| signature.n_input_cells,
-            .Poseidon => |*poseidon| poseidon.n_input_cells,
-            .SegmentArena => |*segment_arena| segment_arena.n_input_cells_per_instance,
-=======
             .Output => 0,
             .SegmentArena => |*segment_arena| segment_arena.n_input_cells_per_instance,
             inline else => |*builtin| builtin.n_input_cells,
->>>>>>> ba4430e3
         };
     }
 
