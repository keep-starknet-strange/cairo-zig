--- conflicted
+++ resolved
@@ -593,1112 +593,4 @@
 const Op0Result = struct {
     op_0: MaybeRelocatable,
     res: MaybeRelocatable,
-<<<<<<< HEAD
-};
-=======
-};
-
-// ************************************************************
-// *                         TESTS                            *
-// ************************************************************
-const expectEqual = std.testing.expectEqual;
-const expectError = std.testing.expectError;
-
-test "update pc regular no imm" {
-
-    // ************************************************************
-    // *                 SETUP TEST CONTEXT                       *
-    // ************************************************************
-    // Initialize an allocator.
-    var allocator = std.testing.allocator;
-    var instruction = Instruction.default();
-    instruction.pc_update = instructions.PcUpdate.Regular;
-    instruction.op_1_addr = instructions.Op1Src.AP;
-    const operands = OperandsResult.default();
-    // Create a new VM instance.
-    var vm = try CairoVM.init(allocator, .{});
-    defer vm.deinit();
-
-    // ************************************************************
-    // *                      TEST BODY                           *
-    // ************************************************************
-    try vm.updatePc(
-        &instruction,
-        operands,
-    );
-
-    // ************************************************************
-    // *                      TEST CHECKS                         *
-    // ************************************************************
-    const pc = vm.getPc();
-    try expectEqual(
-        pc.offset,
-        1,
-    );
-}
-
-test "update pc regular with imm" {
-
-    // ************************************************************
-    // *                 SETUP TEST CONTEXT                       *
-    // ************************************************************
-    // Initialize an allocator.
-    var allocator = std.testing.allocator;
-    var instruction = Instruction.default();
-    instruction.pc_update = instructions.PcUpdate.Regular;
-    instruction.op_1_addr = instructions.Op1Src.Imm;
-    const operands = OperandsResult.default();
-    // Create a new VM instance.
-    var vm = try CairoVM.init(allocator, .{});
-    defer vm.deinit();
-
-    // ************************************************************
-    // *                      TEST BODY                           *
-    // ************************************************************
-    try vm.updatePc(
-        &instruction,
-        operands,
-    );
-
-    // ************************************************************
-    // *                      TEST CHECKS                         *
-    // ************************************************************
-    const pc = vm.getPc();
-    try expectEqual(
-        pc.offset,
-        2,
-    );
-}
-
-test "update pc jump with operands res null" {
-
-    // ************************************************************
-    // *                 SETUP TEST CONTEXT                       *
-    // ************************************************************
-    // Initialize an allocator.
-    var allocator = std.testing.allocator;
-    var instruction = Instruction.default();
-    instruction.pc_update = instructions.PcUpdate.Jump;
-    var operands = OperandsResult.default();
-    operands.res = null;
-    // Create a new VM instance.
-    var vm = try CairoVM.init(allocator, .{});
-    defer vm.deinit();
-
-    // ************************************************************
-    // *                      TEST BODY                           *
-    // ************************************************************
-    try expectError(error.ResUnconstrainedUsedWithPcUpdateJump, vm.updatePc(
-        &instruction,
-        operands,
-    ));
-}
-
-test "update pc jump with operands res not relocatable" {
-
-    // ************************************************************
-    // *                 SETUP TEST CONTEXT                       *
-    // ************************************************************
-    // Initialize an allocator.
-    var allocator = std.testing.allocator;
-    var instruction = Instruction.default();
-    instruction.pc_update = instructions.PcUpdate.Jump;
-    var operands = OperandsResult.default();
-    operands.res = relocatable.fromU64(0);
-    // Create a new VM instance.
-    var vm = try CairoVM.init(allocator, .{});
-    defer vm.deinit();
-
-    // ************************************************************
-    // *                      TEST BODY                           *
-    // ************************************************************
-    try expectError(error.PcUpdateJumpResNotRelocatable, vm.updatePc(
-        &instruction,
-        operands,
-    ));
-}
-
-test "update pc jump with operands res relocatable" {
-
-    // ************************************************************
-    // *                 SETUP TEST CONTEXT                       *
-    // ************************************************************
-    // Initialize an allocator.
-    var allocator = std.testing.allocator;
-    var instruction = Instruction.default();
-    instruction.pc_update = instructions.PcUpdate.Jump;
-    var operands = OperandsResult.default();
-    operands.res = relocatable.newFromRelocatable(Relocatable.new(
-        0,
-        42,
-    ));
-    // Create a new VM instance.
-    var vm = try CairoVM.init(allocator, .{});
-    defer vm.deinit();
-
-    // ************************************************************
-    // *                      TEST BODY                           *
-    // ************************************************************
-    try vm.updatePc(
-        &instruction,
-        operands,
-    );
-
-    // ************************************************************
-    // *                      TEST CHECKS                         *
-    // ************************************************************
-    const pc = vm.getPc();
-    try expectEqual(
-        pc.offset,
-        42,
-    );
-}
-
-test "update pc jump rel with operands res null" {
-
-    // ************************************************************
-    // *                 SETUP TEST CONTEXT                       *
-    // ************************************************************
-    // Initialize an allocator.
-    var allocator = std.testing.allocator;
-    var instruction = Instruction.default();
-    instruction.pc_update = instructions.PcUpdate.JumpRel;
-    var operands = OperandsResult.default();
-    operands.res = null;
-    // Create a new VM instance.
-    var vm = try CairoVM.init(allocator, .{});
-    defer vm.deinit();
-
-    // ************************************************************
-    // *                      TEST BODY                           *
-    // ************************************************************
-    try expectError(error.ResUnconstrainedUsedWithPcUpdateJumpRel, vm.updatePc(
-        &instruction,
-        operands,
-    ));
-}
-
-test "update pc jump rel with operands res not felt" {
-
-    // ************************************************************
-    // *                 SETUP TEST CONTEXT                       *
-    // ************************************************************
-    // Initialize an allocator.
-    var allocator = std.testing.allocator;
-    var instruction = Instruction.default();
-    instruction.pc_update = instructions.PcUpdate.JumpRel;
-    var operands = OperandsResult.default();
-    operands.res = relocatable.newFromRelocatable(Relocatable.new(
-        0,
-        42,
-    ));
-    // Create a new VM instance.
-    var vm = try CairoVM.init(allocator, .{});
-    defer vm.deinit();
-
-    // ************************************************************
-    // *                      TEST BODY                           *
-    // ************************************************************
-    try expectError(error.PcUpdateJumpRelResNotFelt, vm.updatePc(
-        &instruction,
-        operands,
-    ));
-}
-
-test "update pc jump rel with operands res felt" {
-
-    // ************************************************************
-    // *                 SETUP TEST CONTEXT                       *
-    // ************************************************************
-    // Initialize an allocator.
-    var allocator = std.testing.allocator;
-    var instruction = Instruction.default();
-    instruction.pc_update = instructions.PcUpdate.JumpRel;
-    var operands = OperandsResult.default();
-    operands.res = relocatable.fromU64(42);
-    // Create a new VM instance.
-    var vm = try CairoVM.init(allocator, .{});
-    defer vm.deinit();
-
-    // ************************************************************
-    // *                      TEST BODY                           *
-    // ************************************************************
-    try vm.updatePc(
-        &instruction,
-        operands,
-    );
-
-    // ************************************************************
-    // *                      TEST CHECKS                         *
-    // ************************************************************
-    const pc = vm.getPc();
-    try expectEqual(
-        pc.offset,
-        42,
-    );
-}
-
-test "update pc update jnz with operands dst zero" {
-
-    // ************************************************************
-    // *                 SETUP TEST CONTEXT                       *
-    // ************************************************************
-    // Initialize an allocator.
-    var allocator = std.testing.allocator;
-    var instruction = Instruction.default();
-    instruction.pc_update = instructions.PcUpdate.Jnz;
-    var operands = OperandsResult.default();
-    operands.dst = relocatable.fromU64(0);
-    // Create a new VM instance.
-    var vm = try CairoVM.init(allocator, .{});
-    defer vm.deinit();
-
-    // ************************************************************
-    // *                      TEST BODY                           *
-    // ************************************************************
-    try vm.updatePc(
-        &instruction,
-        operands,
-    );
-
-    // ************************************************************
-    // *                      TEST CHECKS                         *
-    // ************************************************************
-    const pc = vm.getPc();
-    try expectEqual(
-        pc.offset,
-        2,
-    );
-}
-
-test "update pc update jnz with operands dst not zero op1 not felt" {
-
-    // ************************************************************
-    // *                 SETUP TEST CONTEXT                       *
-    // ************************************************************
-    // Initialize an allocator.
-    var allocator = std.testing.allocator;
-    var instruction = Instruction.default();
-    instruction.pc_update = instructions.PcUpdate.Jnz;
-    var operands = OperandsResult.default();
-    operands.dst = relocatable.fromU64(1);
-    operands.op_1 = relocatable.newFromRelocatable(Relocatable.new(
-        0,
-        42,
-    ));
-    // Create a new VM instance.
-    var vm = try CairoVM.init(allocator, .{});
-    defer vm.deinit();
-
-    // ************************************************************
-    // *                      TEST BODY                           *
-    // ************************************************************
-    try expectError(
-        error.TypeMismatchNotFelt,
-        vm.updatePc(
-            &instruction,
-            operands,
-        ),
-    );
-}
-
-test "update pc update jnz with operands dst not zero op1 felt" {
-
-    // ************************************************************
-    // *                 SETUP TEST CONTEXT                       *
-    // ************************************************************
-    // Initialize an allocator.
-    var allocator = std.testing.allocator;
-    var instruction = Instruction.default();
-    instruction.pc_update = instructions.PcUpdate.Jnz;
-    var operands = OperandsResult.default();
-    operands.dst = relocatable.fromU64(1);
-    operands.op_1 = relocatable.fromU64(42);
-    // Create a new VM instance.
-    var vm = try CairoVM.init(allocator, .{});
-    defer vm.deinit();
-
-    // ************************************************************
-    // *                      TEST BODY                           *
-    // ************************************************************
-    try vm.updatePc(
-        &instruction,
-        operands,
-    );
-
-    // ************************************************************
-    // *                      TEST CHECKS                         *
-    // ************************************************************
-    const pc = vm.getPc();
-    try expectEqual(
-        pc.offset,
-        42,
-    );
-}
-
-test "update ap add with operands res unconstrained" {
-    // ************************************************************
-    // *                 SETUP TEST CONTEXT                       *
-    // ************************************************************
-    // Initialize an allocator.
-    var allocator = std.testing.allocator;
-    var instruction = Instruction.default();
-    instruction.ap_update = instructions.ApUpdate.Add;
-    var operands = OperandsResult.default();
-    operands.res = null; // Simulate unconstrained res
-    // Create a new VM instance.
-    var vm = try CairoVM.init(allocator, .{});
-    defer vm.deinit();
-
-    // ************************************************************
-    // *                      TEST BODY                           *
-    // ************************************************************
-    try expectError(error.ApUpdateAddResUnconstrained, vm.updateAp(
-        &instruction,
-        operands,
-    ));
-}
-
-test "update ap add1" {
-    // ************************************************************
-    // *                 SETUP TEST CONTEXT                       *
-    // ************************************************************
-    // Initialize an allocator.
-    var allocator = std.testing.allocator;
-    var instruction = Instruction.default();
-    instruction.ap_update = instructions.ApUpdate.Add1;
-    var operands = OperandsResult.default();
-    // Create a new VM instance.
-    var vm = try CairoVM.init(allocator, .{});
-    defer vm.deinit();
-
-    // ************************************************************
-    // *                      TEST BODY                           *
-    // ************************************************************
-    try vm.updateAp(
-        &instruction,
-        operands,
-    );
-
-    // ************************************************************
-    // *                      TEST CHECKS                         *
-    // ************************************************************
-    // Verify the AP offset was incremented by 1.
-    const ap = vm.getAp();
-    try expectEqual(
-        ap.offset,
-        1,
-    );
-}
-
-test "update ap add2" {
-    // ************************************************************
-    // *                 SETUP TEST CONTEXT                       *
-    // ************************************************************
-    // Initialize an allocator.
-    var allocator = std.testing.allocator;
-    var instruction = Instruction.default();
-    instruction.ap_update = instructions.ApUpdate.Add2;
-    var operands = OperandsResult.default();
-    // Create a new VM instance.
-    var vm = try CairoVM.init(allocator, .{});
-    defer vm.deinit();
-
-    // ************************************************************
-    // *                      TEST BODY                           *
-    // ************************************************************
-    try vm.updateAp(
-        &instruction,
-        operands,
-    );
-
-    // ************************************************************
-    // *                      TEST CHECKS                         *
-    // ************************************************************
-    // Verify the AP offset was incremented by 2.
-    const ap = vm.getAp();
-    try expectEqual(
-        ap.offset,
-        2,
-    );
-}
-
-test "update fp appplus2" {
-    // ************************************************************
-    // *                 SETUP TEST CONTEXT                       *
-    // ************************************************************
-    // Initialize an allocator.
-    var allocator = std.testing.allocator;
-    var instruction = Instruction.default();
-    instruction.fp_update = instructions.FpUpdate.APPlus2;
-    var operands = OperandsResult.default();
-    // Create a new VM instance.
-    var vm = try CairoVM.init(allocator, .{});
-    defer vm.deinit();
-
-    // ************************************************************
-    // *                      TEST BODY                           *
-    // ************************************************************
-    try vm.updateFp(
-        &instruction,
-        operands,
-    );
-
-    // ************************************************************
-    // *                      TEST CHECKS                         *
-    // ************************************************************
-    // Verify the FP offset was incremented by 2.
-    const fp = vm.getFp();
-    try expectEqual(
-        fp.offset,
-        2,
-    );
-}
-
-test "update fp dst relocatable" {
-    // ************************************************************
-    // *                 SETUP TEST CONTEXT                       *
-    // ************************************************************
-    // Initialize an allocator.
-    var allocator = std.testing.allocator;
-    var instruction = Instruction.default();
-    instruction.fp_update = instructions.FpUpdate.Dst;
-    var operands = OperandsResult.default();
-    operands.dst = relocatable.newFromRelocatable(Relocatable.new(
-        0,
-        42,
-    ));
-    // Create a new VM instance.
-    var vm = try CairoVM.init(allocator, .{});
-    defer vm.deinit();
-
-    // ************************************************************
-    // *                      TEST BODY                           *
-    // ************************************************************
-    try vm.updateFp(
-        &instruction,
-        operands,
-    );
-
-    // ************************************************************
-    // *                      TEST CHECKS                         *
-    // ************************************************************
-    // Verify the FP offset was incremented by 2.
-    const fp = vm.getFp();
-    try expectEqual(
-        fp.offset,
-        42,
-    );
-}
-
-test "update fp dst felt" {
-    // ************************************************************
-    // *                 SETUP TEST CONTEXT                       *
-    // ************************************************************
-    // Initialize an allocator.
-    var allocator = std.testing.allocator;
-    var instruction = Instruction.default();
-    instruction.fp_update = instructions.FpUpdate.Dst;
-    var operands = OperandsResult.default();
-    operands.dst = relocatable.fromU64(42);
-    // Create a new VM instance.
-    var vm = try CairoVM.init(allocator, .{});
-    defer vm.deinit();
-
-    // ************************************************************
-    // *                      TEST BODY                           *
-    // ************************************************************
-    try vm.updateFp(
-        &instruction,
-        operands,
-    );
-
-    // ************************************************************
-    // *                      TEST CHECKS                         *
-    // ************************************************************
-    // Verify the FP offset was incremented by 2.
-    const fp = vm.getFp();
-    try expectEqual(
-        fp.offset,
-        42,
-    );
-}
-
-test "trace is enabled" {
-    // ************************************************************
-    // *                 SETUP TEST CONTEXT                       *
-    // ************************************************************
-    // Initialize an allocator.
-    var allocator = std.testing.allocator;
-
-    // Create a new VM instance.
-    var config = Config{ .proof_mode = false, .enable_trace = true };
-
-    var vm = try CairoVM.init(
-        allocator,
-        config,
-    );
-    defer vm.deinit();
-
-    // ************************************************************
-    // *                      TEST BODY                           *
-    // ************************************************************
-    // Do nothing
-
-    // ************************************************************
-    // *                      TEST CHECKS                         *
-    // ************************************************************
-    // Check that trace was initialized
-    if (!vm.trace_context.isEnabled()) {
-        return error.TraceShouldHaveBeenEnabled;
-    }
-}
-
-test "trace is disabled" {
-    // ************************************************************
-    // *                 SETUP TEST CONTEXT                       *
-    // ************************************************************
-    // Initialize an allocator.
-    var allocator = std.testing.allocator;
-
-    // Create a new VM instance.
-    var vm = try CairoVM.init(allocator, .{});
-    defer vm.deinit();
-
-    // ************************************************************
-    // *                      TEST BODY                           *
-    // ************************************************************
-    // Do nothing
-
-    // ************************************************************
-    // *                      TEST CHECKS                         *
-    // ************************************************************
-    // Check that trace was initialized
-    if (vm.trace_context.isEnabled()) {
-        return error.TraceShouldHaveBeenDisabled;
-    }
-}
-
-// This instruction is used in the functions that test the `deduceOp1` function. Only the
-// `opcode` and `res_logic` fields are usually changed.
-const deduceOp1TestInstr = instructions.Instruction{
-    .off_0 = 1,
-    .off_1 = 2,
-    .off_2 = 3,
-    .dst_reg = .FP,
-    .op_0_reg = .AP,
-    .op_1_addr = .AP,
-    .res_logic = .Add,
-    .pc_update = .Jump,
-    .ap_update = .Regular,
-    .fp_update = .Regular,
-    .opcode = .Call,
-};
-
-test "deduceOp1 when opcode == .Call" {
-    // ************************************************************
-    // *                 SETUP TEST CONTEXT                       *
-    // ************************************************************
-    // Nothing.
-
-    // ************************************************************
-    // *                      TEST BODY                           *
-    // ************************************************************
-    var instr = deduceOp1TestInstr;
-    instr.opcode = .Call;
-
-    const tuple = try deduceOp1(&instr, null, null);
-    const op1 = tuple[0];
-    const res = tuple[1];
-
-    // ************************************************************
-    // *                      TEST CHECKS                         *
-    // ************************************************************
-    const expectedOp1: ?MaybeRelocatable = null; // temp var needed for type inference
-    const expectedRes: ?MaybeRelocatable = null;
-    try expectEqual(expectedOp1, op1);
-    try expectEqual(expectedRes, res);
-}
-
-test "deduceOp1 when opcode == .AssertEq, res_logic == .Add, input is felt" {
-    // ************************************************************
-    // *                 SETUP TEST CONTEXT                       *
-    // ************************************************************
-    // Nothing.
-
-    // ************************************************************
-    // *                      TEST BODY                           *
-    // ************************************************************
-    var instr = deduceOp1TestInstr;
-    instr.opcode = .AssertEq;
-    instr.res_logic = .Add;
-
-    const dst = relocatable.fromU64(3);
-    const op0 = relocatable.fromU64(2);
-
-    const tuple = try deduceOp1(&instr, &dst, &op0);
-    const op1 = tuple[0];
-    const res = tuple[1];
-
-    // ************************************************************
-    // *                      TEST CHECKS                         *
-    // ************************************************************
-    try expect(op1.?.eq(relocatable.fromU64(1)));
-    try expect(res.?.eq(relocatable.fromU64(3)));
-}
-
-test "deduceOp1 when opcode == .AssertEq, res_logic == .Mul, non-zero op0" {
-    // ************************************************************
-    // *                 SETUP TEST CONTEXT                       *
-    // ************************************************************
-    // Nothing.
-
-    // ************************************************************
-    // *                      TEST BODY                           *
-    // ************************************************************
-    var instr = deduceOp1TestInstr;
-    instr.opcode = .AssertEq;
-    instr.res_logic = .Mul;
-
-    const dst = relocatable.fromU64(4);
-    const op0 = relocatable.fromU64(2);
-
-    const op1_and_result = try deduceOp1(&instr, &dst, &op0);
-    const op1 = op1_and_result[0];
-    const res = op1_and_result[1];
-
-    // ************************************************************
-    // *                      TEST CHECKS                         *
-    // ************************************************************
-    try expect(op1.?.eq(relocatable.fromU64(2)));
-    try expect(res.?.eq(relocatable.fromU64(4)));
-}
-
-test "deduceOp1 when opcode == .AssertEq, res_logic == .Mul, zero op0" {
-    // ************************************************************
-    // *                 SETUP TEST CONTEXT                       *
-    // ************************************************************
-    // Nothing.
-
-    // ************************************************************
-    // *                      TEST BODY                           *
-    // ************************************************************
-    var instr = deduceOp1TestInstr;
-    instr.opcode = .AssertEq;
-    instr.res_logic = .Mul;
-
-    const dst = relocatable.fromU64(4);
-    const op0 = relocatable.fromU64(0);
-
-    const tuple = try deduceOp1(&instr, &dst, &op0);
-    const op1 = tuple[0];
-    const res = tuple[1];
-
-    // ************************************************************
-    // *                      TEST CHECKS                         *
-    // ************************************************************
-    const expectedOp1: ?MaybeRelocatable = null; // temp var needed for type inference
-    const expectedRes: ?MaybeRelocatable = null;
-    try expectEqual(expectedOp1, op1);
-    try expectEqual(expectedRes, res);
-}
-
-test "deduceOp1 when opcode == .AssertEq, res_logic = .Mul, no input" {
-    // ************************************************************
-    // *                 SETUP TEST CONTEXT                       *
-    // ************************************************************
-    // Nothing.
-
-    // ************************************************************
-    // *                      TEST BODY                           *
-    // ************************************************************
-    var instr = deduceOp1TestInstr;
-    instr.opcode = .AssertEq;
-    instr.res_logic = .Mul;
-
-    const tuple = try deduceOp1(&instr, null, null);
-    const op1 = tuple[0];
-    const res = tuple[1];
-
-    // ************************************************************
-    // *                      TEST CHECKS                         *
-    // ************************************************************
-    const expectedOp1: ?MaybeRelocatable = null; // temp var needed for type inference
-    const expectedRes: ?MaybeRelocatable = null;
-    try expectEqual(expectedOp1, op1);
-    try expectEqual(expectedRes, res);
-}
-
-test "deduceOp1 when opcode == .AssertEq, res_logic == .Op1, no dst" {
-    // ************************************************************
-    // *                 SETUP TEST CONTEXT                       *
-    // ************************************************************
-    // Nothing.
-
-    // ************************************************************
-    // *                      TEST BODY                           *
-    // ************************************************************
-    var instr = deduceOp1TestInstr;
-    instr.opcode = .AssertEq;
-    instr.res_logic = .Op1;
-
-    const op0 = relocatable.fromU64(0);
-
-    const tuple = try deduceOp1(&instr, null, &op0);
-    const op1 = tuple[0];
-    const res = tuple[1];
-
-    // ************************************************************
-    // *                      TEST CHECKS                         *
-    // ************************************************************
-    const expectedOp1: ?MaybeRelocatable = null; // temp var needed for type inference
-    const expectedRes: ?MaybeRelocatable = null;
-    try expectEqual(expectedOp1, op1);
-    try expectEqual(expectedRes, res);
-}
-
-test "deduceOp1 when opcode == .AssertEq, res_logic == .Op1, no op0" {
-    // ************************************************************
-    // *                 SETUP TEST CONTEXT                       *
-    // ************************************************************
-    // Nothing/
-
-    // ************************************************************
-    // *                      TEST BODY                           *
-    // ************************************************************
-    var instr = deduceOp1TestInstr;
-    instr.opcode = .AssertEq;
-    instr.res_logic = .Op1;
-
-    const dst = relocatable.fromU64(7);
-
-    const tuple = try deduceOp1(&instr, &dst, null);
-    const op1 = tuple[0];
-    const res = tuple[1];
-
-    // ************************************************************
-    // *                      TEST CHECKS                         *
-    // ************************************************************
-    try expect(op1.?.eq(relocatable.fromU64(7)));
-    try expect(res.?.eq(relocatable.fromU64(7)));
-}
-
-test "set get value in vm memory" {
-    // ************************************************************
-    // *                 SETUP TEST CONTEXT                       *
-    // ************************************************************
-    // Initialize an allocator.
-    var allocator = std.testing.allocator;
-
-    // Create a new VM instance.
-    var vm = try CairoVM.init(allocator, .{});
-    defer vm.deinit();
-
-    // ************************************************************
-    // *                      TEST BODY                           *
-    // ************************************************************
-    _ = vm.segments.addSegment();
-    _ = vm.segments.addSegment();
-
-    const address = Relocatable.new(1, 0);
-    const value = relocatable.fromFelt(starknet_felt.Felt252.fromInteger(42));
-
-    _ = try vm.segments.memory.set(address, value);
-
-    // ************************************************************
-    // *                      TEST CHECKS                         *
-    // ************************************************************
-    // Verify the value is correctly set to 42.
-    const actual_value = try vm.segments.memory.get(address);
-    const expected_value = value;
-    try expectEqual(expected_value, actual_value);
-}
-
-test "compute res op1 works" {
-    // ************************************************************
-    // *                 SETUP TEST CONTEXT                       *
-    // ************************************************************
-    // Initialize an allocator.
-    var allocator = std.testing.allocator;
-    var instruction = Instruction{
-        .off_0 = 0,
-        .off_1 = 1,
-        .off_2 = 2,
-        .dst_reg = instructions.Register.AP,
-        .op_0_reg = instructions.Register.AP,
-        .op_1_addr = instructions.Op1Src.AP,
-        .res_logic = instructions.ResLogic.Op1,
-        .pc_update = instructions.PcUpdate.Regular,
-        .ap_update = instructions.ApUpdate.Regular,
-        .fp_update = instructions.FpUpdate.Regular,
-        .opcode = instructions.Opcode.NOp,
-    };
-
-    // Create a new VM instance.
-    var vm = try CairoVM.init(allocator, .{});
-    defer vm.deinit();
-
-    vm.run_context.ap.* = Relocatable.new(1, 0);
-    // ************************************************************
-    // *                      TEST BODY                           *
-    // ************************************************************
-
-    const value_op0 = relocatable.fromFelt(starknet_felt.Felt252.fromInteger(2));
-    const value_op1 = relocatable.fromFelt(starknet_felt.Felt252.fromInteger(3));
-
-    const actual_res = try computeRes(&instruction, value_op0, value_op1);
-    const expected_res = value_op1;
-
-    // ************************************************************
-    // *                      TEST CHECKS                         *
-    // ************************************************************
-    try expectEqual(expected_res, actual_res);
-}
-
-test "compute res add felts works" {
-    // ************************************************************
-    // *                 SETUP TEST CONTEXT                       *
-    // ************************************************************
-    // Initialize an allocator.
-    var allocator = std.testing.allocator;
-    var instruction = Instruction{
-        .off_0 = 0,
-        .off_1 = 1,
-        .off_2 = 2,
-        .dst_reg = instructions.Register.AP,
-        .op_0_reg = instructions.Register.AP,
-        .op_1_addr = instructions.Op1Src.AP,
-        .res_logic = instructions.ResLogic.Add,
-        .pc_update = instructions.PcUpdate.Regular,
-        .ap_update = instructions.ApUpdate.Regular,
-        .fp_update = instructions.FpUpdate.Regular,
-        .opcode = instructions.Opcode.NOp,
-    };
-
-    // Create a new VM instance.
-    var vm = try CairoVM.init(allocator, .{});
-    defer vm.deinit();
-
-    vm.run_context.ap.* = Relocatable.new(1, 0);
-    // ************************************************************
-    // *                      TEST BODY                           *
-    // ************************************************************
-
-    const value_op0 = relocatable.fromFelt(starknet_felt.Felt252.fromInteger(2));
-    const value_op1 = relocatable.fromFelt(starknet_felt.Felt252.fromInteger(3));
-
-    const actual_res = try computeRes(&instruction, value_op0, value_op1);
-    const expected_res = relocatable.fromFelt(starknet_felt.Felt252.fromInteger(5));
-
-    // ************************************************************
-    // *                      TEST CHECKS                         *
-    // ************************************************************
-    try expectEqual(expected_res, actual_res);
-}
-
-test "compute res add felt to offset works" {
-    // ************************************************************
-    // *                 SETUP TEST CONTEXT                       *
-    // ************************************************************
-    // Initialize an allocator.
-    var allocator = std.testing.allocator;
-    var instruction = Instruction{
-        .off_0 = 0,
-        .off_1 = 1,
-        .off_2 = 2,
-        .dst_reg = instructions.Register.AP,
-        .op_0_reg = instructions.Register.AP,
-        .op_1_addr = instructions.Op1Src.AP,
-        .res_logic = instructions.ResLogic.Add,
-        .pc_update = instructions.PcUpdate.Regular,
-        .ap_update = instructions.ApUpdate.Regular,
-        .fp_update = instructions.FpUpdate.Regular,
-        .opcode = instructions.Opcode.NOp,
-    };
-
-    // Create a new VM instance.
-    var vm = try CairoVM.init(allocator, .{});
-    defer vm.deinit();
-
-    vm.run_context.ap.* = Relocatable.new(1, 0);
-    // ************************************************************
-    // *                      TEST BODY                           *
-    // ************************************************************
-
-    const value_op0 = Relocatable.new(1, 1);
-    const op0 = relocatable.newFromRelocatable(value_op0);
-
-    const op1 = relocatable.fromFelt(starknet_felt.Felt252.fromInteger(3));
-
-    const actual_res = try computeRes(&instruction, op0, op1);
-    const res = Relocatable.new(1, 4);
-    const expected_res = relocatable.newFromRelocatable(res);
-
-    // ************************************************************
-    // *                      TEST CHECKS                         *
-    // ************************************************************
-    try expectEqual(expected_res, actual_res);
-}
-
-test "compute res add fails two relocs" {
-    // ************************************************************
-    // *                 SETUP TEST CONTEXT                       *
-    // ************************************************************
-    // Initialize an allocator.
-    var allocator = std.testing.allocator;
-    var instruction = Instruction{
-        .off_0 = 0,
-        .off_1 = 1,
-        .off_2 = 2,
-        .dst_reg = instructions.Register.AP,
-        .op_0_reg = instructions.Register.AP,
-        .op_1_addr = instructions.Op1Src.AP,
-        .res_logic = instructions.ResLogic.Add,
-        .pc_update = instructions.PcUpdate.Regular,
-        .ap_update = instructions.ApUpdate.Regular,
-        .fp_update = instructions.FpUpdate.Regular,
-        .opcode = instructions.Opcode.NOp,
-    };
-
-    // Create a new VM instance.
-    var vm = try CairoVM.init(allocator, .{});
-    defer vm.deinit();
-
-    vm.run_context.ap.* = Relocatable.new(1, 0);
-    // ************************************************************
-    // *                      TEST BODY                           *
-    // ************************************************************
-
-    const value_op0 = Relocatable.new(1, 0);
-    const value_op1 = Relocatable.new(1, 1);
-
-    const op0 = relocatable.newFromRelocatable(value_op0);
-    const op1 = relocatable.newFromRelocatable(value_op1);
-
-    // ************************************************************
-    // *                      TEST CHECKS                         *
-    // ************************************************************
-    try expectError(error.AddRelocToRelocForbidden, computeRes(&instruction, op0, op1));
-}
-
-test "compute res mul works" {
-    // ************************************************************
-    // *                 SETUP TEST CONTEXT                       *
-    // ************************************************************
-    // Initialize an allocator.
-    var allocator = std.testing.allocator;
-    var instruction = Instruction{
-        .off_0 = 0,
-        .off_1 = 1,
-        .off_2 = 2,
-        .dst_reg = instructions.Register.AP,
-        .op_0_reg = instructions.Register.AP,
-        .op_1_addr = instructions.Op1Src.AP,
-        .res_logic = instructions.ResLogic.Mul,
-        .pc_update = instructions.PcUpdate.Regular,
-        .ap_update = instructions.ApUpdate.Regular,
-        .fp_update = instructions.FpUpdate.Regular,
-        .opcode = instructions.Opcode.NOp,
-    };
-
-    // Create a new VM instance.
-    var vm = try CairoVM.init(allocator, .{});
-    defer vm.deinit();
-
-    vm.run_context.ap.* = Relocatable.new(1, 0);
-    // ************************************************************
-    // *                      TEST BODY                           *
-    // ************************************************************
-
-    const value_op0 = relocatable.fromFelt(starknet_felt.Felt252.fromInteger(2));
-    const value_op1 = relocatable.fromFelt(starknet_felt.Felt252.fromInteger(3));
-
-    const actual_res = try computeRes(&instruction, value_op0, value_op1);
-    const expected_res = relocatable.fromFelt(starknet_felt.Felt252.fromInteger(6));
-
-    // ************************************************************
-    // *                      TEST CHECKS                         *
-    // ************************************************************
-    try expectEqual(expected_res, actual_res);
-}
-
-test "compute res mul fails two relocs" {
-    // ************************************************************
-    // *                 SETUP TEST CONTEXT                       *
-    // ************************************************************
-    // Initialize an allocator.
-    var allocator = std.testing.allocator;
-    var instruction = Instruction{
-        .off_0 = 0,
-        .off_1 = 1,
-        .off_2 = 2,
-        .dst_reg = instructions.Register.AP,
-        .op_0_reg = instructions.Register.AP,
-        .op_1_addr = instructions.Op1Src.AP,
-        .res_logic = instructions.ResLogic.Mul,
-        .pc_update = instructions.PcUpdate.Regular,
-        .ap_update = instructions.ApUpdate.Regular,
-        .fp_update = instructions.FpUpdate.Regular,
-        .opcode = instructions.Opcode.NOp,
-    };
-
-    // Create a new VM instance.
-    var vm = try CairoVM.init(allocator, .{});
-    defer vm.deinit();
-
-    vm.run_context.ap.* = Relocatable.new(1, 0);
-    // ************************************************************
-    // *                      TEST BODY                           *
-    // ************************************************************
-
-    const value_op0 = Relocatable.new(1, 0);
-    const value_op1 = Relocatable.new(1, 1);
-
-    const op0 = relocatable.newFromRelocatable(value_op0);
-    const op1 = relocatable.newFromRelocatable(value_op1);
-
-    // ************************************************************
-    // *                      TEST CHECKS                         *
-    // ************************************************************
-    try expectError(error.MulRelocForbidden, computeRes(&instruction, op0, op1));
-}
-
-test "compute res mul fails felt and reloc" {
-    // ************************************************************
-    // *                 SETUP TEST CONTEXT                       *
-    // ************************************************************
-    // Initialize an allocator.
-    var allocator = std.testing.allocator;
-    var instruction = Instruction{
-        .off_0 = 0,
-        .off_1 = 1,
-        .off_2 = 2,
-        .dst_reg = instructions.Register.AP,
-        .op_0_reg = instructions.Register.AP,
-        .op_1_addr = instructions.Op1Src.AP,
-        .res_logic = instructions.ResLogic.Mul,
-        .pc_update = instructions.PcUpdate.Regular,
-        .ap_update = instructions.ApUpdate.Regular,
-        .fp_update = instructions.FpUpdate.Regular,
-        .opcode = instructions.Opcode.NOp,
-    };
-
-    // Create a new VM instance.
-    var vm = try CairoVM.init(allocator, .{});
-    defer vm.deinit();
-
-    vm.run_context.ap.* = Relocatable.new(1, 0);
-    // ************************************************************
-    // *                      TEST BODY                           *
-    // ************************************************************
-
-    const value_op0 = Relocatable.new(1, 0);
-    const op0 = relocatable.newFromRelocatable(value_op0);
-    const op1 = relocatable.fromFelt(starknet_felt.Felt252.fromInteger(2));
-
-    // ************************************************************
-    // *                      TEST CHECKS                         *
-    // ************************************************************
-    try expectError(error.MulRelocForbidden, computeRes(&instruction, op0, op1));
-}
->>>>>>> cc657253
+};