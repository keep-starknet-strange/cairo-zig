pub const vm = struct {
    pub usingnamespace @import("vm/core.zig");
    pub usingnamespace @import("vm/cairo_run.zig");
    pub usingnamespace @import("vm/core_test.zig");
    pub usingnamespace @import("vm/config.zig");
    pub usingnamespace @import("vm/error.zig");
    pub usingnamespace @import("vm/instructions.zig");
    pub usingnamespace @import("vm/run_context.zig");
    pub usingnamespace @import("vm/trace_context.zig");
    pub usingnamespace @import("vm/types/program.zig");
    pub usingnamespace @import("vm/types/programjson.zig");
    pub usingnamespace @import("vm/types/pedersen_instance_def.zig");
    pub usingnamespace @import("vm/types/poseidon_instance_def.zig");
    pub usingnamespace @import("vm/memory/memory.zig");
    pub usingnamespace @import("vm/memory/relocatable.zig");
    pub usingnamespace @import("vm/memory/segments.zig");
    pub usingnamespace @import("vm/runners/cairo_runner.zig");
    pub usingnamespace @import("vm/types/builtins_instance_def.zig");
    pub usingnamespace @import("vm/types/diluted_pool_instance_def.zig");
    pub usingnamespace @import("vm/types/cpu_instance_def.zig");
    pub usingnamespace @import("vm/types/execution_scopes.zig");
    pub usingnamespace @import("vm/types/layout.zig");
    pub usingnamespace @import("vm/types/execution_scopes.zig");
    pub usingnamespace @import("vm/decoding/decoder.zig");

    pub usingnamespace @import("vm/builtins/builtin_runner/bitwise.zig");
    pub usingnamespace @import("vm/builtins/builtin_runner/builtin_runner.zig");
    pub usingnamespace @import("vm/builtins/builtin_runner/ec_op.zig");
    pub usingnamespace @import("vm/builtins/builtin_runner/hash.zig");
    pub usingnamespace @import("vm/builtins/builtin_runner/keccak.zig");
    pub usingnamespace @import("vm/builtins/builtin_runner/output.zig");
    pub usingnamespace @import("vm/builtins/builtin_runner/poseidon.zig");
    pub usingnamespace @import("vm/builtins/builtin_runner/range_check.zig");
    pub usingnamespace @import("vm/builtins/builtin_runner/segment_arena.zig");
    pub usingnamespace @import("vm/builtins/builtin_runner/signature.zig");
};

pub const math = struct {
    pub usingnamespace @import("math/fields/helper.zig");
    pub usingnamespace @import("math/fields/fields.zig");
    pub usingnamespace @import("math/fields/stark_felt_252_gen_fp.zig");
    pub usingnamespace @import("math/fields/starknet.zig");
    pub usingnamespace @import("math/crypto/poseidon/poseidon.zig");
    pub usingnamespace @import("math/crypto/pedersen/pedersen.zig");
};

pub const utils = struct {
    pub usingnamespace @import("utils/log.zig");
    pub usingnamespace @import("utils/time.zig");
};

pub const build_options = @import("build_options.zig");

pub const hint_processor = struct {
    pub usingnamespace @import("hint_processor/hint_processor_def.zig");
    pub usingnamespace @import("hint_processor/memcpy_hint_utils.zig");
    pub usingnamespace @import("hint_processor/hint_utils.zig");
    pub usingnamespace @import("hint_processor/math_hints.zig");
    pub usingnamespace @import("hint_processor/keccak_utils.zig");
    pub usingnamespace @import("hint_processor/poseidon_utils.zig");
    pub usingnamespace @import("hint_processor/felt_bit_length.zig");
    pub usingnamespace @import("hint_processor/find_element.zig");
    pub usingnamespace @import("hint_processor/set.zig");
    pub usingnamespace @import("hint_processor/pow_utils.zig");
    pub usingnamespace @import("hint_processor/segments.zig");
    pub usingnamespace @import("hint_processor/uint256_utils.zig");
    pub usingnamespace @import("hint_processor/uint_utils.zig");
    pub usingnamespace @import("hint_processor/dict_manager.zig");
    pub usingnamespace @import("hint_processor/dict_hint_utils.zig");
    pub usingnamespace @import("hint_processor/squash_dict_utils.zig");
    pub usingnamespace @import("hint_processor/usort.zig");
    pub usingnamespace @import("hint_processor/memset_utils.zig");
<<<<<<< HEAD
    pub usingnamespace @import("hint_processor/builtin_hint_processor/secp/bigint_utils.zig");
=======
    pub usingnamespace @import("hint_processor/cairo_keccak_hints.zig");
>>>>>>> 96f08a45
};

pub const parser = struct {
    pub usingnamespace @import("parser/deserialize_utils.zig");
};<|MERGE_RESOLUTION|>--- conflicted
+++ resolved
@@ -70,11 +70,8 @@
     pub usingnamespace @import("hint_processor/squash_dict_utils.zig");
     pub usingnamespace @import("hint_processor/usort.zig");
     pub usingnamespace @import("hint_processor/memset_utils.zig");
-<<<<<<< HEAD
     pub usingnamespace @import("hint_processor/builtin_hint_processor/secp/bigint_utils.zig");
-=======
     pub usingnamespace @import("hint_processor/cairo_keccak_hints.zig");
->>>>>>> 96f08a45
 };
 
 pub const parser = struct {
