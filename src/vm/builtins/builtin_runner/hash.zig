const std = @import("std");
const pedersen_instance_def = @import("../../types/pedersen_instance_def.zig");
const Segments = @import("../../memory/segments.zig");
const Relocatable = @import("../../memory/relocatable.zig").Relocatable;
const MaybeRelocatable = @import("../../memory/relocatable.zig").MaybeRelocatable;
const Memory = @import("../../memory/memory.zig").Memory;
const Error = @import("../../error.zig");
const CoreVM = @import("../../../vm/core.zig");
const Pedersen_instance_def = @import("../../types/pedersen_instance_def.zig");
const Felt252 = @import("../../../math/fields/starknet.zig").Felt252;

const expectEqual = std.testing.expectEqual;
const expectEqualSlices = std.testing.expectEqualSlices;
const expectError = std.testing.expectError;
const PedersenInstanceDef = Pedersen_instance_def.PedersenInstanceDef;
const CairoVM = CoreVM.CairoVM;
const MemoryError = Error.MemoryError;
const Allocator = std.mem.Allocator;
const ArrayList = std.ArrayList;
const MemorySegmentManager = Segments.MemorySegmentManager;
const RunnerError = Error.RunnerError;
const pedersen_hash = @import("../../../math/crypto/pedersen/pedersen.zig").pedersenHash;
const CairoVMError = @import("../../../vm/error.zig").CairoVMError;

/// Hash built-in runner
pub const HashBuiltinRunner = struct {
    const Self = @This();

    /// Base
    base: usize = 0,
    /// Ratio
    ratio: ?u32,
    /// Number of cells per instance
    cells_per_instance: u32 = pedersen_instance_def.CELLS_PER_HASH,
    /// Number of input cells
    n_input_cells: u32 = pedersen_instance_def.INPUT_CELLS_PER_HASH,
    /// Stop pointer
    stop_ptr: ?usize = null,
    /// Included boolean flag
    included: bool,
    /// Number of instance per component
    instances_per_component: u32 = 1,
    /// Vector for verified addresses
    verified_addresses: ArrayList(bool),

    /// Create a new HashBuiltinRunner instance.
    ///
    /// This function initializes a new `HashBuiltinRunner` instance with the provided
    /// `allocator`, `ratio`, and `included` values.
    ///
    /// # Arguments
    ///
    /// - `allocator`: An allocator for initializing the `verified_addresses` list.
    /// - `ratio`: An optional 32-bit unsigned integer representing the ratio.
    /// - `included`: A boolean flag indicating whether this runner is included.
    ///
    /// # Returns
    ///
    /// A new `HashBuiltinRunner` instance.
    pub fn init(
        allocator: Allocator,
        ratio: ?u32,
        included: bool,
    ) Self {
        return .{
            .ratio = ratio,
            .included = included,
            .verified_addresses = ArrayList(bool).init(allocator),
        };
    }

    /// Initializes memory segments and sets the base value for the Hash runner.
    ///
    /// This function adds a memory segment using the provided `segments` manager and
    /// sets the `base` value to the index of the new segment.
    ///
    /// # Parameters
    /// - `segments`: A pointer to the `MemorySegmentManager` for segment management.
    ///
    /// # Modifies
    /// - `self`: Updates the `base` value to the new segment's index.
    pub fn initSegments(self: *Self, segments: *MemorySegmentManager) !void {
        // `segments.addSegment()` always returns a positive index
        const seg = try segments.addSegment();
        self.base = @as(
            usize,
            @intCast(seg.segment_index),
        );
    }

    /// Initializes and returns an `ArrayList` of `MaybeRelocatable` values.
    ///
    /// If the Hash runner is included, it appends a `Relocatable` element to the `ArrayList`
    /// with the base value. Otherwise, it returns an empty `ArrayList`.
    ///
    /// # Parameters
    /// - `allocator`: An allocator for initializing the `ArrayList`.
    ///
    /// # Returns
    /// An `ArrayList` of `MaybeRelocatable` values.
    pub fn initialStack(self: *Self, allocator: Allocator) !ArrayList(MaybeRelocatable) {
        var result = ArrayList(MaybeRelocatable).init(allocator);
        if (self.included) {
            try result.append(.{
                .relocatable = Relocatable.new(
                    @intCast(self.base),
                    0,
                ),
            });
            return result;
        }
        return result;
    }

    /// Get the number of used cells associated with this Hash runner.
    ///
    /// # Parameters
    ///
    /// - `segments`: A pointer to a `MemorySegmentManager` for segment size information.
    ///
    /// # Returns
    ///
    /// The number of used cells as a `u32`, or `MemoryError.MissingSegmentUsedSizes` if
    /// the size is not available.
    pub fn getUsedCells(self: *const Self, segments: *MemorySegmentManager) !u32 {
        return segments.getSegmentUsedSize(
            @intCast(self.base),
        ) orelse MemoryError.MissingSegmentUsedSizes;
    }

    /// Retrieves memory segment addresses as a tuple.
    ///
    /// Returns a tuple containing the `base` and `stop_ptr` addresses associated
    /// with the Hash runner's memory segments. The `stop_ptr` may be `null`.
    ///
    /// # Returns
    /// A tuple of `usize` and `?usize` addresses.
    pub fn getMemorySegmentAddresses(self: *Self) std.meta.Tuple(&.{ usize, ?usize }) {
        return .{
            self.base,
            self.stop_ptr,
        };
    }

    /// Calculates the number of used instances for the Hash runner.
    ///
    /// This function computes the number of used instances based on the available
    /// used cells and the number of cells per instance. It performs a ceiling division
    /// to ensure that any remaining cells are counted as an additional instance.
    ///
    /// # Parameters
    /// - `segments`: A pointer to the `MemorySegmentManager` for segment information.
    ///
    /// # Returns
    /// The number of used instances as a `usize`.
    pub fn getUsedInstances(self: *Self, segments: *MemorySegmentManager) !usize {
        return std.math.divCeil(
            usize,
            try self.getUsedCells(segments),
            @intCast(self.cells_per_instance),
        );
    }

    /// Retrieves memory access `Relocatable` for the Hash runner.
    ///
    /// This function returns an `ArrayList` of `Relocatable` elements, each representing
    /// a memory access within the segment associated with the Hash runner's base.
    ///
    /// # Parameters
    /// - `allocator`: An allocator for initializing the `ArrayList`.
    /// - `vm`: A pointer to the `CairoVM` containing segment information.
    ///
    /// # Returns
    /// An `ArrayList` of `Relocatable` elements.
    pub fn getMemoryAccesses(
        self: *Self,
        allocator: Allocator,
        vm: *CairoVM,
    ) !ArrayList(Relocatable) {
        const segment_size = try (vm.segments.getSegmentUsedSize(
            @intCast(self.base),
        ) orelse MemoryError.MissingSegmentUsedSizes);
        var result = ArrayList(Relocatable).init(allocator);
        for (0..segment_size) |i| {
            try result.append(.{
                .segment_index = @intCast(self.base),
                .offset = i,
            });
        }
        return result;
    }

    /// Calculate the final stack.
    ///
    /// This function calculates the final stack pointer for the Hash runner, based on the provided `segments`, `pointer`, and `self` settings. If the runner is included,
    /// it verifies the stop pointer for consistency and sets it. Otherwise, it sets the stop pointer to zero.
    ///
    /// # Parameters
    ///
    /// - `segments`: A pointer to the `MemorySegmentManager` for segment management.
    /// - `pointer`: A `Relocatable` pointer to the current stack pointer.
    ///
    /// # Returns
    ///
    /// A `Relocatable` pointer to the final stack pointer, or an error code if the
    /// verification fails.
    pub fn finalStack(
        self: *Self,
        segments: *MemorySegmentManager,
        pointer: Relocatable,
    ) !Relocatable {
        if (!self.included) {
            self.stop_ptr = 0;
            return pointer;
        }

        const stop_pointer_addr = pointer.subUint(
            @intCast(1),
        ) catch return RunnerError.NoStopPointer;
        const stop_pointer = try (segments.memory.get(stop_pointer_addr) orelse return RunnerError.NoStopPointer).tryIntoRelocatable();
        if (@as(
            isize,
            @intCast(self.base),
        ) != stop_pointer.segment_index) {
            return RunnerError.InvalidStopPointerIndex;
        }
        const stop_ptr = stop_pointer.offset;

        if (stop_ptr != try self.getUsedInstances(segments) * @as(
            usize,
            @intCast(self.cells_per_instance),
        )) {
            return RunnerError.InvalidStopPointer;
        }
        self.stop_ptr = stop_ptr;
        return stop_pointer_addr;
    }

    pub fn deduceMemoryCell(
        self: *Self,
        address: Relocatable,
        memory: *Memory,
    ) !?MaybeRelocatable {
        // hash has already been processed
        if ((address.offset <= self.verified_addresses.items.len) and self.verified_addresses.items[address.offset]) {
            return null;
        }
        if (address.offset % @as(u64, self.cells_per_instance) != 2) {
            return null;
        }
        const a = (memory.get(Relocatable.init(address.segment_index, address.offset - 2)) orelse return null).tryIntoFelt() catch {
            return RunnerError.BuiltinExpectedInteger;
        };
        const b = (memory.get(Relocatable.init(address.segment_index, address.offset - 1)) orelse return null).tryIntoFelt() catch {
            return RunnerError.BuiltinExpectedInteger;
        };

        const pedersen_result = pedersen_hash(a, b);

        try self.verified_addresses.ensureTotalCapacityPrecise(address.offset);
        self.verified_addresses.expandToCapacity();
        try self.verified_addresses.insert(address.offset, true);

        return (MaybeRelocatable.fromFelt(pedersen_result));
    }
};

test "HashBuiltinRunner: initialStack should return an empty array list if included is false" {
    const hash_instance_def = PedersenInstanceDef.init(8, 4);
    var hash_builtin = HashBuiltinRunner.init(
        std.testing.allocator,
        hash_instance_def.ratio,
        false,
    );

    var expected = ArrayList(MaybeRelocatable).init(std.testing.allocator);
    defer expected.deinit();
    var actual = try hash_builtin.initialStack(std.testing.allocator);
    defer actual.deinit();
    try expectEqual(
        expected,
        actual,
    );
}

test "HashBuiltinRunner: get used instances" {
    var hash_builtin = HashBuiltinRunner.init(
        std.testing.allocator,
        10,
        true,
    );
    var vm = try CairoVM.init(
        std.testing.allocator,
        .{},
    );
    defer vm.deinit();

    var memory_segment_manager = try MemorySegmentManager.init(std.testing.allocator);
    defer memory_segment_manager.deinit();

    try memory_segment_manager.segment_used_sizes.put(0, 345);
    try expectEqual(hash_builtin.getUsedInstances(memory_segment_manager), @as(usize, @intCast(115)));
}

test "HashBuiltinRunner: final stack success" {
    var hash_builtin = HashBuiltinRunner.init(
        std.testing.allocator,
        10,
        true,
    );
    var vm = try CairoVM.init(
        std.testing.allocator,
        .{},
    );
    defer vm.deinit();
    defer vm.segments.memory.deinitData(std.testing.allocator);
    try vm.segments.memory.setUpMemory(std.testing.allocator, .{
        .{ .{ 0, 0 }, .{ 0, 0 } },
        .{ .{ 0, 1 }, .{ 0, 1 } },
        .{ .{ 2, 0 }, .{ 0, 0 } },
        .{ .{ 2, 1 }, .{ 0, 0 } },
    });

    var segment_used_size = std.ArrayHashMap(
        i64,
        u32,
        std.array_hash_map.AutoContext(i64),
        false,
    ).init(std.testing.allocator);

    try segment_used_size.put(0, 0);
    vm.segments.segment_used_sizes = segment_used_size;
    const pointer = Relocatable.new(2, 2);
    try expectEqual(Relocatable.new(2, 1), try hash_builtin.finalStack(vm.segments, pointer));
}

test "HashBuiltinRunner: final stack error stop pointer" {
    var hash_builtin = HashBuiltinRunner.init(
        std.testing.allocator,
        10,
        true,
    );
    var vm = try CairoVM.init(
        std.testing.allocator,
        .{},
    );
    defer vm.deinit();
    defer vm.segments.memory.deinitData(std.testing.allocator);

    try vm.segments.memory.setUpMemory(std.testing.allocator, .{
        .{ .{ 0, 0 }, .{ 0, 0 } },
        .{ .{ 0, 1 }, .{ 0, 1 } },
        .{ .{ 2, 0 }, .{ 0, 0 } },
        .{ .{ 2, 1 }, .{ 0, 0 } },
    });

    var segment_used_size = std.ArrayHashMap(
        i64,
        u32,
        std.array_hash_map.AutoContext(i64),
        false,
    ).init(std.testing.allocator);
    try segment_used_size.put(0, 999);
    vm.segments.segment_used_sizes = segment_used_size;
    const pointer = Relocatable.new(2, 2);
    try expectError(RunnerError.InvalidStopPointer, hash_builtin.finalStack(vm.segments, pointer));
}

test "HashBuiltinRunner: final stack error when not included" {
    var hash_builtin = HashBuiltinRunner.init(
        std.testing.allocator,
        10,
        false,
    );
    var vm = try CairoVM.init(
        std.testing.allocator,
        .{},
    );
    defer vm.deinit();
    defer vm.segments.memory.deinitData(std.testing.allocator);
    try vm.segments.memory.setUpMemory(std.testing.allocator, .{
        .{ .{ 0, 0 }, .{ 0, 0 } },
        .{ .{ 0, 1 }, .{ 0, 1 } },
        .{ .{ 2, 0 }, .{ 0, 0 } },
        .{ .{ 2, 1 }, .{ 0, 0 } },
    });

    try vm.segments.segment_used_sizes.put(0, 0);

    const pointer = Relocatable.new(2, 2);
    try expectEqual(Relocatable.new(2, 2), try hash_builtin.finalStack(vm.segments, pointer));
}

test "HashBuiltinRunner: final stack error non relocatable" {
    var hash_builtin = HashBuiltinRunner.init(
        std.testing.allocator,
        10,
        true,
    );
    var vm = try CairoVM.init(
        std.testing.allocator,
        .{},
    );
    defer vm.deinit();
    defer vm.segments.memory.deinitData(std.testing.allocator);
    try vm.segments.memory.setUpMemory(std.testing.allocator, .{
        .{ .{ 0, 0 }, .{ 0, 0 } },
        .{ .{ 0, 1 }, .{ 0, 1 } },
        .{ .{ 2, 0 }, .{ 0, 0 } },
        .{ .{ 2, 1 }, .{2} },
    });

<<<<<<< HEAD
    try insertAtIndex(
        vm.segments,
        std.testing.allocator,
        Relocatable.new(0, 0),
        MaybeRelocatable.fromRelocatable(Relocatable.new(0, 0)),
    );
    try insertAtIndex(
        vm.segments,
        std.testing.allocator,
        Relocatable.new(0, 1),
        MaybeRelocatable.fromRelocatable(Relocatable.new(0, 1)),
    );
    try insertAtIndex(
        vm.segments,
        std.testing.allocator,
        Relocatable.new(2, 0),
        MaybeRelocatable.fromRelocatable(Relocatable.new(0, 0)),
    );
    try insertAtIndex(
        vm.segments,
        std.testing.allocator,
        Relocatable.new(2, 1),
        MaybeRelocatable.fromFelt(Felt252.two()),
    );
=======
>>>>>>> 0ed570d9
    var segment_used_size = std.ArrayHashMap(
        i64,
        u32,
        std.array_hash_map.AutoContext(i64),
        false,
    ).init(std.testing.allocator);
    try segment_used_size.put(0, 0);

    vm.segments.segment_used_sizes = segment_used_size;

    const pointer = Relocatable.new(2, 2);
    try expectError(CairoVMError.TypeMismatchNotRelocatable, hash_builtin.finalStack(vm.segments, pointer));
}

test "HashBuiltinRunner: deduce memory cell pedersen for preset memory valid" {
    var hash_builtin = HashBuiltinRunner.init(
        std.testing.allocator,
        8,
        true,
    );
    defer hash_builtin.verified_addresses.deinit();

    const memory_segment_manager = try Segments.MemorySegmentManager.init(std.testing.allocator);
    defer memory_segment_manager.deinit();
    defer memory_segment_manager.memory.deinitData(std.testing.allocator);

    const verified_addresses = [_]bool{ false, false, false, false, false, true };
<<<<<<< HEAD

    try insertAtIndex(
        memory_segment_manager,
        std.testing.allocator,
        Relocatable.new(0, 3),
        MaybeRelocatable.fromFelt(Felt252.fromInt(u8, 32)),
    );
    try insertAtIndex(
        memory_segment_manager,
        std.testing.allocator,
        Relocatable.new(0, 4),
        MaybeRelocatable.fromFelt(Felt252.fromInt(u8, 72)),
    );
    try insertAtIndex(
        memory_segment_manager,
        std.testing.allocator,
        Relocatable.new(0, 5),
        MaybeRelocatable.fromFelt(Felt252.fromInt(u8, 0)),
    );
=======
    try memory_segment_manager.memory.setUpMemory(std.testing.allocator, .{
        .{ .{ 0, 3 }, .{32} },
        .{ .{ 0, 4 }, .{72} },
        .{ .{ 0, 5 }, .{0} },
    });
>>>>>>> 0ed570d9

    const res = (try hash_builtin.deduceMemoryCell(Relocatable.new(0, 5), memory_segment_manager.memory)).?;
    try expectEqual(
        MaybeRelocatable.fromInt(u256, 0x73b3ec210cccbb970f80c6826fb1c40ae9f487617696234ff147451405c339f),
        res,
    );

    try expectEqualSlices(bool, &verified_addresses, hash_builtin.verified_addresses.items);
}

test "HashBuiltinRunner: deduce memory cell pedersen for preset memory incorrect offset" {
    var hash_builtin = HashBuiltinRunner.init(
        std.testing.allocator,
        8,
        true,
    );
    defer hash_builtin.verified_addresses.deinit();

    const memory_segment_manager = try Segments.MemorySegmentManager.init(std.testing.allocator);
    defer memory_segment_manager.deinit();
    defer memory_segment_manager.memory.deinitData(std.testing.allocator);

<<<<<<< HEAD
    try insertAtIndex(
        memory_segment_manager,
        std.testing.allocator,
        Relocatable.new(0, 4),
        MaybeRelocatable.fromFelt(Felt252.fromInt(u8, 32)),
    );
    try insertAtIndex(
        memory_segment_manager,
        std.testing.allocator,
        Relocatable.new(0, 5),
        MaybeRelocatable.fromFelt(Felt252.fromInt(u8, 72)),
    );
    try insertAtIndex(
        memory_segment_manager,
        std.testing.allocator,
        Relocatable.new(0, 6),
        MaybeRelocatable.fromFelt(Felt252.fromInt(u8, 0)),
    );
=======
    try memory_segment_manager.memory.setUpMemory(std.testing.allocator, .{
        .{ .{ 0, 4 }, .{32} },
        .{ .{ 0, 5 }, .{72} },
        .{ .{ 0, 6 }, .{0} },
    });
>>>>>>> 0ed570d9

    const res = (try hash_builtin.deduceMemoryCell(Relocatable.new(0, 6), memory_segment_manager.memory));
    try expectEqual(@as(?MaybeRelocatable, null), res);
}

test "HashBuiltinRunner: deduce memory cell pedersen for preset memory no values to hash" {
    var hash_builtin = HashBuiltinRunner.init(
        std.testing.allocator,
        8,
        true,
    );
    defer hash_builtin.verified_addresses.deinit();

    const memory_segment_manager = try Segments.MemorySegmentManager.init(std.testing.allocator);
    defer memory_segment_manager.deinit();
    defer memory_segment_manager.memory.deinitData(std.testing.allocator);

<<<<<<< HEAD
    try insertAtIndex(
        memory_segment_manager,
        std.testing.allocator,
        Relocatable.new(0, 4),
        MaybeRelocatable.fromFelt(Felt252.fromInt(u8, 72)),
    );
    try insertAtIndex(
        memory_segment_manager,
        std.testing.allocator,
        Relocatable.new(0, 5),
        MaybeRelocatable.fromFelt(Felt252.fromInt(u8, 0)),
    );
=======
    try memory_segment_manager.memory.setUpMemory(std.testing.allocator, .{
        .{ .{ 0, 4 }, .{72} },
        .{ .{ 0, 5 }, .{0} },
    });
>>>>>>> 0ed570d9

    const res = (try hash_builtin.deduceMemoryCell(Relocatable.new(0, 5), memory_segment_manager.memory));
    try expectEqual(@as(?MaybeRelocatable, null), res);
}

test "HashBuiltinRunner: deduce memory cell pedersen for preset memory already computed" {
    var hash_builtin = HashBuiltinRunner.init(
        std.testing.allocator,
        8,
        true,
    );
    const memory_segment_manager = try Segments.MemorySegmentManager.init(std.testing.allocator);
    defer memory_segment_manager.deinit();
    defer memory_segment_manager.memory.deinitData(std.testing.allocator);

<<<<<<< HEAD
    try insertAtIndex(
        memory_segment_manager,
        std.testing.allocator,
        Relocatable.new(0, 3),
        MaybeRelocatable.fromFelt(Felt252.fromInt(u8, 32)),
    );
    try insertAtIndex(
        memory_segment_manager,
        std.testing.allocator,
        Relocatable.new(0, 4),
        MaybeRelocatable.fromFelt(Felt252.fromInt(u8, 72)),
    );
    try insertAtIndex(
        memory_segment_manager,
        std.testing.allocator,
        Relocatable.new(0, 5),
        MaybeRelocatable.fromFelt(Felt252.fromInt(u8, 0)),
    );
=======
    try memory_segment_manager.memory.setUpMemory(std.testing.allocator, .{
        .{ .{ 0, 3 }, .{32} },
        .{ .{ 0, 4 }, .{72} },
        .{ .{ 0, 5 }, .{0} },
    });
>>>>>>> 0ed570d9

    hash_builtin.verified_addresses.deinit();
    hash_builtin.verified_addresses = ArrayList(bool).init(std.testing.allocator);
    try hash_builtin.verified_addresses.insertSlice(0, &[_]bool{ false, false, false, false, false, true });
    defer hash_builtin.verified_addresses.deinit();

    const res = (try hash_builtin.deduceMemoryCell(Relocatable.new(0, 5), memory_segment_manager.memory));
    try expectEqual(@as(?MaybeRelocatable, null), res);
}

test "HashBuiltinRunner: get memory segment addresses" {
    var hash_builtin = HashBuiltinRunner.init(
        std.testing.allocator,
        256,
        true,
    );
    const expected: std.meta.Tuple(&.{ usize, ?usize }) = .{ 0, @as(?usize, null) };
    const actual: std.meta.Tuple(&.{ usize, ?usize }) = hash_builtin.getMemorySegmentAddresses();
    try expectEqual(expected, actual);
}

test "HashBuiltinRunner: get memory accesses missing segment used sizes" {
    var hash_builtin = HashBuiltinRunner.init(
        std.testing.allocator,
        256,
        true,
    );

    var vm = try CairoVM.init(
        std.testing.allocator,
        .{},
    );
    defer vm.deinit();
    defer vm.segments.memory.deinitData(std.testing.allocator);

    const actual = hash_builtin.getMemoryAccesses(std.testing.allocator, &vm);
    try expectError(MemoryError.MissingSegmentUsedSizes, actual);
}

test "HashBuiltinRunner: get memory accesses empty" {
    var hash_builtin = HashBuiltinRunner.init(
        std.testing.allocator,
        256,
        true,
    );

    var vm = try CairoVM.init(
        std.testing.allocator,
        .{},
    );
    defer vm.deinit();
    defer vm.segments.memory.deinitData(std.testing.allocator);

    var segment_used_size = std.ArrayHashMap(
        i64,
        u32,
        std.array_hash_map.AutoContext(i64),
        false,
    ).init(std.testing.allocator);

    try segment_used_size.put(0, 0);
    vm.segments.segment_used_sizes = segment_used_size;

    var actual = try hash_builtin.getMemoryAccesses(std.testing.allocator, &vm);
    try expectEqualSlices(Relocatable, &[_]Relocatable{}, try actual.toOwnedSlice());
}

test "HashBuiltinRunner: get memory accesses valid" {
    var hash_builtin = HashBuiltinRunner.init(
        std.testing.allocator,
        256,
        true,
    );

    var vm = try CairoVM.init(
        std.testing.allocator,
        .{},
    );
    defer vm.deinit();
    defer vm.segments.memory.deinitData(std.testing.allocator);

    try vm.segments.segment_used_sizes.put(0, 4);

    const expected = [_]Relocatable{ Relocatable.init(@as(i64, @intCast(hash_builtin.base)), 0), Relocatable.init(@as(i64, @intCast(hash_builtin.base)), 1), Relocatable.init(@as(i64, @intCast(hash_builtin.base)), 2), Relocatable.init(@as(i64, @intCast(hash_builtin.base)), 3) };

    var actual = try hash_builtin.getMemoryAccesses(std.testing.allocator, &vm);
    defer actual.deinit();
    try expectEqualSlices(Relocatable, &expected, actual.items);
}

test "HashBuiltinRunner: get used cells missing segment used sizes" {
    const hash_builtin = HashBuiltinRunner.init(
        std.testing.allocator,
        256,
        true,
    );

    var vm = try CairoVM.init(
        std.testing.allocator,
        .{},
    );
    defer vm.deinit();
    defer vm.segments.memory.deinitData(std.testing.allocator);

    try expectError(MemoryError.MissingSegmentUsedSizes, hash_builtin.getUsedCells(vm.segments));
}

test "HashBuiltinRunner: get used cells empty" {
    const hash_builtin = HashBuiltinRunner.init(
        std.testing.allocator,
        256,
        true,
    );

    var vm = try CairoVM.init(
        std.testing.allocator,
        .{},
    );
    defer vm.deinit();
    defer vm.segments.memory.deinitData(std.testing.allocator);

    try vm.segments.segment_used_sizes.put(0, 0);

    try expectEqual(@as(?usize, 0), try hash_builtin.getUsedCells(vm.segments));
}

test "HashBuiltinRunner: get used cells valid" {
    const hash_builtin = HashBuiltinRunner.init(
        std.testing.allocator,
        256,
        true,
    );

    var vm = try CairoVM.init(
        std.testing.allocator,
        .{},
    );
    defer vm.deinit();
    defer vm.segments.memory.deinitData(std.testing.allocator);

    try vm.segments.segment_used_sizes.put(0, 4);

    try expectEqual(@as(?usize, 4), try hash_builtin.getUsedCells(vm.segments));
}<|MERGE_RESOLUTION|>--- conflicted
+++ resolved
@@ -410,33 +410,6 @@
         .{ .{ 2, 1 }, .{2} },
     });
 
-<<<<<<< HEAD
-    try insertAtIndex(
-        vm.segments,
-        std.testing.allocator,
-        Relocatable.new(0, 0),
-        MaybeRelocatable.fromRelocatable(Relocatable.new(0, 0)),
-    );
-    try insertAtIndex(
-        vm.segments,
-        std.testing.allocator,
-        Relocatable.new(0, 1),
-        MaybeRelocatable.fromRelocatable(Relocatable.new(0, 1)),
-    );
-    try insertAtIndex(
-        vm.segments,
-        std.testing.allocator,
-        Relocatable.new(2, 0),
-        MaybeRelocatable.fromRelocatable(Relocatable.new(0, 0)),
-    );
-    try insertAtIndex(
-        vm.segments,
-        std.testing.allocator,
-        Relocatable.new(2, 1),
-        MaybeRelocatable.fromFelt(Felt252.two()),
-    );
-=======
->>>>>>> 0ed570d9
     var segment_used_size = std.ArrayHashMap(
         i64,
         u32,
@@ -464,34 +437,11 @@
     defer memory_segment_manager.memory.deinitData(std.testing.allocator);
 
     const verified_addresses = [_]bool{ false, false, false, false, false, true };
-<<<<<<< HEAD
-
-    try insertAtIndex(
-        memory_segment_manager,
-        std.testing.allocator,
-        Relocatable.new(0, 3),
-        MaybeRelocatable.fromFelt(Felt252.fromInt(u8, 32)),
-    );
-    try insertAtIndex(
-        memory_segment_manager,
-        std.testing.allocator,
-        Relocatable.new(0, 4),
-        MaybeRelocatable.fromFelt(Felt252.fromInt(u8, 72)),
-    );
-    try insertAtIndex(
-        memory_segment_manager,
-        std.testing.allocator,
-        Relocatable.new(0, 5),
-        MaybeRelocatable.fromFelt(Felt252.fromInt(u8, 0)),
-    );
-=======
     try memory_segment_manager.memory.setUpMemory(std.testing.allocator, .{
         .{ .{ 0, 3 }, .{32} },
         .{ .{ 0, 4 }, .{72} },
         .{ .{ 0, 5 }, .{0} },
     });
->>>>>>> 0ed570d9
-
     const res = (try hash_builtin.deduceMemoryCell(Relocatable.new(0, 5), memory_segment_manager.memory)).?;
     try expectEqual(
         MaybeRelocatable.fromInt(u256, 0x73b3ec210cccbb970f80c6826fb1c40ae9f487617696234ff147451405c339f),
@@ -513,32 +463,11 @@
     defer memory_segment_manager.deinit();
     defer memory_segment_manager.memory.deinitData(std.testing.allocator);
 
-<<<<<<< HEAD
-    try insertAtIndex(
-        memory_segment_manager,
-        std.testing.allocator,
-        Relocatable.new(0, 4),
-        MaybeRelocatable.fromFelt(Felt252.fromInt(u8, 32)),
-    );
-    try insertAtIndex(
-        memory_segment_manager,
-        std.testing.allocator,
-        Relocatable.new(0, 5),
-        MaybeRelocatable.fromFelt(Felt252.fromInt(u8, 72)),
-    );
-    try insertAtIndex(
-        memory_segment_manager,
-        std.testing.allocator,
-        Relocatable.new(0, 6),
-        MaybeRelocatable.fromFelt(Felt252.fromInt(u8, 0)),
-    );
-=======
     try memory_segment_manager.memory.setUpMemory(std.testing.allocator, .{
         .{ .{ 0, 4 }, .{32} },
         .{ .{ 0, 5 }, .{72} },
         .{ .{ 0, 6 }, .{0} },
     });
->>>>>>> 0ed570d9
 
     const res = (try hash_builtin.deduceMemoryCell(Relocatable.new(0, 6), memory_segment_manager.memory));
     try expectEqual(@as(?MaybeRelocatable, null), res);
@@ -556,25 +485,10 @@
     defer memory_segment_manager.deinit();
     defer memory_segment_manager.memory.deinitData(std.testing.allocator);
 
-<<<<<<< HEAD
-    try insertAtIndex(
-        memory_segment_manager,
-        std.testing.allocator,
-        Relocatable.new(0, 4),
-        MaybeRelocatable.fromFelt(Felt252.fromInt(u8, 72)),
-    );
-    try insertAtIndex(
-        memory_segment_manager,
-        std.testing.allocator,
-        Relocatable.new(0, 5),
-        MaybeRelocatable.fromFelt(Felt252.fromInt(u8, 0)),
-    );
-=======
     try memory_segment_manager.memory.setUpMemory(std.testing.allocator, .{
         .{ .{ 0, 4 }, .{72} },
         .{ .{ 0, 5 }, .{0} },
     });
->>>>>>> 0ed570d9
 
     const res = (try hash_builtin.deduceMemoryCell(Relocatable.new(0, 5), memory_segment_manager.memory));
     try expectEqual(@as(?MaybeRelocatable, null), res);
@@ -590,32 +504,12 @@
     defer memory_segment_manager.deinit();
     defer memory_segment_manager.memory.deinitData(std.testing.allocator);
 
-<<<<<<< HEAD
-    try insertAtIndex(
-        memory_segment_manager,
-        std.testing.allocator,
-        Relocatable.new(0, 3),
-        MaybeRelocatable.fromFelt(Felt252.fromInt(u8, 32)),
-    );
-    try insertAtIndex(
-        memory_segment_manager,
-        std.testing.allocator,
-        Relocatable.new(0, 4),
-        MaybeRelocatable.fromFelt(Felt252.fromInt(u8, 72)),
-    );
-    try insertAtIndex(
-        memory_segment_manager,
-        std.testing.allocator,
-        Relocatable.new(0, 5),
-        MaybeRelocatable.fromFelt(Felt252.fromInt(u8, 0)),
-    );
-=======
+
     try memory_segment_manager.memory.setUpMemory(std.testing.allocator, .{
         .{ .{ 0, 3 }, .{32} },
         .{ .{ 0, 4 }, .{72} },
         .{ .{ 0, 5 }, .{0} },
     });
->>>>>>> 0ed570d9
 
     hash_builtin.verified_addresses.deinit();
     hash_builtin.verified_addresses = ArrayList(bool).init(std.testing.allocator);
