pub const FIND_ELEMENT =
    \\array_ptr = ids.array_ptr
    \\elm_size = ids.elm_size
    \\assert isinstance(elm_size, int) and elm_size > 0, \
    \\    f'Invalid value for elm_size. Got: {elm_size}.'
    \\key = ids.key
    \\
    \\if '__find_element_index' in globals():
    \\    ids.index = __find_element_index
    \\    found_key = memory[array_ptr + elm_size * __find_element_index]
    \\    assert found_key == key, \
    \\        f'Invalid index found in __find_element_index. index: {__find_element_index}, ' \
    \\        f'expected key {key}, found key: {found_key}.'
    \\    # Delete __find_element_index to make sure it's not used for the next calls.
    \\    del __find_element_index
    \\else:
    \\    n_elms = ids.n_elms
    \\    assert isinstance(n_elms, int) and n_elms >= 0, \
    \\        f'Invalid value for n_elms. Got: {n_elms}.'
    \\    if '__find_element_max_size' in globals():
    \\        assert n_elms <= __find_element_max_size, \
    \\            f'find_element() can only be used with n_elms<={__find_element_max_size}. ' \
    \\            f'Got: n_elms={n_elms}.'
    \\
    \\    for i in range(n_elms):
    \\        if memory[array_ptr + elm_size * i] == key:
    \\            ids.index = i
    \\            break
    \\    else:
    \\        raise ValueError(f'Key {key} was not found.')
;

pub const SEARCH_SORTED_LOWER =
    \\array_ptr = ids.array_ptr
    \\elm_size = ids.elm_size
    \\assert isinstance(elm_size, int) and elm_size > 0, \
    \\    f'Invalid value for elm_size. Got: {elm_size}.'
    \\
    \\n_elms = ids.n_elms
    \\assert isinstance(n_elms, int) and n_elms >= 0, \
    \\    f'Invalid value for n_elms. Got: {n_elms}.'
    \\if '__find_element_max_size' in globals():
    \\    assert n_elms <= __find_element_max_size, \
    \\        f'find_element() can only be used with n_elms<={__find_element_max_size}. ' \
    \\        f'Got: n_elms={n_elms}.'
    \\
    \\for i in range(n_elms):
    \\    if memory[array_ptr + elm_size * i] >= ids.key:
    \\        ids.index = i
    \\        break
    \\else:
    \\    ids.index = n_elms
;

pub const SET_ADD =
    \\assert ids.elm_size > 0
    \\assert ids.set_ptr <= ids.set_end_ptr
    \\elm_list = memory.get_range(ids.elm_ptr, ids.elm_size)
    \\for i in range(0, ids.set_end_ptr - ids.set_ptr, ids.elm_size):
    \\    if memory.get_range(ids.set_ptr + i, ids.elm_size) == elm_list:
    \\        ids.index = i // ids.elm_size
    \\        ids.is_elm_in_set = 1
    \\        break
    \\    else:
    \\        ids.is_elm_in_set = 0
;

pub const TEMPORARY_ARRAY = "ids.temporary_array = segments.add_temp_segment()";

pub const RELOCATE_SEGMENT = "memory.add_relocation_rule(src_ptr=ids.src_ptr, dest_ptr=ids.dest_ptr)";

pub const GET_FELT_BIT_LENGTH =
    \\x = ids.x
    \\ids.bit_length = x.bit_length()
;

pub const POW = "ids.locs.bit = (ids.prev_locs.exp % PRIME) & 1";

pub const ASSERT_NN = "from starkware.cairo.common.math_utils import assert_integer\nassert_integer(ids.a)\nassert 0 <= ids.a % PRIME < range_check_builtin.bound, f'a = {ids.a} is out of range.'";
pub const VERIFY_ECDSA_SIGNATURE = "ecdsa_builtin.add_signature(ids.ecdsa_ptr.address_, (ids.signature_r, ids.signature_s))";
pub const IS_POSITIVE = "from starkware.cairo.common.math_utils import is_positive\nids.is_positive = 1 if is_positive(\n    value=ids.value, prime=PRIME, rc_bound=range_check_builtin.bound) else 0";
pub const ASSERT_NOT_ZERO = "from starkware.cairo.common.math_utils import assert_integer\nassert_integer(ids.value)\nassert ids.value % PRIME != 0, f'assert_not_zero failed: {ids.value} = 0.'";
pub const IS_QUAD_RESIDUE =
    \\from starkware.crypto.signature.signature import FIELD_PRIME
    \\from starkware.python.math_utils import div_mod, is_quad_residue, sqrt
    \\
    \\x = ids.x
    \\if is_quad_residue(x, FIELD_PRIME):
    \\    ids.y = sqrt(x, FIELD_PRIME)
    \\else:
    \\    ids.y = sqrt(div_mod(x, 3, FIELD_PRIME), FIELD_PRIME)`
;

pub const ASSERT_NOT_EQUAL =
    \\from starkware.cairo.lang.vm.relocatable import RelocatableValue
    \\both_ints = isinstance(ids.a, int) and isinstance(ids.b, int)
    \\both_relocatable = (
    \\    isinstance(ids.a, RelocatableValue) and isinstance(ids.b, RelocatableValue) and
    \\    ids.a.segment_index == ids.b.segment_index)
    \\assert both_ints or both_relocatable, \
    \\    f'assert_not_equal failed: non-comparable values: {ids.a}, {ids.b}.'
    \\assert (ids.a - ids.b) % PRIME != 0, f'assert_not_equal failed: {ids.a} = {ids.b}.'
;

pub const SQRT =
    \\from starkware.python.math_utils import isqrt
    \\value = ids.value % PRIME
    \\assert value < 2 ** 250, f"value={value} is outside of the range [0, 2**250)."
    \\assert 2 ** 250 < PRIME
    \\ids.root = isqrt(value)
;

pub const UNSIGNED_DIV_REM =
    \\from starkware.cairo.common.math_utils import assert_integer
    \\assert_integer(ids.div)
    \\assert 0 < ids.div <= PRIME // range_check_builtin.bound, \
    \\    f'div={hex(ids.div)} is out of the valid range.'
    \\ids.q, ids.r = divmod(ids.value, ids.div)
;

pub const SIGNED_DIV_REM =
    \\from starkware.cairo.common.math_utils import as_int, assert_integer
    \\
    \\assert_integer(ids.div)
    \\assert 0 < ids.div <= PRIME // range_check_builtin.bound, \
    \\    f'div={hex(ids.div)} is out of the valid range.'
    \\
    \\assert_integer(ids.bound)
    \\assert ids.bound <= range_check_builtin.bound // 2, \
    \\    f'bound={hex(ids.bound)} is out of the valid range.'
    \\
    \\int_value = as_int(ids.value, PRIME)
    \\q, ids.r = divmod(int_value, ids.div)
    \\
    \\assert -ids.bound <= q < ids.bound, \
    \\    f'{int_value} / {ids.div} = {q} is out of the range [{-ids.bound}, {ids.bound}).'
    \\
    \\ids.biased_q = q + ids.bound
;

pub const ASSERT_LE_FELT =
    \\import itertools
    \\
    \\from starkware.cairo.common.math_utils import assert_integer
    \\assert_integer(ids.a)
    \\assert_integer(ids.b)
    \\a = ids.a % PRIME
    \\b = ids.b % PRIME
    \\assert a <= b, f'a = {a} is not less than or equal to b = {b}.'
    \\
    \\# Find an arc less than PRIME / 3, and another less than PRIME / 2.
    \\lengths_and_indices = [(a, 0), (b - a, 1), (PRIME - 1 - b, 2)]
    \\lengths_and_indices.sort()
    \\assert lengths_and_indices[0][0] <= PRIME // 3 and lengths_and_indices[1][0] <= PRIME // 2
    \\excluded = lengths_and_indices[2][1]
    \\
    \\memory[ids.range_check_ptr + 1], memory[ids.range_check_ptr + 0] = (
    \\    divmod(lengths_and_indices[0][0], ids.PRIME_OVER_3_HIGH))
    \\memory[ids.range_check_ptr + 3], memory[ids.range_check_ptr + 2] = (
    \\    divmod(lengths_and_indices[1][0], ids.PRIME_OVER_2_HIGH))
;

pub const ASSERT_LE_FELT_EXCLUDED_0 = "memory[ap] = 1 if excluded != 0 else 0";

pub const ASSERT_LE_FELT_EXCLUDED_1 = "memory[ap] = 1 if excluded != 1 else 0";

pub const ASSERT_LE_FELT_EXCLUDED_2 = "assert excluded == 2";

pub const ASSERT_LT_FELT =
    \\from starkware.cairo.common.math_utils import assert_integer
    \\assert_integer(ids.a)
    \\assert_integer(ids.b)
    \\assert (ids.a % PRIME) < (ids.b % PRIME), \
    \\    f'a = {ids.a % PRIME} is not less than b = {ids.b % PRIME}.'
;

pub const ASSERT_250_BITS =
    \\from starkware.cairo.common.math_utils import as_int
    \\
    \\# Correctness check.
    \\value = as_int(ids.value, PRIME) % PRIME
    \\assert value < ids.UPPER_BOUND, f'{value} is outside of the range [0, 2**250).'
    \\
    \\# Calculation for the assertion.
    \\ids.high, ids.low = divmod(ids.value, ids.SHIFT)
;

pub const SPLIT_FELT =
    \\from starkware.cairo.common.math_utils import assert_integer
    \\assert ids.MAX_HIGH < 2**128 and ids.MAX_LOW < 2**128
    \\assert PRIME - 1 == ids.MAX_HIGH * 2**128 + ids.MAX_LOW
    \\assert_integer(ids.value)
    \\ids.low = ids.value & ((1 << 128) - 1)
    \\ids.high = ids.value >> 128
;

pub const SPLIT_INT = "memory[ids.output] = res = (int(ids.value) % PRIME) % ids.base\nassert res < ids.bound, f'split_int(): Limb {res} is out of range.'";

pub const SPLIT_INT_ASSERT_RANGE = "assert ids.value == 0, 'split_int(): value is out of range.'";

pub const ADD_SEGMENT = "memory[ap] = segments.add()";

pub const VM_ENTER_SCOPE = "vm_enter_scope()";
pub const VM_EXIT_SCOPE = "vm_exit_scope()";

pub const MEMCPY_ENTER_SCOPE = "vm_enter_scope({'n': ids.len})";
pub const NONDET_N_GREATER_THAN_10 = "memory[ap] = to_felt_or_relocatable(ids.n >= 10)";
pub const NONDET_N_GREATER_THAN_2 = "memory[ap] = to_felt_or_relocatable(ids.n >= 2)";

pub const UNSAFE_KECCAK =
    \\from eth_hash.auto import keccak
    \\
    \\data, length = ids.data, ids.length
    \\
    \\if '__keccak_max_size' in globals():
    \\    assert length <= __keccak_max_size, \
    \\        f'unsafe_keccak() can only be used with length<={__keccak_max_size}. ' \
    \\        f'Got: length={length}.'
    \\
    \\keccak_input = bytearray()
    \\for word_i, byte_i in enumerate(range(0, length, 16)):
    \\    word = memory[data + word_i]
    \\    n_bytes = min(16, length - byte_i)
    \\    assert 0 <= word < 2 ** (8 * n_bytes)
    \\    keccak_input += word.to_bytes(n_bytes, 'big')
    \\
    \\hashed = keccak(keccak_input)
    \\ids.high = int.from_bytes(hashed[:16], 'big')
    \\ids.low = int.from_bytes(hashed[16:32], 'big')
;

pub const UNSAFE_KECCAK_FINALIZE =
    \\from eth_hash.auto import keccak
    \\keccak_input = bytearray()
    \\n_elms = ids.keccak_state.end_ptr - ids.keccak_state.start_ptr
    \\for word in memory.get_range(ids.keccak_state.start_ptr, n_elms):
    \\    keccak_input += word.to_bytes(16, 'big')
    \\hashed = keccak(keccak_input)
    \\ids.high = int.from_bytes(hashed[:16], 'big')
    \\ids.low = int.from_bytes(hashed[16:32], 'big')
;

pub const SPLIT_INPUT_3 = "ids.high3, ids.low3 = divmod(memory[ids.inputs + 3], 256)";
pub const SPLIT_INPUT_6 = "ids.high6, ids.low6 = divmod(memory[ids.inputs + 6], 256 ** 2)";
pub const SPLIT_INPUT_9 = "ids.high9, ids.low9 = divmod(memory[ids.inputs + 9], 256 ** 3)";
pub const SPLIT_INPUT_12 =
    "ids.high12, ids.low12 = divmod(memory[ids.inputs + 12], 256 ** 4)";
pub const SPLIT_INPUT_15 =
    "ids.high15, ids.low15 = divmod(memory[ids.inputs + 15], 256 ** 5)";

pub const SPLIT_OUTPUT_0 =
    \\ids.output0_low = ids.output0 & ((1 << 128) - 1)
    \\ids.output0_high = ids.output0 >> 128
;
pub const SPLIT_OUTPUT_1 =
    \\ids.output1_low = ids.output1 & ((1 << 128) - 1)
    \\ids.output1_high = ids.output1 >> 128
;

pub const SPLIT_N_BYTES = "ids.n_words_to_copy, ids.n_bytes_left = divmod(ids.n_bytes, ids.BYTES_IN_WORD)";
pub const SPLIT_OUTPUT_MID_LOW_HIGH =
    \\tmp, ids.output1_low = divmod(ids.output1, 256 ** 7)
    \\ids.output1_high, ids.output1_mid = divmod(tmp, 2 ** 128)
;

pub const BIGINT_TO_UINT256 = "ids.low = (ids.x.d0 + ids.x.d1 * ids.BASE) & ((1 << 128) - 1)";
pub const UINT256_ADD =
    \\sum_low = ids.a.low + ids.b.low
    \\ids.carry_low = 1 if sum_low >= ids.SHIFT else 0
    \\sum_high = ids.a.high + ids.b.high + ids.carry_low
    \\ids.carry_high = 1 if sum_high >= ids.SHIFT else 0
;

pub const UINT256_ADD_LOW =
    \\sum_low = ids.a.low + ids.b.low
    \\ids.carry_low = 1 if sum_low >= ids.SHIFT else 0
;

pub const UINT128_ADD =
    \\res = ids.a + ids.b
    \\ids.carry = 1 if res >= ids.SHIFT else 0
;

pub const UINT256_SUB =
    \\def split(num: int, num_bits_shift: int = 128, length: int = 2):
    \\    a = []
    \\    for _ in range(length):
    \\        a.append( num & ((1 << num_bits_shift) - 1) )
    \\        num = num >> num_bits_shift
    \\    return tuple(a)
    \\
    \\def pack(z, num_bits_shift: int = 128) -> int:
    \\    limbs = (z.low, z.high)
    \\    return sum(limb << (num_bits_shift * i) for i, limb in enumerate(limbs))
    \\
    \\a = pack(ids.a)
    \\b = pack(ids.b)
    \\res = (a - b)%2**256
    \\res_split = split(res)
    \\ids.res.low = res_split[0]
    \\ids.res.high = res_split[1]
;

pub const UINT256_SQRT =
    \\from starkware.python.math_utils import isqrt
    \\n = (ids.n.high << 128) + ids.n.low
    \\root = isqrt(n)
    \\assert 0 <= root < 2 ** 128
    \\ids.root.low = root
    \\ids.root.high = 0
;

pub const UINT256_SQRT_FELT =
    \\from starkware.python.math_utils import isqrt
    \\n = (ids.n.high << 128) + ids.n.low
    \\root = isqrt(n)
    \\assert 0 <= root < 2 ** 128
    \\ids.root = root
;

pub const UINT256_SIGNED_NN = "memory[ap] = 1 if 0 <= (ids.a.high % PRIME) < 2 ** 127 else 0";

pub const UINT256_UNSIGNED_DIV_REM =
    \\a = (ids.a.high << 128) + ids.a.low
    \\div = (ids.div.high << 128) + ids.div.low
    \\quotient, remainder = divmod(a, div)
    \\
    \\ids.quotient.low = quotient & ((1 << 128) - 1)
    \\ids.quotient.high = quotient >> 128
    \\ids.remainder.low = remainder & ((1 << 128) - 1)
    \\ids.remainder.high = remainder >> 128
;

pub const UINT256_EXPANDED_UNSIGNED_DIV_REM =
    \\a = (ids.a.high << 128) + ids.a.low
    \\div = (ids.div.b23 << 128) + ids.div.b01
    \\quotient, remainder = divmod(a, div)
    \\
    \\ids.quotient.low = quotient & ((1 << 128) - 1)
    \\ids.quotient.high = quotient >> 128
    \\ids.remainder.low = remainder & ((1 << 128) - 1)
    \\ids.remainder.high = remainder >> 128
;

pub const UINT256_MUL_DIV_MOD =
    \\a = (ids.a.high << 128) + ids.a.low
    \\b = (ids.b.high << 128) + ids.b.low
    \\div = (ids.div.high << 128) + ids.div.low
    \\quotient, remainder = divmod(a * b, div)
    \\
    \\ids.quotient_low.low = quotient & ((1 << 128) - 1)
    \\ids.quotient_low.high = (quotient >> 128) & ((1 << 128) - 1)
    \\ids.quotient_high.low = (quotient >> 256) & ((1 << 128) - 1)
    \\ids.quotient_high.high = quotient >> 384
    \\ids.remainder.low = remainder & ((1 << 128) - 1)
    \\ids.remainder.high = remainder >> 128
;

pub const SPLIT_64 =
    \\ids.low = ids.a & ((1<<64) - 1)
    \\ids.high = ids.a >> 64
;

pub const USORT_ENTER_SCOPE =
    "vm_enter_scope(dict(__usort_max_size = globals().get('__usort_max_size')))";
pub const USORT_BODY =
    \\from collections import defaultdict
    \\
    \\input_ptr = ids.input
    \\input_len = int(ids.input_len)
    \\if __usort_max_size is not None:
    \\    assert input_len <= __usort_max_size, (
    \\        f"usort() can only be used with input_len<={__usort_max_size}. "
    \\        f"Got: input_len={input_len}."
    \\    )
    \\
    \\positions_dict = defaultdict(list)
    \\for i in range(input_len):
    \\    val = memory[input_ptr + i]
    \\    positions_dict[val].append(i)
    \\
    \\output = sorted(positions_dict.keys())
    \\ids.output_len = len(output)
    \\ids.output = segments.gen_arg(output)
    \\ids.multiplicities = segments.gen_arg([len(positions_dict[k]) for k in output])
;

pub const USORT_VERIFY =
    \\last_pos = 0
    \\positions = positions_dict[ids.value][::-1]
;

pub const USORT_VERIFY_MULTIPLICITY_ASSERT = "assert len(positions) == 0";
pub const USORT_VERIFY_MULTIPLICITY_BODY =
    \\current_pos = positions.pop()
    \\ids.next_item_index = current_pos - last_pos
    \\last_pos = current_pos + 1
;

pub const MEMSET_ENTER_SCOPE = "vm_enter_scope({'n': ids.n})";
pub const MEMSET_CONTINUE_LOOP =
    \\n -= 1
    \\ids.continue_loop = 1 if n > 0 else 0
;

pub const MEMCPY_CONTINUE_COPYING = "n -= 1 ids.continue_copying = 1 if n > 0 else 0";

<<<<<<< HEAD
pub const BIGINT_PACK_DIV_MOD_HINT =
    \\from starkware.cairo.common.cairo_secp.secp_utils import pack
    \\from starkware.cairo.common.math_utils import as_int
    \\from starkware.python.math_utils import div_mod, safe_div
    \\p = pack(ids.P, PRIME)
    \\x = pack(ids.x, PRIME) + as_int(ids.x.d3, PRIME) * ids.BASE ** 3 + as_int(ids.x.d4, PRIME) * ids.BASE ** 4
    \\y = pack(ids.y, PRIME)
    \\value = res = div_mod(x, y, p)
;

pub const BIGINT_SAFE_DIV =
    \\ k = safe_div(res * y - x, p)
    \\ value = k if k > 0 else 0 - k
    \\ ids.flag = 1 if k > 0 else 0
=======
pub const DEFAULT_DICT_NEW =
    \\if '__dict_manager' not in globals():
    \\    from starkware.cairo.common.dict import DictManager
    \\    __dict_manager = DictManager()
    \\
    \\memory[ap] = __dict_manager.new_default_dict(segments, ids.default_value)
;

pub const DICT_NEW =
    \\if '__dict_manager' not in globals():
    \\    from starkware.cairo.common.dict import DictManager
    \\    __dict_manager = DictManager()
    \\
    \\memory[ap] = __dict_manager.new_dict(segments, initial_dict)
    \\del initial_dict
;

pub const DICT_READ =
    \\dict_tracker = __dict_manager.get_tracker(ids.dict_ptr)
    \\dict_tracker.current_ptr += ids.DictAccess.SIZE
    \\ids.value = dict_tracker.data[ids.key]
;

pub const DICT_WRITE =
    \\dict_tracker = __dict_manager.get_tracker(ids.dict_ptr)
    \\dict_tracker.current_ptr += ids.DictAccess.SIZE
    \\ids.dict_ptr.prev_value = dict_tracker.data[ids.key]
    \\dict_tracker.data[ids.key] = ids.new_value
;

pub const DICT_UPDATE =
    \\# Verify dict pointer and prev value.
    \\dict_tracker = __dict_manager.get_tracker(ids.dict_ptr)
    \\current_value = dict_tracker.data[ids.key]
    \\assert current_value == ids.prev_value, \
    \\    f'Wrong previous value in dict. Got {ids.prev_value}, expected {current_value}.'
    \\
    \\# Update value.
    \\dict_tracker.data[ids.key] = ids.new_value
    \\dict_tracker.current_ptr += ids.DictAccess.SIZE
;

pub const SQUASH_DICT =
    \\dict_access_size = ids.DictAccess.SIZE
    \\address = ids.dict_accesses.address_
    \\assert ids.ptr_diff % dict_access_size == 0, \
    \\    'Accesses array size must be divisible by DictAccess.SIZE'
    \\n_accesses = ids.n_accesses
    \\if '__squash_dict_max_size' in globals():
    \\    assert n_accesses <= __squash_dict_max_size, \
    \\        f'squash_dict() can only be used with n_accesses<={__squash_dict_max_size}. ' \
    \\        f'Got: n_accesses={n_accesses}.'
    \\# A map from key to the list of indices accessing it.
    \\access_indices = {}
    \\for i in range(n_accesses):
    \\    key = memory[address + dict_access_size * i]
    \\    access_indices.setdefault(key, []).append(i)
    \\# Descending list of keys.
    \\keys = sorted(access_indices.keys(), reverse=True)
    \\# Are the keys used bigger than range_check bound.
    \\ids.big_keys = 1 if keys[0] >= range_check_builtin.bound else 0
    \\ids.first_key = key = keys.pop()
;

pub const SQUASH_DICT_INNER_SKIP_LOOP =
    "ids.should_skip_loop = 0 if current_access_indices else 1";
pub const SQUASH_DICT_INNER_FIRST_ITERATION =
    \\current_access_indices = sorted(access_indices[key])[::-1]
    \\current_access_index = current_access_indices.pop()
    \\memory[ids.range_check_ptr] = current_access_index
;

pub const SQUASH_DICT_INNER_CHECK_ACCESS_INDEX =
    \\new_access_index = current_access_indices.pop()
    \\ids.loop_temps.index_delta_minus1 = new_access_index - current_access_index - 1
    \\current_access_index = new_access_index
;

pub const SQUASH_DICT_INNER_CONTINUE_LOOP =
    "ids.loop_temps.should_continue = 1 if current_access_indices else 0";
pub const SQUASH_DICT_INNER_ASSERT_LEN_KEYS = "assert len(keys) == 0";
pub const SQUASH_DICT_INNER_LEN_ASSERT = "assert len(current_access_indices) == 0";
pub const SQUASH_DICT_INNER_USED_ACCESSES_ASSERT =
    "assert ids.n_used_accesses == len(access_indices[key])";
pub const SQUASH_DICT_INNER_NEXT_KEY =
    \\assert len(keys) > 0, 'No keys left but remaining_accesses > 0.'
    \\ids.next_key = key = keys.pop()
;

pub const DICT_SQUASH_UPDATE_PTR =
    \\# Update the DictTracker's current_ptr to point to the end of the squashed dict.
    \\__dict_manager.get_tracker(ids.squashed_dict_start).current_ptr = \
    \\    ids.squashed_dict_end.address_
;

pub const DICT_SQUASH_COPY_DICT =
    \\# Prepare arguments for dict_new. In particular, the same dictionary values should be copied
    \\# to the new (squashed) dictionary.
    \\vm_enter_scope({
    \\    # Make __dict_manager accessible.
    \\    '__dict_manager': __dict_manager,
    \\    # Create a copy of the dict, in case it changes in the future.
    \\    'initial_dict': dict(__dict_manager.get_dict(ids.dict_accesses_end)),
    \\})
>>>>>>> 684e08c1
;<|MERGE_RESOLUTION|>--- conflicted
+++ resolved
@@ -405,22 +405,6 @@
 
 pub const MEMCPY_CONTINUE_COPYING = "n -= 1 ids.continue_copying = 1 if n > 0 else 0";
 
-<<<<<<< HEAD
-pub const BIGINT_PACK_DIV_MOD_HINT =
-    \\from starkware.cairo.common.cairo_secp.secp_utils import pack
-    \\from starkware.cairo.common.math_utils import as_int
-    \\from starkware.python.math_utils import div_mod, safe_div
-    \\p = pack(ids.P, PRIME)
-    \\x = pack(ids.x, PRIME) + as_int(ids.x.d3, PRIME) * ids.BASE ** 3 + as_int(ids.x.d4, PRIME) * ids.BASE ** 4
-    \\y = pack(ids.y, PRIME)
-    \\value = res = div_mod(x, y, p)
-;
-
-pub const BIGINT_SAFE_DIV =
-    \\ k = safe_div(res * y - x, p)
-    \\ value = k if k > 0 else 0 - k
-    \\ ids.flag = 1 if k > 0 else 0
-=======
 pub const DEFAULT_DICT_NEW =
     \\if '__dict_manager' not in globals():
     \\    from starkware.cairo.common.dict import DictManager
@@ -525,5 +509,19 @@
     \\    # Create a copy of the dict, in case it changes in the future.
     \\    'initial_dict': dict(__dict_manager.get_dict(ids.dict_accesses_end)),
     \\})
->>>>>>> 684e08c1
+;
+pub const BIGINT_PACK_DIV_MOD_HINT =
+    \\from starkware.cairo.common.cairo_secp.secp_utils import pack
+    \\from starkware.cairo.common.math_utils import as_int
+    \\from starkware.python.math_utils import div_mod, safe_div
+    \\p = pack(ids.P, PRIME)
+    \\x = pack(ids.x, PRIME) + as_int(ids.x.d3, PRIME) * ids.BASE ** 3 + as_int(ids.x.d4, PRIME) * ids.BASE ** 4
+    \\y = pack(ids.y, PRIME)
+    \\value = res = div_mod(x, y, p)
+;
+
+pub const BIGINT_SAFE_DIV =
+    \\ k = safe_div(res * y - x, p)
+    \\ value = k if k > 0 else 0 - k
+    \\ ids.flag = 1 if k > 0 else 0
 ;