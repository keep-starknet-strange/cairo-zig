--- conflicted
+++ resolved
@@ -2296,9 +2296,6 @@
     try expectError(RunnerError.NoProgBase, cairo_runner.initState(1, &stack));
 }
 
-<<<<<<< HEAD
-test "CairoRunner: initFunctionEntrypoint with empty stack" {
-=======
 test "CairoRunner: runUntilPC with function call" {
 
     //Program used:
@@ -2630,13 +2627,10 @@
     //2345108766317314046
     //]
 
->>>>>>> 96f08a45
     // Initialize a list of built-in functions.
     var builtins = std.ArrayList(BuiltinName).init(std.testing.allocator);
     try builtins.append(BuiltinName.output);
 
-<<<<<<< HEAD
-=======
     var data = std.ArrayList(MaybeRelocatable).init(std.testing.allocator);
     try data.append(MaybeRelocatable.fromInt(u256, 4612671182993129469));
     try data.append(MaybeRelocatable.fromInt(u256, 5198983563776393216));
@@ -2653,25 +2647,17 @@
     try data.append(MaybeRelocatable.fromInt(u256, 3618502788666131213697322783095070105623107215331596699973092056135872020470));
     try data.append(MaybeRelocatable.fromInt(u256, 2345108766317314046));
 
->>>>>>> 96f08a45
     // Initialize data structures required for a program.
     const reference_manager = ReferenceManager.init(std.testing.allocator);
     const hints = std.AutoHashMap(usize, []const HintParams).init(std.testing.allocator);
     const identifiers = std.StringHashMap(Identifier).init(std.testing.allocator);
     const error_message_attributes = std.ArrayList(Attribute).init(std.testing.allocator);
-<<<<<<< HEAD
-    const data = std.ArrayList(MaybeRelocatable).init(std.testing.allocator);
-=======
->>>>>>> 96f08a45
 
     // Initialize a Program instance with the specified parameters.
     const program = try Program.init(
         std.testing.allocator,
         builtins,
         data,
-<<<<<<< HEAD
-        null,
-=======
         4,
         hints,
         reference_manager,
@@ -2897,22 +2883,11 @@
         builtins,
         data,
         13,
->>>>>>> 96f08a45
         hints,
         reference_manager,
         identifiers,
         error_message_attributes,
         null,
-<<<<<<< HEAD
-        true,
-    );
-
-    // Initialize a CairoVM instance.
-    var vm = try CairoVM.init(std.testing.allocator, .{});
-
-    // Add memory segments to the CairoVM instance.
-    inline for (0..2) |_| _ = try vm.addMemorySegment();
-=======
         false,
     );
 
@@ -3177,17 +3152,12 @@
         std.testing.allocator,
         .{ .proof_mode = false, .enable_trace = true },
     );
->>>>>>> 96f08a45
 
     // Initialize a CairoRunner with an empty program, "plain" layout, and instructions.
     var cairo_runner = try CairoRunner.init(
         std.testing.allocator,
         program,
-<<<<<<< HEAD
-        "plain",
-=======
         "all_cairo",
->>>>>>> 96f08a45
         ArrayList(MaybeRelocatable).init(std.testing.allocator),
         vm,
         false,
@@ -3195,29 +3165,7 @@
 
     // Defer the deinitialization of the CairoRunner to ensure cleanup.
     defer cairo_runner.deinit(std.testing.allocator);
-<<<<<<< HEAD
-
-    // Set only program base and execution base.
-    cairo_runner.program_base = Relocatable.init(0, 0);
-    cairo_runner.execution_base = Relocatable.init(1, 0);
-
-    // Initialize a stack with some values.
-    var stack = ArrayList(MaybeRelocatable).init(std.testing.allocator);
-    defer stack.deinit(); // Deallocate stack memory after the test.
-
-    // const return_fp = MaybeRelocatable.fromFelt(Felt252.fromInt(i8, 9));
-
-    // _ = try cairo_runner.initFunctionEntrypoint(0, return_fp, &stack);
-
-    // try expect(cairo_runner.initial_fp.?.eq(cairo_runner.initial_ap.?));
-
-    // Expect an error when trying to initialize the runner state without an execution base.
-    // try expectError(RunnerError.NoProgBase, cairo_runner.initState(1, &stack));
-
-}
-
-test "CairoRunner: initFunctionEntrypoint with some stack" {
-=======
+
     defer cairo_runner.vm.segments.memory.deinitData(std.testing.allocator);
 
     try cairo_runner.initBuiltins(true);
@@ -3299,13 +3247,10 @@
     //    TraceEntry(pc=4, ap=23, fp=22),
     //    TraceEntry(pc=10, ap=23, fp=18),
 
->>>>>>> 96f08a45
     // Initialize a list of built-in functions.
     var builtins = std.ArrayList(BuiltinName).init(std.testing.allocator);
     try builtins.append(BuiltinName.output);
 
-<<<<<<< HEAD
-=======
     var data = std.ArrayList(MaybeRelocatable).init(std.testing.allocator);
     try data.append(MaybeRelocatable.fromInt(u256, 4612671182993129469));
     try data.append(MaybeRelocatable.fromInt(u256, 5198983563776393216));
@@ -3322,15 +3267,11 @@
     try data.append(MaybeRelocatable.fromInt(u256, 3618502788666131213697322783095070105623107215331596699973092056135872020470));
     try data.append(MaybeRelocatable.fromInt(u256, 2345108766317314046));
 
->>>>>>> 96f08a45
     // Initialize data structures required for a program.
     const reference_manager = ReferenceManager.init(std.testing.allocator);
     const hints = std.AutoHashMap(usize, []const HintParams).init(std.testing.allocator);
     const identifiers = std.StringHashMap(Identifier).init(std.testing.allocator);
     const error_message_attributes = std.ArrayList(Attribute).init(std.testing.allocator);
-<<<<<<< HEAD
-    const data = std.ArrayList(MaybeRelocatable).init(std.testing.allocator);
-=======
 
     // Initialize a Program instance with the specified parameters.
     const program = try Program.init(
@@ -3410,7 +3351,6 @@
     const hints = std.AutoHashMap(usize, []const HintParams).init(std.testing.allocator);
     const identifiers = std.StringHashMap(Identifier).init(std.testing.allocator);
     const error_message_attributes = std.ArrayList(Attribute).init(std.testing.allocator);
->>>>>>> 96f08a45
 
     // Initialize a Program instance with the specified parameters.
     const program = try Program.init(
@@ -3427,12 +3367,6 @@
     );
 
     // Initialize a CairoVM instance.
-<<<<<<< HEAD
-    var vm = try CairoVM.init(std.testing.allocator, .{});
-
-    // Add memory segments to the CairoVM instance.
-    inline for (0..2) |_| _ = try vm.addMemorySegment();
-=======
     const vm = try CairoVM.init(std.testing.allocator, .{});
 
     // Initialize a CairoRunner instance with the created Program and CairoVM instances.
@@ -3545,17 +3479,12 @@
         std.testing.allocator,
         .{ .proof_mode = false, .enable_trace = true },
     );
->>>>>>> 96f08a45
 
     // Initialize a CairoRunner with an empty program, "plain" layout, and instructions.
     var cairo_runner = try CairoRunner.init(
         std.testing.allocator,
         program,
-<<<<<<< HEAD
-        "plain",
-=======
         "all_cairo",
->>>>>>> 96f08a45
         ArrayList(MaybeRelocatable).init(std.testing.allocator),
         vm,
         false,
@@ -3563,31 +3492,7 @@
 
     // Defer the deinitialization of the CairoRunner to ensure cleanup.
     defer cairo_runner.deinit(std.testing.allocator);
-<<<<<<< HEAD
-
-    // Set only program base and execution base.
-    cairo_runner.program_base = Relocatable.init(0, 0);
-    cairo_runner.execution_base = Relocatable.init(1, 0);
-
-    // Initialize a stack with some values.
-    var stack = ArrayList(MaybeRelocatable).init(std.testing.allocator);
-    defer stack.deinit(); // Deallocate stack memory after the test.
-
-    try stack.append(MaybeRelocatable.fromInt(u8, 7));
-
-    const return_fp = MaybeRelocatable.fromFelt(Felt252.fromInt(u8, 9));
-
-    _ = try cairo_runner.initFunctionEntrypoint(1, return_fp, &stack);
-
-    // try expect(cairo_runner.initial_fp.?.eq(cairo_runner.initial_ap.?));
-
-    // Expect an error when trying to initialize the runner state without an execution base.
-    // try expectError(RunnerError.NoProgBase, cairo_runner.initState(1, &stack));
-
-}
-
-test "CairoRunner: initFunctionEntrypoint with no execution base" {
-=======
+
     defer cairo_runner.vm.segments.memory.deinitData(std.testing.allocator);
 
     try cairo_runner.initBuiltins(true);
@@ -3624,13 +3529,10 @@
     //    return ();
     //}
 
->>>>>>> 96f08a45
     // Initialize a list of built-in functions.
     var builtins = std.ArrayList(BuiltinName).init(std.testing.allocator);
     try builtins.append(BuiltinName.output);
 
-<<<<<<< HEAD
-=======
     // Initialize data with preset values.
     var data = std.ArrayList(MaybeRelocatable).init(std.testing.allocator);
     try data.append(MaybeRelocatable.fromInt(u256, 4612671187288162301));
@@ -3638,15 +3540,11 @@
     try data.append(MaybeRelocatable.fromInt(u256, 2));
     try data.append(MaybeRelocatable.fromInt(u256, 2345108766317314046));
 
->>>>>>> 96f08a45
     // Initialize data structures required for a program.
     const reference_manager = ReferenceManager.init(std.testing.allocator);
     const hints = std.AutoHashMap(usize, []const HintParams).init(std.testing.allocator);
     const identifiers = std.StringHashMap(Identifier).init(std.testing.allocator);
     const error_message_attributes = std.ArrayList(Attribute).init(std.testing.allocator);
-<<<<<<< HEAD
-    const data = std.ArrayList(MaybeRelocatable).init(std.testing.allocator);
-=======
 
     // Initialize a Program instance with the specified parameters.
     const program = try Program.init(
@@ -3715,7 +3613,6 @@
     const hints = std.AutoHashMap(usize, []const HintParams).init(std.testing.allocator);
     const identifiers = std.StringHashMap(Identifier).init(std.testing.allocator);
     const error_message_attributes = std.ArrayList(Attribute).init(std.testing.allocator);
->>>>>>> 96f08a45
 
     // Initialize a Program instance with the specified parameters.
     const program = try Program.init(
@@ -3732,12 +3629,6 @@
     );
 
     // Initialize a CairoVM instance.
-<<<<<<< HEAD
-    var vm = try CairoVM.init(std.testing.allocator, .{});
-
-    // Add memory segments to the CairoVM instance.
-    inline for (0..2) |_| _ = try vm.addMemorySegment();
-=======
     const vm = try CairoVM.init(std.testing.allocator, .{});
 
     // Initialize a CairoRunner instance with the created Program and CairoVM instances.
@@ -3839,17 +3730,13 @@
         std.testing.allocator,
         .{ .proof_mode = false, .enable_trace = true },
     );
->>>>>>> 96f08a45
+
 
     // Initialize a CairoRunner with an empty program, "plain" layout, and instructions.
     var cairo_runner = try CairoRunner.init(
         std.testing.allocator,
         program,
-<<<<<<< HEAD
-        "plain",
-=======
         "all_cairo",
->>>>>>> 96f08a45
         ArrayList(MaybeRelocatable).init(std.testing.allocator),
         vm,
         false,
@@ -3857,22 +3744,7 @@
 
     // Defer the deinitialization of the CairoRunner to ensure cleanup.
     defer cairo_runner.deinit(std.testing.allocator);
-<<<<<<< HEAD
-
-    // Set only program base and execution base.
-    cairo_runner.program_base = Relocatable.init(1, 0);
-
-    // Initialize a stack with some values.
-    var stack = ArrayList(MaybeRelocatable).init(std.testing.allocator);
-    defer stack.deinit(); // Deallocate stack memory after the test.
-
-    try stack.append(MaybeRelocatable.fromInt(u8, 7));
-
-    const return_fp = MaybeRelocatable.fromFelt(Felt252.fromInt(u8, 9));
-
-    // Expect an error when trying to initialize the runner state without an execution base.
-    try expectError(RunnerError.NoExecBase, cairo_runner.initFunctionEntrypoint(1, return_fp, &stack));
-=======
+
     defer cairo_runner.vm.segments.memory.deinitData(std.testing.allocator);
 
     try cairo_runner.initBuiltins(true);
@@ -3899,5 +3771,4 @@
 
     // Assert the output buffer content.
     try expectEqualSlices(u8, "1\n17\n", output.items);
->>>>>>> 96f08a45
 }