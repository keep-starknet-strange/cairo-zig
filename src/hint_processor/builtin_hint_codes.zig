--- conflicted
+++ resolved
@@ -292,7 +292,7 @@
     \\ids.high = ids.a >> 64
 ;
 
-<<<<<<< HEAD
+
 pub const USORT_ENTER_SCOPE =
     "vm_enter_scope(dict(__usort_max_size = globals().get('__usort_max_size')))";
 pub const USORT_BODY =
@@ -328,7 +328,7 @@
     \\ids.next_item_index = current_pos - last_pos
     \\last_pos = current_pos + 1
 ;
-=======
+
 pub const MEMSET_ENTER_SCOPE = "vm_enter_scope({'n': ids.n})";
 pub const MEMSET_CONTINUE_LOOP =
     \\n -= 1
@@ -336,4 +336,3 @@
 ;
 
 pub const MEMCPY_CONTINUE_COPYING = "n -= 1 ids.continue_copying = 1 if n > 0 else 0";
->>>>>>> a4d730e3
