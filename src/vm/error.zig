--- conflicted
+++ resolved
@@ -212,14 +212,11 @@
     ByteConversionError,
     DividedByZero,
     Felt252ToUsizeConversion,
-<<<<<<< HEAD
     DivModIgcdexNotZero,
     SafeDivFailBigInt,
 
     SecpSplitOutOfRange,
-=======
     SafeDivFailU32,
->>>>>>> d96d884f
 };
 
 /// Represents different error conditions that occur in trace relocation
