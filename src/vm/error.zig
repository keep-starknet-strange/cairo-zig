--- conflicted
+++ resolved
@@ -267,19 +267,16 @@
     VariableNotInScopeError,
 
     ExcludedNot2,
-<<<<<<< HEAD
+
+    AssertLtFelt252,
+
+    AssertionFailed,
+
+    SplitIntNotZero,
+    FromScopeError,
 };
 
 pub const InsufficientAllocatedCellsError = error{
     MinStepNotReached,
     BuiltinCells,
-=======
-
-    AssertLtFelt252,
-
-    AssertionFailed,
-
-    SplitIntNotZero,
-    FromScopeError,
->>>>>>> a5911016
 };