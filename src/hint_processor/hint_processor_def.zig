const std = @import("std");
const Allocator = std.mem.Allocator;
const ArrayList = std.ArrayList;
const StringHashMap = std.StringHashMap;
const programjson = @import("../vm/types/programjson.zig");
const CairoVM = @import("../vm/core.zig").CairoVM;
const CairoVMError = @import("../vm/error.zig").CairoVMError;
const OffsetValue = programjson.OffsetValue;
const ApTracking = programjson.ApTracking;
const Reference = programjson.Reference;
const ReferenceProgram = programjson.ReferenceProgram;
const HintParams = programjson.HintParams;
const ReferenceManager = programjson.ReferenceManager;
const Felt252 = @import("../math/fields/starknet.zig").Felt252;
const ExecutionScopes = @import("../vm/types/execution_scopes.zig").ExecutionScopes;
const Relocatable = @import("../vm/memory/relocatable.zig").Relocatable;

/// import hint code
const hint_codes = @import("builtin_hint_codes.zig");
const math_hints = @import("math_hints.zig");
const memcpy_hint_utils = @import("memcpy_hint_utils.zig");

const poseidon_utils = @import("poseidon_utils.zig");
const keccak_utils = @import("keccak_utils.zig");
const felt_bit_length = @import("felt_bit_length.zig");
const segments = @import("segments.zig");


const deserialize_utils = @import("../parser/deserialize_utils.zig");

const expect = std.testing.expect;
const expectEqual = std.testing.expectEqual;
const expectError = std.testing.expectError;
const expectEqualStrings = std.testing.expectEqualStrings;

/// Represents a 'compiled' hint.
///
/// This structure the return type for the `compileHint` method in the HintProcessor interface
pub const HintData = struct {
    const Self = @This();

    /// Code string that is mapped by the processor to a corresponding implementation
    code: []const u8,
    ids_data: std.StringHashMap(HintReference),
    ap_tracking: ApTracking,

    pub fn init(code: []const u8, ids_data: std.StringHashMap(HintReference), ap_tracking: ApTracking) Self {
        return .{
            .code = code,
            .ids_data = ids_data,
            .ap_tracking = ap_tracking,
        };
    }

    pub fn deinit(self: *Self) void {
        self.ids_data.deinit();
    }
};

/// Represents a hint reference structure used for hints in Zig.
///
/// This structure defines a hint reference containing two offset values, a dereference flag,
/// Ap tracking data, and Cairo type information.
pub const HintReference = struct {
    const Self = @This();
    /// First offset value within the hint reference.
    offset1: OffsetValue,
    /// Second offset value within the hint reference.
    offset2: OffsetValue = .{ .value = 0 },
    /// Flag indicating dereference within the hint reference.
    dereference: bool = true,
    /// Ap tracking data associated with the hint reference (optional, defaults to null).
    ap_tracking_data: ?ApTracking = null,
    /// Cairo type information related to the hint reference (optional, defaults to null).
    cairo_type: ?[]const u8 = null,

    /// Initializes a hint reference with specified offsets and dereference flags.
    ///
    /// Params:
    ///   - `offset1`: First offset value.
    ///   - `offset2`: Second offset value.
    ///   - `inner_dereference`: Flag for inner dereference within the first offset value.
    ///   - `dereference`: Flag for dereference within the hint reference.
    pub fn init(
        offset1: i32,
        offset2: i32,
        inner_dereference: bool,
        dereference: bool,
    ) Self {
        return .{
            .offset1 = .{ .reference = .{ .FP, offset1, inner_dereference } },
            .offset2 = .{ .value = offset2 },
            .dereference = dereference,
        };
    }

    /// Initializes a simple hint reference with the specified offset.
    ///
    /// Params:
    ///   - `offset1`: First offset value for the hint reference.
    pub fn initSimple(offset1: i32) Self {
        return .{ .offset1 = .{ .reference = .{ .FP, offset1, false } } };
    }

    pub fn deinit(self: Self, allocator: Allocator) void {
        if (self.cairo_type) |t| allocator.free(t);
    }
};

/// Takes a mapping from reference name to reference id, normalizes the reference name, and maps the normalized reference name to its denoted HintReference from a reference array.
///
/// Arguments:
///   - `allocator`: The allocator that shares scope with the operating HintProcessor.
///   - `reference_ids`: A mapping from reference name to reference id
///   - `references`: An array of HintReferences, as indexed by reference id
///
/// # Returns
/// A mapping of normalized reference name to HintReference, if successful
///
/// Errors
/// - If there is no corresponding reference in `references` array
pub fn getIdsData(allocator: Allocator, reference_ids: StringHashMap(usize), references: []const HintReference) !StringHashMap(HintReference) {
    var ids_data = StringHashMap(HintReference).init(allocator);
    errdefer ids_data.deinit();

    var ref_id_it = reference_ids.iterator();
    while (ref_id_it.next()) |ref_id_entry| {
        const path = ref_id_entry.key_ptr.*;
        const ref_id = ref_id_entry.value_ptr.*;

        if (ref_id >= references.len) return CairoVMError.Unexpected;

        var name_iterator = std.mem.splitBackwardsSequence(u8, path, ".");

        const name = name_iterator.next() orelse return CairoVMError.Unexpected;
        const ref_hint = references[ref_id];

        try ids_data.put(name, ref_hint);
    }

    return ids_data;
}

// A map of hints that can be used to extend the current map of hints for the vm run
// The map matches the pc at which the hints should be executed to a vec of compiled hints (Outputed by HintProcessor::CompileHint)
pub const HintExtension = std.AutoHashMap(Relocatable, std.ArrayList(HintData));

pub const CairoVMHintProcessor = struct {
    const Self = @This();

    //Transforms hint data outputed by the VM into whichever format will be later used by execute_hint
    pub fn compileHint(_: *Self, allocator: Allocator, hint_code: []const u8, ap_tracking: ApTracking, reference_ids: StringHashMap(usize), references: []HintReference) !HintData {
        const ids_data = try getIdsData(allocator, reference_ids, references);
        errdefer ids_data.deinit();

        return .{
            .code = hint_code,
            .ap_tracking = ap_tracking,
            .ids_data = ids_data,
        };
    }

    // Executes the hint which's data is provided by a dynamic structure previously created by compile_hint
    // Note: if the `extensive_hints` feature is activated the method used by the vm to execute hints is `execute_hint_extensive`, which's default implementation calls this method.
    pub fn executeHint(_: *const Self, allocator: Allocator, vm: *CairoVM, hint_data: *HintData, constants: *std.StringHashMap(Felt252), exec_scopes: *ExecutionScopes) !void {
        if (std.mem.eql(u8, hint_codes.ASSERT_NN, hint_data.code)) {
            try math_hints.assertNN(vm, hint_data.ids_data, hint_data.ap_tracking);
        } else if (std.mem.eql(u8, hint_codes.VERIFY_ECDSA_SIGNATURE, hint_data.code)) {
            try math_hints.verifyEcdsaSignature(vm, hint_data.ids_data, hint_data.ap_tracking);
        } else if (std.mem.eql(u8, hint_codes.IS_POSITIVE, hint_data.code)) {
            try math_hints.isPositive(allocator, vm, hint_data.ids_data, hint_data.ap_tracking);
        } else if (std.mem.eql(u8, hint_codes.ASSERT_NOT_ZERO, hint_data.code)) {
            try math_hints.assertNonZero(vm, hint_data.ids_data, hint_data.ap_tracking);
        } else if (std.mem.eql(u8, hint_codes.IS_QUAD_RESIDUE, hint_data.code)) {
            try math_hints.isQuadResidue(allocator, vm, hint_data.ids_data, hint_data.ap_tracking);
        } else if (std.mem.eql(u8, hint_codes.SQRT, hint_data.code)) {
            try math_hints.sqrt(allocator, vm, hint_data.ids_data, hint_data.ap_tracking);
        } else if (std.mem.eql(u8, hint_codes.UNSIGNED_DIV_REM, hint_data.code)) {
            try math_hints.unsignedDivRem(allocator, vm, hint_data.ids_data, hint_data.ap_tracking);
        } else if (std.mem.eql(u8, hint_codes.ASSERT_LE_FELT, hint_data.code)) {
            try math_hints.assertLeFelt(allocator, vm, exec_scopes, hint_data.ids_data, hint_data.ap_tracking, constants);
        } else if (std.mem.eql(u8, hint_codes.ASSERT_LE_FELT_EXCLUDED_0, hint_data.code)) {
            try math_hints.assertLeFeltExcluded0(allocator, vm, exec_scopes);
        } else if (std.mem.eql(u8, hint_codes.ASSERT_LE_FELT_EXCLUDED_1, hint_data.code)) {
            try math_hints.assertLeFeltExcluded1(allocator, vm, exec_scopes);
        } else if (std.mem.eql(u8, hint_codes.ASSERT_LE_FELT_EXCLUDED_2, hint_data.code)) {
            try math_hints.assertLeFeltExcluded2(exec_scopes);
        } else if (std.mem.eql(u8, hint_codes.ASSERT_LT_FELT, hint_data.code)) {
            try math_hints.assertLtFelt(vm, hint_data.ids_data, hint_data.ap_tracking);
        } else if (std.mem.eql(u8, hint_codes.ASSERT_250_BITS, hint_data.code)) {
            try math_hints.assert250Bit(allocator, vm, hint_data.ids_data, hint_data.ap_tracking, constants);
        } else if (std.mem.eql(u8, hint_codes.SPLIT_FELT, hint_data.code)) {
            try math_hints.splitFelt(allocator, vm, hint_data.ids_data, hint_data.ap_tracking, constants);
        } else if (std.mem.eql(u8, hint_codes.SPLIT_INT_ASSERT_RANGE, hint_data.code)) {
            try math_hints.splitIntAssertRange(vm, hint_data.ids_data, hint_data.ap_tracking);
        } else if (std.mem.eql(u8, hint_codes.SIGNED_DIV_REM, hint_data.code)) {
            try math_hints.signedDivRem(allocator, vm, hint_data.ids_data, hint_data.ap_tracking);
        } else if (std.mem.eql(u8, hint_codes.ADD_SEGMENT, hint_data.code)) {
            try memcpy_hint_utils.addSegment(allocator, vm);
        } else if (std.mem.eql(u8, hint_codes.VM_ENTER_SCOPE, hint_data.code)) {
            try memcpy_hint_utils.enterScope(allocator, exec_scopes);
        } else if (std.mem.eql(u8, hint_codes.VM_EXIT_SCOPE, hint_data.code)) {
            try memcpy_hint_utils.exitScope(exec_scopes);
        } else if (std.mem.eql(u8, hint_codes.MEMCPY_ENTER_SCOPE, hint_data.code)) {
            try memcpy_hint_utils.memcpyEnterScope(allocator, vm, exec_scopes, hint_data.ids_data, hint_data.ap_tracking);
        } else if (std.mem.eql(u8, hint_codes.NONDET_N_GREATER_THAN_10, hint_data.code)) {
            try poseidon_utils.nGreaterThan10(allocator, vm, hint_data.ids_data, hint_data.ap_tracking);
        } else if (std.mem.eql(u8, hint_codes.NONDET_N_GREATER_THAN_2, hint_data.code)) {
            try poseidon_utils.nGreaterThan2(allocator, vm, hint_data.ids_data, hint_data.ap_tracking);
        } else if (std.mem.eql(u8, hint_codes.UNSAFE_KECCAK, hint_data.code)) {
            try keccak_utils.unsafeKeccak(allocator, vm, exec_scopes, hint_data.ids_data, hint_data.ap_tracking);
        } else if (std.mem.eql(u8, hint_codes.UNSAFE_KECCAK_FINALIZE, hint_data.code)) {
            try keccak_utils.unsafeKeccakFinalize(allocator, vm, hint_data.ids_data, hint_data.ap_tracking);
        } else if (std.mem.eql(u8, hint_codes.SPLIT_INPUT_3, hint_data.code)) {
            try keccak_utils.splitInput(allocator, vm, hint_data.ids_data, hint_data.ap_tracking, 3, 1);
        } else if (std.mem.eql(u8, hint_codes.SPLIT_INPUT_6, hint_data.code)) {
            try keccak_utils.splitInput(allocator, vm, hint_data.ids_data, hint_data.ap_tracking, 6, 2);
        } else if (std.mem.eql(u8, hint_codes.SPLIT_INPUT_9, hint_data.code)) {
            try keccak_utils.splitInput(allocator, vm, hint_data.ids_data, hint_data.ap_tracking, 9, 3);
        } else if (std.mem.eql(u8, hint_codes.SPLIT_INPUT_12, hint_data.code)) {
            try keccak_utils.splitInput(allocator, vm, hint_data.ids_data, hint_data.ap_tracking, 12, 4);
        } else if (std.mem.eql(u8, hint_codes.SPLIT_INPUT_15, hint_data.code)) {
            try keccak_utils.splitInput(allocator, vm, hint_data.ids_data, hint_data.ap_tracking, 15, 5);
        } else if (std.mem.eql(u8, hint_codes.SPLIT_OUTPUT_0, hint_data.code)) {
            try keccak_utils.splitOutput(allocator, vm, hint_data.ids_data, hint_data.ap_tracking, 0);
        } else if (std.mem.eql(u8, hint_codes.SPLIT_OUTPUT_1, hint_data.code)) {
            try keccak_utils.splitOutput(allocator, vm, hint_data.ids_data, hint_data.ap_tracking, 1);
        } else if (std.mem.eql(u8, hint_codes.SPLIT_N_BYTES, hint_data.code)) {
            try keccak_utils.splitNBytes(allocator, vm, hint_data.ids_data, hint_data.ap_tracking, constants);
        } else if (std.mem.eql(u8, hint_codes.SPLIT_OUTPUT_MID_LOW_HIGH, hint_data.code)) {
            try keccak_utils.splitOutputMidLowHigh(allocator, vm, hint_data.ids_data, hint_data.ap_tracking);
        } else if (std.mem.eql(u8, hint_codes.GET_FELT_BIT_LENGTH, hint_data.code)) {
            try felt_bit_length.getFeltBitLength(allocator, vm, hint_data.ids_data, hint_data.ap_tracking);
<<<<<<< HEAD
        } else if (std.mem.eql(u8, hint_codes.RELOCATE_SEGMENT, hint_data.code)) {
            try segments.relocateSegment(vm, hint_data.ids_data, hint_data.ap_tracking);
        } else if (std.mem.eql(u8, hint_codes.TEMPORARY_ARRAY, hint_data.code)) {
            try segments.temporaryArray(allocator, vm, hint_data.ids_data, hint_data.ap_tracking);
        } else {}
=======
        } 
>>>>>>> 4b322e5b
    }

    // Executes the hint which's data is provided by a dynamic structure previously created by compile_hint
    // Also returns a map of hints to be loaded after the current hint is executed
    // Note: This is the method used by the vm to execute hints,
    // if you chose to implement this method instead of using the default implementation, then `execute_hint` will not be used
    pub fn executeHintExtensive(self: *const Self, allocator: Allocator, vm: *CairoVM, hint_data: *HintData, constants: *std.StringHashMap(Felt252), exec_scopes: *ExecutionScopes) !HintExtension {
        try self.executeHint(allocator, vm, hint_data, constants, exec_scopes);

        return HintExtension.init(allocator);
    }
};

test "HintReference: init should return a proper HintReference instance" {
    try expectEqual(
        HintReference{
            .offset1 = .{ .reference = .{ .FP, 10, true } },
            .offset2 = .{ .value = 22 },
            .dereference = false,
            .ap_tracking_data = null,
            .cairo_type = null,
        },
        HintReference.init(10, 22, true, false),
    );
}

test "HintReference: initSimple should return a proper HintReference instance" {
    try expectEqual(
        HintReference{
            .offset1 = .{ .reference = .{ .FP, 10, false } },
            .offset2 = .{ .value = 0 },
            .dereference = true,
            .ap_tracking_data = null,
            .cairo_type = null,
        },
        HintReference.initSimple(10),
    );
}

test "HintProcessorData: initDefault returns a proper HintProcessorData instance" {
    // Given
    const allocator = std.testing.allocator;

    // when
    var reference_ids = StringHashMap(usize).init(allocator);
    defer reference_ids.deinit();

    var references = ArrayList(HintReference).init(allocator);
    defer references.deinit();

    // Add reference data
    try reference_ids.put("starkware.cairo.common.math.split_felt.high", 0);
    try reference_ids.put("starkware.cairo.common.math.split_felt.low", 1);

    // add hint reference structs
    try references.append(HintReference.initSimple(10));
    try references.append(HintReference.initSimple(20));

    // then
    const code: []const u8 = "memory[ap] = segments.add()";

    const ids_data = try getIdsData(allocator, reference_ids, references.items);

    var hp_data = HintData.init(
        code,
        ids_data,
        .{},
    );
    defer hp_data.deinit();

    try expectEqual(@as(usize, 0), hp_data.ap_tracking.group);
    try expectEqual(@as(usize, 0), hp_data.ap_tracking.offset);
    try expectEqualStrings(code, hp_data.code);
}

test "getIdsData: should map (ref name x ref id) x (ref data) as (ref name x ref data)" {
    // Given
    const allocator = std.testing.allocator;

    // when
    var reference_ids = StringHashMap(usize).init(allocator);
    defer reference_ids.deinit();

    var references = ArrayList(HintReference).init(allocator);
    defer references.deinit();

    // Add reference data
    try reference_ids.put("starkware.cairo.common.math.split_felt.high", 0);
    try reference_ids.put("starkware.cairo.common.math.split_felt.low", 1);

    // add hint reference structs
    try references.append(HintReference.initSimple(10));
    try references.append(HintReference.initSimple(20));

    // then
    var ids_data = try getIdsData(allocator, reference_ids, references.items);
    defer ids_data.deinit();

    try expectEqual(ids_data.get("high").?.offset1.reference, .{ .FP, 10, false });
    try expectEqual(ids_data.get("low").?.offset1.reference, .{ .FP, 20, false });
}

test "getIdsData: should throw Unexpected when there is no ref data corresponding to ref ids mapping" {
    // Given
    const allocator = std.testing.allocator;

    // when
    var reference_ids = StringHashMap(usize).init(allocator);
    defer reference_ids.deinit();

    var references = ArrayList(HintReference).init(allocator);
    defer references.deinit();

    // Add reference data
    try reference_ids.put("starkware.cairo.common.math.split_felt.high", 0);
    try reference_ids.put("starkware.cairo.common.math.split_felt.low", 1);

    // add hint reference structs
    try references.append(HintReference.initSimple(10));

    // then
    try expectError(
        CairoVMError.Unexpected,
        getIdsData(allocator, reference_ids, references.items),
    );
}<|MERGE_RESOLUTION|>--- conflicted
+++ resolved
@@ -231,15 +231,11 @@
             try keccak_utils.splitOutputMidLowHigh(allocator, vm, hint_data.ids_data, hint_data.ap_tracking);
         } else if (std.mem.eql(u8, hint_codes.GET_FELT_BIT_LENGTH, hint_data.code)) {
             try felt_bit_length.getFeltBitLength(allocator, vm, hint_data.ids_data, hint_data.ap_tracking);
-<<<<<<< HEAD
         } else if (std.mem.eql(u8, hint_codes.RELOCATE_SEGMENT, hint_data.code)) {
             try segments.relocateSegment(vm, hint_data.ids_data, hint_data.ap_tracking);
         } else if (std.mem.eql(u8, hint_codes.TEMPORARY_ARRAY, hint_data.code)) {
             try segments.temporaryArray(allocator, vm, hint_data.ids_data, hint_data.ap_tracking);
         } else {}
-=======
-        } 
->>>>>>> 4b322e5b
     }
 
     // Executes the hint which's data is provided by a dynamic structure previously created by compile_hint
