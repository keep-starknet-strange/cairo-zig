// Core imports.
const std = @import("std");

const builtin = @import("builtin");
// Dependencies imports.
const cli = @import("zig-cli");
// Local imports.
const vm_core = @import("../vm/core.zig");
const RunContext = @import("../vm/run_context.zig").RunContext;
const relocatable = @import("../vm/memory/relocatable.zig");
const Config = @import("../vm/config.zig").Config;
const cairo_runner = @import("../vm/runners/cairo_runner.zig");
const CairoRunner = cairo_runner.CairoRunner;
const ProgramJson = @import("../vm/types/programjson.zig").ProgramJson;
const cairo_run = @import("../vm/cairo_run.zig");
const layout_lib = @import("../vm/types/layout.zig");
const errors = @import("../vm/error.zig");

// var gpa = std.heap.GeneralPurposeAllocator(.{}){};
const global_allocator = std.heap.c_allocator;

// Configuration settings for the CLI.
const Args = struct {
    filename: []const u8 = undefined,
    trace_file: ?[]const u8 = null,
    print_output: bool = false,
    entrypoint: []const u8 = "main",
    memory_file: ?[]const u8 = null,
    layout: []const u8 = layout_lib.LayoutName.plain.toString(),
    proof_mode: bool = false,
    secure_run: ?bool = null,
    // require proof_mode=true
    air_public_input: ?[]const u8 = null,
    // requires proof_mode, trace_file, memory_file
    air_private_input: ?[]const u8 = null,

    allow_missing_builtins: ?bool = null,
};

var cfg: Args = .{};

/// Runs the Command-Line Interface application.
///
/// This function initializes and executes the CLI app with the provided configuration
/// and allocator, handling errors and the application's execution flow.
///
/// # Errors
///
/// Returns an error of type `UsageError` if there's a misuse of the CLI by the user,
/// such as requesting a configuration not supported by the current build,
/// for example, when execution traces are globally disabled.
pub fn run() !void {
    var r = try cli.AppRunner.init(global_allocator);

    // Command-line option for enabling proof mode.
    const proof_mode = cli.Option{
        // The full name of the option.
        .long_name = "proof-mode",
        // Description of the option's purpose.
        .help = "Whether to run in proof mode or not.",
        // Reference to the proof mode configuration.
        .value_ref = r.mkRef(&cfg.proof_mode),
        // Indicates if the option is required.
        .required = false,
    };

    // Command-line option for enabling secure run.
    const secure_rune = cli.Option{
        // The full name of the option.
        .long_name = "secure-run",
        // Description of the option's purpose.
        .help = "Whether to run in secure mode or not.",
        // Reference to the proof mode configuration.
        .value_ref = r.mkRef(&cfg.secure_run),
        // Indicates if the option is required.
        .required = false,
    };

    // Command-line option for specifying the filename.
    const program_option = cli.Option{
        // The full name of the option.
        .long_name = "filename",
        // Description of the option's purpose.
        .help = "The location of the program to be evaluated.",
        // Reference to the program filename.
        .value_ref = r.mkRef(&cfg.filename),
        // Indicates if the option is required.
        .required = true,
    };

    // Command-line option for specifying the filename.
    const air_input_public = cli.Option{
        // The full name of the option.
        .long_name = "air-input-public",
        // Description of the option's purpose.
        .help = "The location where we wrote air input public.",
        // Reference to the program filename.
        .value_ref = r.mkRef(&cfg.air_public_input),
        // Indicates if the option is required.
        .required = false,
    };

    // Command-line option for specifying the filename.
    const air_input_private = cli.Option{
        // The full name of the option.
        .long_name = "air-input-private",
        // Description of the option's purpose.
        .help = "The location where we wrote air input private.",
        // Reference to the program filename.
        .value_ref = r.mkRef(&cfg.air_private_input),
        // Indicates if the option is required.
        .required = false,
    };

    // Command-line option for enabling trace mode.
    const print_output = cli.Option{
        // The full name of the option.
        .long_name = "print-output",
        // Description of the option's purpose.
        .help = "Print output from Output runner",
        // Reference to the trace mode configuration.
        .value_ref = r.mkRef(&config.print_output),
        // Indicates if the option is required.
        .required = false,
    };

    // Command-line option for specifying the output trace file.
    const output_trace = cli.Option{
        // The full name of the option.
        .long_name = "trace-file",
        // Description of the option's purpose.
        .help = "File where the register execution cycles are written.",
        // Short alias for the option.
        .short_alias = 'o',
        // Reference to the output trace file.
        .value_ref = r.mkRef(&cfg.trace_file),
        // Indicates if the option is required.
        .required = false,
    };

    // Command-line option for specifying print output or not.
    const print_output = cli.Option{
        // The full name of the option.
        .long_name = "print-output",
        // Description of the option's purpose.
        .help = "Do we need to print output or not",
        // Reference to the output trace file.
        .value_ref = r.mkRef(&cfg.print_output),
        // Indicates if the option is required.
        .required = false,
    };

    // Command-line option for specifying entrypoint of program.
    const entrypoint = cli.Option{
        // The full name of the option.
        .long_name = "entrypoint",
        // Description of the option's purpose.
        .help = "Specifying entrypoint of program",
        // Reference to the output trace file.
        .value_ref = r.mkRef(&cfg.entrypoint),
        // Indicates if the option is required.
        .required = false,
    };

    // Command-line option for specifying the output memory file.
    const memory_file = cli.Option{
        // The full name of the option.
        .long_name = "memory-file",
        // Description of the option's purpose.
        .help = "File where the memory post-execution is written.",
        // Reference to the output memory file.
        .value_ref = r.mkRef(&cfg.memory_file),
        // Indicates if the option is required.
        .required = false,
    };

    // Command-line option for specifying the memory layout.
    const layout = cli.Option{
        // The full name of the option.
        .long_name = "layout",
        // Description of the option's purpose.
        .help = "The memory layout to use.",
        // Reference to the memory layout.
        .value_ref = r.mkRef(&cfg.layout),
        // Indicates if the option is required.
        .required = false,
    };

    // Define the CLI app
    var app = cli.App{
        // Version of the application.
        .version = "0.0.1",
        // Author information for the application.
        .author = "StarkWare & Contributors",
        // Configuration for the main command.
        .command = .{
            // Name of the main command.
            .name = "ziggy-starkdust",
            // Description of the main command.
            .description = .{
                // One-line summary of the main command.
                .one_line = "Cairo VM written in Zig.",
                // Detailed description of the main command.
                .detailed =
                \\Cairo Virtual Machine written in Zig.
                \\Highly experimental, use at your own risk.
                ,
            },
            // Target subcommand details.
            .target = .{
                // Subcommands of the main command.
                .subcommands = &.{
                    .{
                        // Name of the subcommand.
                        .name = "execute",
                        // Description of the subcommand.
                        .description = .{
                            // One-line summary of the subcommand.
                            .one_line = "Execute a cairo program with the virtual machine.",
                        },
                        // Options for the subcommand.
                        .options = &.{
                            proof_mode,
                            layout,
                            program_option,
                            output_trace,
<<<<<<< HEAD
                            secure_rune,
                            memory_file,
                            air_input_public,
                            air_input_private,
                            print_output,
                            entrypoint,
=======
                            output_memory,
                            execute_secure_run,
                            print_output,
>>>>>>> 17a48371
                        },
                        // Action to be executed for the subcommand.
                        .target = .{ .action = .{ .exec = execute } },
                    },
                },
            },
        },
    };

    return r.run(&app);
}

/// Errors that occur because the user misused the CLI.
const UsageError = error{
    /// Occurs when the user requests a config that is not supported by the current build.
    ///
    /// For example because execution traces are globally disabled.
    IncompatibleBuildOptions,
};

/// Entry point for the execution of the Cairo Virtual Machine.
///
/// This function is responsible for executing the Cairo Virtual Machine based on the provided
/// configuration, allocator, and build options.
///
/// # Errors
///
/// Returns a `UsageError` if there's a misuse of the CLI, specifically if tracing is attempted
/// while it's disabled in the build.
fn execute() anyerror!void {
    try runProgram(global_allocator, cfg);
}

fn runProgram(allocator: std.mem.Allocator, _cfg: Args) !void {
    var arena = std.heap.ArenaAllocator.init(allocator);
    defer arena.deinit();

    const trace_enabled = _cfg.trace_file != null or _cfg.air_public_input != null;

    const file = try std.fs.cwd().openFile(_cfg.filename, .{});
    defer file.close();

    // Read the entire file content into a buffer using the provided allocator
    const buffer = try file.readToEndAlloc(
        arena.allocator(),
        try file.getEndPos(),
    );
    defer arena.allocator().free(buffer);

    var runner = try cairo_run.cairoRun(
        arena.allocator(),
        buffer,
        .{
            .entrypoint = _cfg.entrypoint,
            .trace_enabled = trace_enabled,
            .relocate_mem = _cfg.memory_file != null or _cfg.air_public_input != null,
            .layout = _cfg.layout,
            .proof_mode = _cfg.proof_mode,
            .secure_run = _cfg.secure_run,
            .allow_missing_builtins = _cfg.allow_missing_builtins,
        },
        @constCast(&.{}),
    );
    defer runner.deinit(arena.allocator());
    defer runner.vm.segments.memory.deinitData(arena.allocator());

    if (_cfg.print_output) {
        var output_buffer = try std.ArrayList(u8).initCapacity(arena.allocator(), 100);
        output_buffer.appendSliceAssumeCapacity("Program Output:\n");

        try runner.vm.writeOutput(output_buffer.writer());
    }

    if (_cfg.trace_file) |trace_path| {
        const relocated_trace = runner.relocated_trace orelse return errors.TraceError.TraceNotRelocated;

        var writer: std.io.BufferedWriter(3 * 1024 * 1024, std.fs.File.Writer) = .{ .unbuffered_writer = undefined };

        const trace_file = try std.fs.cwd().createFile(trace_path, .{});
        defer trace_file.close();

        writer.unbuffered_writer = trace_file.writer();

        try cairo_run.writeEncodedTrace(relocated_trace, &writer);

        try writer.flush();
    }

    if (_cfg.memory_file) |memory_path| {
        var writer: std.io.BufferedWriter(5 * 1024 * 1024, std.fs.File.Writer) = .{ .unbuffered_writer = undefined };

        const memory_file = try std.fs.cwd().createFile(memory_path, .{});
        defer memory_file.close();

        writer.unbuffered_writer = memory_file.writer();

        try cairo_run.writeEncodedMemory(runner.relocated_memory.items, &writer);

        try writer.flush();
    }

    if (_cfg.air_public_input) |file_path| {
        var public_input = try runner.getAirPublicInput();
        defer public_input.deinit();

        const public_input_json = try public_input.serialize(arena.allocator());
        defer arena.allocator().free(public_input_json);

        var air_file = try std.fs.cwd().createFile(file_path, .{});
        defer air_file.close();

        try air_file.writeAll(public_input_json);
    }
}

test "RunOK" {
    for ([_][]const u8{
        "plain",
        // "small",
        // "dex",
        // "starknet",
        // "starknet_with_keccak",
        // "recursive_large_output",
        "all_cairo",
        // "all_solidity",
    }) |layout| {
        inline for ([_]bool{ false, true }) |memory_file| {
            inline for ([_]bool{ false, true }) |_trace_file| {
                inline for ([_]bool{ false, true }) |proof_mode| {
                    inline for ([_]bool{ false, true }) |print_out| {
                        inline for ([_]bool{ false, true }) |entrypoint| {
                            inline for ([_]bool{ false, true }) |air_input_public| {
                                var trace_file = _trace_file;

                                var _cfg: Args =
                                    .{
                                    .layout = layout,
                                    .air_public_input = if (air_input_public) "/dev/null" else null,
                                    .proof_mode = if (proof_mode) val: {
                                        trace_file = true;
                                        break :val true;
                                    } else false,
                                    .memory_file = if (memory_file) "/dev/null" else null,
                                    .trace_file = if (trace_file) "/dev/null" else null,
                                    .print_output = print_out,
                                    .filename = "cairo_programs/proof_programs/fibonacci.json",
                                };

                                if (entrypoint) _cfg.entrypoint = "main";

                                runProgram(
                                    std.testing.allocator,
                                    _cfg,
                                ) catch |err| {
                                    if (air_input_public and !proof_mode) return {} else return err;
                                };
                            }
                        }
                    }
                }
            }
        }
    }
}<|MERGE_RESOLUTION|>--- conflicted
+++ resolved
@@ -65,7 +65,7 @@
     };
 
     // Command-line option for enabling secure run.
-    const secure_rune = cli.Option{
+    const secure_run = cli.Option{
         // The full name of the option.
         .long_name = "secure-run",
         // Description of the option's purpose.
@@ -108,18 +108,6 @@
         .help = "The location where we wrote air input private.",
         // Reference to the program filename.
         .value_ref = r.mkRef(&cfg.air_private_input),
-        // Indicates if the option is required.
-        .required = false,
-    };
-
-    // Command-line option for enabling trace mode.
-    const print_output = cli.Option{
-        // The full name of the option.
-        .long_name = "print-output",
-        // Description of the option's purpose.
-        .help = "Print output from Output runner",
-        // Reference to the trace mode configuration.
-        .value_ref = r.mkRef(&config.print_output),
         // Indicates if the option is required.
         .required = false,
     };
@@ -224,18 +212,12 @@
                             layout,
                             program_option,
                             output_trace,
-<<<<<<< HEAD
-                            secure_rune,
+                            secure_run,
                             memory_file,
                             air_input_public,
                             air_input_private,
                             print_output,
                             entrypoint,
-=======
-                            output_memory,
-                            execute_secure_run,
-                            print_output,
->>>>>>> 17a48371
                         },
                         // Action to be executed for the subcommand.
                         .target = .{ .action = .{ .exec = execute } },
