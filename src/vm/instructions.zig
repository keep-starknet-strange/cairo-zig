--- conflicted
+++ resolved
@@ -582,42 +582,27 @@
 test "decode offset negative" {
     const encoded_instruction: u64 = 0x0000800180007FFF;
     const decoded_instruction = try decode(encoded_instruction);
-<<<<<<< HEAD
     try expectEqual(
         @as(
             i16,
-            -1,
+        @intCast(-1),
         ),
         decoded_instruction.off_0,
     );
     try expectEqual(
         @as(
             i16,
-            0,
+        @intCast(0),
         ),
         decoded_instruction.off_1,
     );
     try expectEqual(
         @as(
             i16,
-            1,
+        @intCast(1),
         ),
         decoded_instruction.off_2,
     );
-=======
-    try expectEqual(@as(
-        i16,
-        @intCast(-1),
-    ), decoded_instruction.off_0);
-    try expectEqual(@as(
-        i16,
-        @intCast(0),
-    ), decoded_instruction.off_1);
-    try expectEqual(@as(
-        i16,
-        @intCast(1),
-    ), decoded_instruction.off_2);
->>>>>>> 445cf0ce
 }
 
 test "non zero high bit" {
