--- conflicted
+++ resolved
@@ -241,11 +241,7 @@
         try stack.append(MaybeRelocatable.fromRelocatable(end));
 
         self.initial_fp = self.execution_base;
-<<<<<<< HEAD
-        self.initial_fp.addUintInPlace(@as(u64, stack.items.len));
-=======
-        self.initial_fp.?.addUintInPlace(@as(u64, self.function_call_stack.items.len));
->>>>>>> b33b29da
+        self.initial_fp.?.addUintInPlace(@as(u64, stack.items.len));
         self.initial_ap = self.initial_fp;
 
         self.final_pc = &end;
@@ -481,20 +477,36 @@
     }
 };
 
-<<<<<<< HEAD
 test "CairoRunner: initMainEntrypoint no main" {
     var cairo_runner = try CairoRunner.init(
         std.testing.allocator,
         ProgramJson{},
         "all_cairo",
-=======
+         ArrayList(MaybeRelocatable).init(std.testing.allocator),
+        try CairoVM.init(
+            std.testing.allocator,
+            .{},
+        ),
+        false,
+    );
+    
+    defer cairo_runner.deinit();
+
+    // Add an OutputBuiltinRunner to the CairoRunner without setting the stop pointer.
+    try cairo_runner.vm.builtin_runners.append(.{ .Output = OutputBuiltinRunner.initDefault(std.testing.allocator) });
+
+    if (cairo_runner.initMainEntrypoint()) |_| {
+        return error.ExpectedError;
+    } else |_| {}
+}
+
 test "CairoRunner: initVM should initialize the VM properly with no builtins" {
     // Initialize a CairoRunner with an empty program, "plain" layout, and empty instructions.
     var cairo_runner = try CairoRunner.init(
         std.testing.allocator,
         ProgramJson{},
         "plain",
->>>>>>> b33b29da
+
         ArrayList(MaybeRelocatable).init(std.testing.allocator),
         try CairoVM.init(
             std.testing.allocator,
@@ -502,40 +514,7 @@
         ),
         false,
     );
-<<<<<<< HEAD
-    defer cairo_runner.deinit();
-
-    // Add an OutputBuiltinRunner to the CairoRunner without setting the stop pointer.
-    try cairo_runner.vm.builtin_runners.append(.{ .Output = OutputBuiltinRunner.initDefault(std.testing.allocator) });
-
-    if (cairo_runner.initMainEntrypoint()) |_| {
-        return error.ExpectedError;
-    } else |_| {}
-}
-
-test "CairoRunner: initMainEntrypoint" {
-    return error.SkipZigTest;
-    // var cairo_runner = try CairoRunner.init(
-    //     std.testing.allocator,
-    //     ProgramJson{},
-    //     "all_cairo",
-    //     ArrayList(MaybeRelocatable).init(std.testing.allocator),
-    //     try CairoVM.init(
-    //         std.testing.allocator,
-    //         .{},
-    //     ),
-    //     false,
-    // );
-    // defer cairo_runner.deinit();
-
-    // // TODO: cannot use test because we cant initialize default main with ProgramJSON
-
-    // cairo_runner.program_base = Relocatable.init(0, 0);
-    // cairo_runner.execution_base = Relocatable.init(0, 0);
-    // const return_pc = try cairo_runner.initMainEntrypoint();
-
-    // try expectEqual(Relocatable.init(1, 0), return_pc);
-=======
+
     // Defer the deinitialization of the CairoRunner to ensure proper cleanup.
     defer cairo_runner.deinit();
 
@@ -564,6 +543,7 @@
         cairo_runner.vm.run_context.fp.*,
     );
 }
+
 
 test "CairoRunner: initVM should initialize the VM properly with Range Check builtin" {
     // Initialize a CairoRunner with an empty program, "plain" layout, and empty instructions.
@@ -671,7 +651,6 @@
 
     // Expect an error of type RunnerError.MemoryValidationError when initializing the VM.
     try expectError(RunnerError.MemoryValidationError, cairo_runner.initVM());
->>>>>>> b33b29da
 }
 
 test "RunResources: consumed and consumeStep" {
