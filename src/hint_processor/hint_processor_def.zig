--- conflicted
+++ resolved
@@ -284,7 +284,6 @@
             try memset_utils.memsetStepLoop(allocator, vm, exec_scopes, hint_data.ids_data, hint_data.ap_tracking, "continue_loop");
         } else if (std.mem.eql(u8, hint_codes.MEMCPY_CONTINUE_COPYING, hint_data.code)) {
             try memset_utils.memsetStepLoop(allocator, vm, exec_scopes, hint_data.ids_data, hint_data.ap_tracking, "continue_copying");
-<<<<<<< HEAD
         } else if (std.mem.eql(u8, hint_codes.DICT_NEW, hint_data.code)) {
             try dict_hint_utils.dictInit(allocator, vm, exec_scopes);
         } else if (std.mem.eql(u8, hint_codes.DEFAULT_DICT_NEW, hint_data.code)) {
@@ -300,9 +299,6 @@
         } else if (std.mem.eql(u8, hint_codes.DICT_SQUASH_UPDATE_PTR, hint_data.code)) {
             try dict_hint_utils.dictSquashUpdatePtr(vm, exec_scopes, hint_data.ids_data, hint_data.ap_tracking);
         }
-=======
-        } else {}
->>>>>>> abc1e029
     }
 
     // Executes the hint which's data is provided by a dynamic structure previously created by compile_hint
