--- conflicted
+++ resolved
@@ -69,7 +69,10 @@
     RelocatableAdd,
     /// Error when attempting to subtract a Relocatable from an integer value.
     SubRelocatableFromInt,
-<<<<<<< HEAD
+    /// Error when Relocatable offset is smaller than the integer value from which it is subtracted.
+    RelocatableSubUsizeNegOffset,
+    /// Value is too large to be coerced to a u64.
+    ValueTooLarge,
 };
 
 /// Represents different error conditions that occur in trace relocation
@@ -82,10 +85,4 @@
     NoRelocationFound,
     /// Raised when trying to get relocated trace when trace hasn't been relocated
     TraceNotRelocated,
-=======
-    /// Error when Relocatable offset is smaller than the integer value from which it is subtracted.
-    RelocatableSubUsizeNegOffset,
-    /// Value is too large to be coerced to a u64.
-    ValueTooLarge,
->>>>>>> 15a541b4
 };