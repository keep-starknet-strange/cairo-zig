/// Represents different error conditions that occur in the Cairo VM.
pub const CairoVMError = error{
    // Expected integer, found
    ExpectedIntAtRange,
    // Failed to compile hint
    CompileHintFail,
    /// Adding two relocatables is forbidden.
    AddRelocToRelocForbidden,
    /// Memory access is out of bounds.
    MemoryOutOfBounds,
    /// Multiplying with a relocatable is forbidden.
    MulRelocForbidden,
    /// TODO, Invalid memory address encountered.
    InvalidMemoryAddress,
    /// Failed to fetch instruction from VM during the instruction cycle.
    InstructionFetchingFailed,
    /// Error in converting the encoded instruction to a u64.
    InstructionEncodingError,
    /// Non Zero High Bit in Instruction
    InstructionNonZeroHighBit,
    /// TODO, this error type is never used. ResLogic constants parsing related?
    ParseResLogicError,
    /// Occurs when values of different types are subtracted.
    TypeMismatchNotFelt,
    /// Error encountered with a built-in runner.
    RunnerError,
    /// Occurs when the expected value is not a Relocatable,
    /// or when subtracting two relocatables with different segment indices.
    TypeMismatchNotRelocatable,
    /// Occurs when both built-in deductions and fallback deductions for the operands fail.
    FailedToComputeOperands,
    /// No destination register can be deduced for the given opcode.
    NoDst,
    /// Occurs when both built-in deductions and fallback deductions fail to deduce Op1.
    FailedToComputeOp1,
    /// Occurs when both built-in deductions and fallback deductions fail to deduce Op0.
    FailedToComputeOp0,
    /// Signifies that the execution run has not finished.
    RunNotFinished,
    /// Represents errors related to memory management and access within the Cairo VM.
    Memory,
    /// Res.UNCONSTRAINED cannot be used with Opcode.ASSERT_EQ
    UnconstrainedResAssertEq,
    /// Different result and destination operands values for Opcode.ASSERT_EQ
    DiffAssertValues,
    /// Failed to compare , cant compare two relocatable values of different segment indexes
    DiffIndexComp,
    /// Failed to compar,  cant compare a relocatable to an integer value
    DiffTypeComparison,
    /// Cannot return ProgramJson Counter
    CantWriteReturnPc,
    /// Cannot return Frame Pointer
    CantWriteReturnFp,
    /// Inconsistent auto deduction
    InconsistentAutoDeduction,
    /// Invalid PC update
    InvalidPcUpdate,
    /// Invalid Op1 Reg
    InvalidOp1Reg,
    /// Invalid Instruction Encoding
    InvalidInstructionEncoding,
    /// Invalid Res Logic
    InvalidResLogic,
    /// Invalid Ap Update
    InvalidApUpdate,
    /// Invalid Opcode
    InvalidOpcode,
    /// Unexpected Failure
    Unexpected,
    /// Expected range_check builtin to be present
    NoRangeCheckBuiltin,
    /// Expected signature builtin to be present
    NoSignatureBuiltin,
    /// getBuiltin by name, if not exist error
    NotFoundBuiltin,
    ReferenceNotFound,
    FailedToWriteOutput,
    EndOfProgram,
};

/// Represents different error conditions that are memory-related.
pub const MemoryError = error{
    /// Occurs when the ratio of the builtin operation does not divide evenly into the current VM steps.
    ErrorCalculatingMemoryUnits,
    /// The amount of used cells associated with the Range Check runner is not available.
    MissingSegmentUsedSizes,
    /// The address is not in the temporary segment.
    AddressNotInTemporarySegment,
    /// Non-zero offset when it's not expected.
    NonZeroOffset,
    /// Duplicated relocation entry found.
    DuplicatedRelocation,
    /// Segment not allocated
    UnallocatedSegment,
    /// Temporary segment found while relocating (flattening) segment
    TemporarySegmentInRelocation,
    /// Inconsistent Relocation
    Relocation,
    /// Gap in memory range
    GetRangeMemoryGap,
    /// Math error
    Math,
    /// Represents errors related to unrelocated memory segments and associated operations.
    UnrelocatedMemory,
    /// Represents errors related to malformed or inconsistent public memory segments.
    MalformedPublicMemory,
    /// Represents a situation where a segment has more accessed addresses than its size.
    SegmentHasMoreAccessedAddressesThanSize,
    /// Represents an error when there's a failure to retrieve return values from memory.
    FailedToGetReturnValues,
    /// Range Check Number is out of bounds
    RangeCheckNumberOutOfBounds,
    /// Range Check found a non int
    RangecheckNonInt,
    /// Range Check get error
    RangeCheckGetError,
    /// Unknown memory cell
    UnknownMemoryCell,
    /// This memory cell doesn't contain an integer
    ExpectedInteger,
    /// This memory cell doesn't contain a relocatable value.
    ExpectedRelocatable,
    /// Error encountered during the WriteArg operation.
    WriteArg,
    /// Occurs if the VM's current step count is less than the minimum required steps for a builtin operation.
    InsufficientAllocatedCellsErrorMinStepNotReached,
    /// Invalid type encountered during the GenArg operation.
    GenArgInvalidType,
    // ECDSA builtin: Expected public key at address to be an integer
    PubKeyNonInt,
    // ECDSA builtin: Expected message hash at address to be an integer
    MsgNonInt,
    // Signature hint is missing for ECDSA builtin at address.
    // Add it using 'ecdsa_builtin.add_signature'.
    SignatureNotFound,
    // Invalid signature
    InvalidSignature,
    InsufficientAllocatedCells,
};

/// Represents the error conditions that are related to the `CairoRunner`.
pub const CairoRunnerError = error{
    // Raised when `end_run` hook of a runner is called more than once.
    EndRunAlreadyCalled,
    // Unable to convert provided layout to a valid layout.
    InvalidLayout,
};

/// Represents different error conditions that occur in the built-in runners.
pub const RunnerError = error{
    // Given builtins are not in appropiate order
    DisorderedBuiltins,
    // Builtin(s) not present in layout
    NoBuiltinForInstance,
    //Initialization failure: No execution base
    NoExecBase,
    // Initialization failure: No program base
    NoProgBase,
    /// Errors associated with computing the address of a stop pointer of RangeCheckBuiltinRunner
    /// Raised when underflow occurs (i.e., subtracting 1 from 0),
    /// or when it fails to get a value for the computed address.
    NoStopPointer,
    // Running in a proof mode, but no __start__ label found, try compiling with proof mode
    NoProgramStart,
    // Running in a proof mode, but on __end__ label found, try compiling with proof mode
    NoProgramEnd,
    // Missing main()
    MissingMain,
    /// Invalid stop pointer index occured in calculation of the final stack.
    /// Raised when the current vm step
    InvalidStopPointerIndex,
    /// Invalid stop pointer occured in calculation of the final stack.
    InvalidStopPointer,
    /// Raised when the conversion into a type of integer (e.g. a Felt) fails.
    BuiltinExpectedInteger,
    /// Could not convert the builtin into one of the layout's builtins.
    BuiltinNotInLayout,
    /// Integer value exceeds a power of two.
    IntegerBiggerThanPowerOfTwo,
    /// Memory-related errors in the built-in runners.
    Memory,
    /// Raised when attempting to access the program counter (PC) when it is not available.
    NoPC,
    /// Raised when attempting to access the allocation pointer (AP) when it is not available.
    NoAP,
    /// Raised when attempting to access the function pointer (FP) when it is not available.
    NoFP,
    /// Raised when there are errors related to memory validation in Cairo runner.
    MemoryValidationError,
    MemoryInitializationError,
};

/// Represents different error conditions that occur during mathematical operations.
pub const MathError = error{
    /// Error when attempting to perform addition between Relocatable values.
    RelocatableAdd,
    /// Error when attempting to subtract a Relocatable from an integer value.
    SubRelocatableFromInt,
    /// Error when Relocatable offset is smaller than the integer value from which it is subtracted.
    RelocatableSubUsizeNegOffset,
    /// Value is too large to be coerced to a u64.
    ValueTooLarge,
    /// Error indicating subtraction with overflow.
    SubWithOverflow,
    /// Error indicating that the addition operation on the Relocatable offset exceeds the maximum limit.
    RelocatableAdditionOffsetExceeded,
    /// Error indicating that a point is not on the elliptic curve.
    PointNotOnCurve,
    /// Cell is not output cell
    NotOutputCell,
    RelocatableMul,
    ByteConversionError,
    DividedByZero,
    Felt252ToUsizeConversion,
    DivModIgcdexNotZero,
    SafeDivFailBigInt,

    SecpSplitOutOfRange,
    SafeDivFailU32,
<<<<<<< HEAD
=======
    Felt252ToU32Conversion,
>>>>>>> da119ae2
};

/// Represents different error conditions that occur in trace relocation
pub const TraceError = error{
    /// Raised when tracing is disabled
    TraceNotEnabled,
    /// Raised when trace relocation has already been done.
    AlreadyRelocated,
    /// Raised when the relocation table doesn't contain the first two segments
    NoRelocationFound,
    /// Raised when trying to get relocated trace when trace hasn't been relocated
    TraceNotRelocated,
};

/// Represents errors occurring during program execution.
pub const ProgramError = error{
    /// I/O errors
    IO,
    /// Errors in JSON parsing
    Parse,
    /// Indicates that the specified entrypoint was not found
    EntrypointNotFound,
    /// Indicates that a constant lacks a value
    ConstWithoutValue,
    /// Indicates a deviation from an expected prime value
    PrimeDiffers,
    /// Indicates the inability to build a StrippedProgram due to the absence of a main program entry
    StrippedProgramNoMain,
    /// Indicates an invalid hint PC value greater than or equal to the program length
    InvalidHintPc,
    /// Indicates an unsupported or unimplemented builtin encountered within the program.
    UnsupportedBuiltin,
    EmptyVecAlreadyFiltered,
    NonExtensiveHints,
};

// Represents errors occuring during ECDSA verify
pub const VerifyError = error{
    InvalidPublicKey,
    InvalidMessageHash,
    InvalidR,
    InvalidS,
};

pub const HintError = error{
    // verify_zero: Invalid input
    SecpVerifyZero,

    // Attempt to subtract with overflow: ids.m - 1
    NPairBitsTooLowM,
    // random_ec_point: Could not find a point on the curve.
    RandomEcPointNotOnCurve,
    // Invalid value for len.
    InvalidLenValue,
    // recover_y: does not represent the x coordinate of a point on the curve.
    RecoverYPointNotOnCurve,

    // Expected size to be in range from [0, 10)
    InvalidBlockSize,

    // Expected size to be in the range from
    InvalidKeccakStateSizeFelt252s,
    // squash_dict() can only be used with n_accesses<={}.
    SquashDictMaxSizeExceeded,
    // squash_dict fail: n_accesses: is too big to be converted into an iterator
    NAccessesTooBig,

    // squash_dict fail: Accesses array size must be divisible by DictAccess.SIZE
    PtrDiffNotDivisibleByDictAccessSize,

    // squash_dict_inner fail: No keys left but remaining_accesses > 0
    EmptyKeys,

    // squash_dict_inner fail: local keys is not empty
    KeysNotEmpty,

    //squash_dict_inner fail: Number of used accesses doesnt match the lengh of the access_indices at key
    NumUsedAccessesAssertFail,

    // squash_dict_inner fail: couldnt find key  in accesses_indices
    NoKeyInAccessIndices,
    // squash_dict_inner fail: local accessed_indices is empty
    EmptyAccessIndices,
    // squash_dict_inner fail: local current_accessed_indices is empty
    EmptyCurrentAccessIndices,
    // squash_dict_inner fail: local current_accessed_indices not empty, loop ended with remaining unaccounted elements
    CurrentAccessIndicesNotEmpty,

    // Dict Error: Got the wrong value for dict_update
    WrongPrevValue,

    //Dict Error: Tried to create a dict without an initial dict
    NoInitialDict,

    // Dict Error: No value found for key
    NoValueForKey,
    // unexpected verify multiplicity fail: couldn't pop positions
    CouldntPopPositions,
    // unexpected verify multiplicity fail: positions length != 0
    PositionsLengthNotZero,
    // unexpected usort fail: positions_dict or key value pair not found
    UnexpectedPositionsDictFail,
    // usort() can only be used with input_len
    UsortOutOfRange,
    BigintToUsizeFail,
    // Math error
    Math,
    // unsafeKeccak() greater that keccak max size
    KeccakMaxSize,
    // Invalid word size
    InvalidWordSize,
    // Invalid input length
    InvalidKeccakInputLength,
    AssertNNValueOutOfRange,
    ValueOutsideValidRange,
    AssertNotZero,
    // expected an integer
    IdentifierNotInteger,
    IdentifierHasNoMember,
    IdentifierNotRelocatable,
    // unknown identifier in ids
    UnknownIdentifier,
    UnknownIdentifierInternal,
    WrongIdentifierTypeInternal,
    Memory,
    ValueOutside250BitRange,
    AssertNotEqualFail,
    // Div out of range
    OutOfValidRange,
    MissingConstant,

    NonLeFelt252,
    ArcTooBig,
    VariableNotInScopeError,
    ExcludedNot2,
    AssertLtFelt252,
    AssertionFailed,
    SplitIntNotZero,
    // split_int(): Limb is out of range.
    SplitIntLimbOutOfRange,

    FromScopeError,
    KeyNotFound,
    InvalidIndex,
    FindElemMaxSize,
    NoValueForKeyFindElement,
    InvalidSetRange,
    // DictManagerError: Tried to create tracker for a dictionary on segment: when there is already a tracker for a dictionary on this segment
    CantCreateDictionaryOnTakenSegment,
    // Dict Error: No dict tracker found for segment
    NoDictTracker,

    // Wrong dict pointer supplied.
    MismatchedDictPtr,

    /// Occurs when a hint is attempting to be executed that is not yet implemented
    HintNotImplemented,

    MemoryHasNoValue,
};

pub const InsufficientAllocatedCellsError = error{
    //  Number of steps must be at least for some builtin
    MinStepNotReached,
    // The builtin used cells but the capacity is wrong
    BuiltinCells,
    // There are only cells to fill the range checks holes, but potentially are required.
    RangeCheckUnits,
    // There are only cells to fill the diluted check holes, but potentially are required
    DilutedCells,
    // There are only cells to fill the memory address holes, but are required.
    MemoryAddresses,
};

pub const ExecScopeError = error{
    ExitMainScopeError,
    NoScopeError,
};<|MERGE_RESOLUTION|>--- conflicted
+++ resolved
@@ -217,10 +217,8 @@
 
     SecpSplitOutOfRange,
     SafeDivFailU32,
-<<<<<<< HEAD
-=======
+
     Felt252ToU32Conversion,
->>>>>>> da119ae2
 };
 
 /// Represents different error conditions that occur in trace relocation
