// Core imports.
const std = @import("std");
const expect = std.testing.expect;
const expectEqual = std.testing.expectEqual;
const expectError = std.testing.expectError;
const Allocator = std.mem.Allocator;

// Local imports.
const relocatable = @import("relocatable.zig");
const MaybeRelocatable = relocatable.MaybeRelocatable;
const Relocatable = relocatable.Relocatable;
const CairoVMError = @import("../error.zig").CairoVMError;
const MemoryError = @import("../error.zig").MemoryError;
const starknet_felt = @import("../../math/fields/starknet.zig");
const Felt252 = starknet_felt.Felt252;

// Test imports.
const MemorySegmentManager = @import("./segments.zig").MemorySegmentManager;
const RangeCheckBuiltinRunner = @import("../builtins/builtin_runner/range_check.zig").RangeCheckBuiltinRunner;

// Function that validates a memory address and returns a list of validated adresses
pub const validation_rule = *const fn (*Memory, Relocatable) ?[]const Relocatable;

pub const MemoryCell = struct {
    /// Represents a memory cell that holds relocation information and access status.
    const Self = @This();
    /// The index or relocation information of the memory segment.
    maybe_relocatable: MaybeRelocatable,
    /// Indicates whether the MemoryCell has been accessed.
    is_accessed: bool,

    /// Creates a new MemoryCell.
    ///
    /// # Arguments
    /// - `maybe_relocatable`: The index or relocation information of the memory segment.
    /// # Returns
    /// A new MemoryCell.
    pub fn new(
        maybe_relocatable: MaybeRelocatable,
    ) Self {
        return .{
            .maybe_relocatable = maybe_relocatable,
            .is_accessed = false,
        };
    }

    /// Marks the MemoryCell as accessed.
    ///
    /// # Safety
    /// This function marks the MemoryCell as accessed, indicating it has been used or read.
    pub fn markAccessed(self: *Self) void {
        self.is_accessed = true;
    }
};

/// Represents a set of validated memory addresses in the Cairo VM.
pub const AddressSet = struct {
    const Self = @This();

    /// Internal hash map storing the validated addresses and their accessibility status.
    set: std.HashMap(
        Relocatable,
        bool,
        std.hash_map.AutoContext(Relocatable),
        std.hash_map.default_max_load_percentage,
    ),

    /// Initializes a new AddressSet using the provided allocator.
    ///
    /// # Arguments
    /// - `allocator`: The allocator used for set initialization.
    /// # Returns
    /// A new AddressSet instance.
    pub fn init(allocator: Allocator) Self {
        return .{ .set = std.AutoHashMap(Relocatable, bool).init(allocator) };
    }

    /// Checks if the set contains the specified memory address.
    ///
    /// # Arguments
    /// - `address`: The memory address to check.
    /// # Returns
    /// `true` if the address is in the set and accessible, otherwise `false`.
    pub fn contains(self: *Self, address: Relocatable) bool {
        if (address.segment_index < 0) {
            return false;
        }
        return self.set.get(address) orelse false;
    }

    /// Adds an array of memory addresses to the set, ignoring addresses with negative segment indexes.
    ///
    /// # Arguments
    /// - `addresses`: An array of memory addresses to add to the set.
    /// # Returns
    /// An error if the addition fails.
    pub fn addAddresses(self: *Self, addresses: []const Relocatable) !void {
        for (addresses) |address| {
            if (address.segment_index < 0) {
                continue;
            }
            try self.set.put(address, true);
        }
    }

    /// Returns the number of validated addresses in the set.
    ///
    /// # Returns
    /// The count of validated addresses in the set.
    pub fn len(self: *Self) u32 {
        return self.set.count();
    }

    /// Safely deallocates the memory used by the set.
    pub fn deinit(self: *Self) void {
        self.set.deinit();
    }
};

// Representation of the VM memory.
pub const Memory = struct {
    const Self = @This();

    /// Allocator responsible for memory allocation within the VM memory.
    allocator: Allocator,
    /// ArrayList storing the main data in the memory, indexed by Relocatable addresses.
    data: std.ArrayList(std.ArrayListUnmanaged(?MemoryCell)),
    /// ArrayList storing temporary data in the memory, indexed by Relocatable addresses.
    temp_data: std.ArrayList(std.ArrayListUnmanaged(?MemoryCell)),
    /// Number of segments currently present in the memory.
    num_segments: u32,
    /// Number of temporary segments in the memory.
    num_temp_segments: u32,
    /// Hash map tracking validated addresses to ensure they have been properly validated.
    /// Consideration: Possible merge with `data` for optimization; benchmarking recommended.
    validated_addresses: AddressSet,
    /// Hash map linking temporary data indices to their corresponding relocation rules.
    /// Keys are derived from temp_data's indices (segment_index), starting at zero.
    /// For example, segment_index = -1 maps to key 0, -2 to key 1, and so on.
    relocation_rules: std.HashMap(
        u64,
        Relocatable,
        std.hash_map.AutoContext(u64),
        std.hash_map.default_max_load_percentage,
    ),
    /// Hash map associating segment indices with their respective validation rules.
    validation_rules: std.HashMap(
        u32,
        validation_rule,
        std.hash_map.AutoContext(u32),
        std.hash_map.default_max_load_percentage,
    ),

    // ************************************************************
    // *             MEMORY ALLOCATION AND DEALLOCATION           *
    // ************************************************************

    // Creates a new memory.
    // # Arguments
    // - `allocator` - The allocator to use.
    // # Returns
    // The new memory.
    pub fn init(allocator: Allocator) !*Self {
        const memory = try allocator.create(Self);

        memory.* = Self{
            .allocator = allocator,
            .data = std.ArrayList(std.ArrayListUnmanaged(?MemoryCell)).init(allocator),
            .temp_data = std.ArrayList(std.ArrayListUnmanaged(?MemoryCell)).init(allocator),
            .num_segments = 0,
            .num_temp_segments = 0,
            .validated_addresses = AddressSet.init(allocator),
            .relocation_rules = std.AutoHashMap(
                u64,
                Relocatable,
            ).init(allocator),
            .validation_rules = std.AutoHashMap(
                u32,
                validation_rule,
            ).init(allocator),
        };
        return memory;
    }

    /// Safely deallocates memory, clearing internal data structures and deallocating 'self'.
    /// # Safety
    /// This function safely deallocates memory managed by 'self', clearing internal data structures
    /// and deallocating the memory for the instance.
    pub fn deinit(self: *Self) void {
        self.data.deinit();
        self.temp_data.deinit();
        self.validated_addresses.deinit();
        self.validation_rules.deinit();
        self.relocation_rules.deinit();
        self.allocator.destroy(self);
    }

    /// Safely deallocates memory within 'data' and 'temp_data' using the provided 'allocator'.
    /// # Arguments
    /// - `allocator` - The allocator to use for deallocation.
    /// # Safety
    /// This function safely deallocates memory within 'data' and 'temp_data'
    /// using the provided 'allocator'.
    pub fn deinitData(self: *Self, allocator: Allocator) void {
        for (self.data.items) |*v| {
            v.deinit(allocator);
        }
        for (self.temp_data.items) |*v| {
            v.deinit(allocator);
        }
    }

    // Inserts a value into the memory at the given address.
    // # Arguments
    // - `address` - The address to insert the value at.
    // - `value` - The value to insert.
    pub fn set(
        self: *Self,
        allocator: Allocator,
        address: Relocatable,
        value: MaybeRelocatable,
    ) !void {
        var data = if (address.segment_index < 0) &self.temp_data else &self.data;
        const segment_index: usize = @intCast(if (address.segment_index < 0) -(address.segment_index + 1) else address.segment_index);

<<<<<<< HEAD
        //if (data.items.len <= segment_index) {
        if (self.num_segments <= segment_index) {
            return MemoryError.UnallocatedSegment;
=======
        if (data.items.len <= @as(usize, segment_index)) {
            try data.appendNTimes(
                std.ArrayListUnmanaged(?MemoryCell){},
                @as(usize, segment_index) + 1 - data.items.len,
            );
>>>>>>> 7ab841ac
        }

        var data_segment = &data.items[segment_index];

        if (data_segment.items.len <= @as(usize, @intCast(address.offset))) {
            try data_segment.appendNTimes(
                allocator,
                null,
                @as(usize, @intCast(address.offset)) + 1 - data_segment.items.len,
            );
        }

        // check if existing memory, cannot overwrite
        if (data_segment.items[@as(usize, @intCast(address.offset))] != null) {
            if (!data_segment.items[@as(usize, @intCast(address.offset))].?.maybe_relocatable.eq(value)) {
                return MemoryError.DuplicatedRelocation;
            }
        }
        data_segment.items[address.offset] = MemoryCell.new(value);
    }

    // Get some value from the memory at the given address.
    // # Arguments
    // - `address` - The address to get the value from.
    // # Returns
    // The value at the given address.
    pub fn get(
        self: *Self,
        address: Relocatable,
    ) error{MemoryOutOfBounds}!?MaybeRelocatable {
        const data = if (address.segment_index < 0) &self.temp_data else &self.data;
        const segment_index: usize = @intCast(if (address.segment_index < 0) -(address.segment_index + 1) else address.segment_index);

        const isSegmentIndexValid = address.segment_index < data.items.len;
        const isOffsetValid = isSegmentIndexValid and (address.offset < data.items[segment_index].items.len);

        if (!isSegmentIndexValid or !isOffsetValid) {
            return CairoVMError.MemoryOutOfBounds;
        }

        if (data.items[segment_index].items[@intCast(address.offset)]) |val| {
            return val.maybe_relocatable;
        }
        return null;
    }

    /// Retrieves a `Felt252` value from the memory at the specified relocatable address.
    ///
    /// This function internally calls `get` on the memory, attempting to retrieve a value at the given address.
    /// If the value is of type `Felt252`, it is returned; otherwise, an error of type `ExpectedInteger` is returned.
    ///
    /// Additionally, it handles the possibility of an out-of-bounds memory access and returns an error of type `MemoryOutOfBounds` if needed.
    ///
    /// # Arguments
    ///
    /// - `address`: The relocatable address to retrieve the `Felt252` value from.
    /// # Returns
    ///
    /// - The `Felt252` value at the specified address, or an error if not available or not of the expected type.
    pub fn getFelt(
        self: *Self,
        address: Relocatable,
    ) error{ MemoryOutOfBounds, ExpectedInteger }!Felt252 {
        if (try self.get(address)) |m| {
            return switch (m) {
                .felt => |fe| fe,
                else => error.ExpectedInteger,
            };
        } else {
            return error.ExpectedInteger;
        }
    }

    /// Retrieves a `Relocatable` value from the memory at the specified relocatable address in the Cairo VM.
    ///
    /// This function internally calls `getRelocatable` on the memory segments manager, attempting
    /// to retrieve a `Relocatable` value at the given address. It handles the possibility of an
    /// out-of-bounds memory access and returns an error if needed.
    ///
    /// # Arguments
    ///
    /// - `address`: The relocatable address to retrieve the `Relocatable` value from.
    /// # Returns
    ///
    /// - The `Relocatable` value at the specified address, or an error if not available.
    pub fn getRelocatable(
        self: *Self,
        address: Relocatable,
    ) error{ MemoryOutOfBounds, ExpectedRelocatable }!Relocatable {
        if (try self.get(address)) |m| {
            return switch (m) {
                .relocatable => |rel| rel,
                else => error.ExpectedRelocatable,
            };
        } else {
            return error.ExpectedRelocatable;
        }
    }

    // Adds a validation rule for a given segment.
    // # Arguments
    // - `segment_index` - The index of the segment.
    // - `rule` - The validation rule.
    pub fn addValidationRule(self: *Self, segment_index: usize, rule: validation_rule) !void {
        try self.validation_rules.put(@intCast(segment_index), rule);
    }

    /// Marks a `MemoryCell` as accessed at the specified relocatable address.
    /// # Arguments
    /// - `address` - The relocatable address to mark.
    pub fn markAsAccessed(self: *Self, address: Relocatable) void {
        const segment_index: usize = @intCast(if (address.segment_index < 0) -(address.segment_index + 1) else address.segment_index);
        (if (address.segment_index < 0) &self.temp_data else &self.data).items[segment_index].items[address.offset].?.markAccessed();
    }

    /// Adds a relocation rule to the VM memory, allowing redirection of temporary data to a specified destination.
    ///
    /// # Arguments
    /// - `src_ptr`: The source Relocatable pointer representing the temporary segment to be relocated.
    /// - `dst_ptr`: The destination Relocatable pointer where the temporary segment will be redirected.
    ///
    /// # Returns
    /// This function returns an error if the relocation fails due to invalid conditions.
    pub fn addRelocationRule(
        self: *Self,
        src_ptr: Relocatable,
        dst_ptr: Relocatable,
    ) !void {
        // Check if the source pointer is in a temporary segment.
        if (src_ptr.segment_index >= 0) {
            return MemoryError.AddressNotInTemporarySegment;
        }
        // Check if the source pointer has a non-zero offset.
        if (src_ptr.offset != 0) {
            return MemoryError.NonZeroOffset;
        }
        // Adjust the segment index to begin at zero.
        const segment_index: u64 = @intCast(-(src_ptr.segment_index + 1));
        // Check for duplicated relocation rules.
        if (self.relocation_rules.contains(segment_index)) {
            return MemoryError.DuplicatedRelocation;
        }
        // Add the relocation rule to the memory.
        try self.relocation_rules.put(segment_index, dst_ptr);
    }

    /// Adds a validated memory cell to the VM memory.
    ///
    /// # Arguments
    /// - `address`: The source Relocatable address of the memory cell to be checked.
    ///
    /// # Returns
    /// This function returns an error if the validation fails due to invalid conditions.
    pub fn validateMemoryCell(self: *Self, address: Relocatable) !void {
        if (self.validation_rules.get(@intCast(address.segment_index))) |rule| {
            if (!self.validated_addresses.contains(address)) {
                if (rule(self, address)) |list| {
                    _ = list;
                    // TODO: debug rangeCheckValidationRule to be able to push list here again
                    try self.validated_addresses.addAddresses(&[_]Relocatable{address});
                }
            }
        }
    }

    /// Applies validation_rules to every memory address
    ///
    /// # Returns
    /// This function returns an error if the validation fails due to invalid conditions.
    pub fn validateExistingMemory(self: *Self) !void {
        for (self.data.items, 0..) |row, i| {
            for (row.items, 0..) |cell, j| {
                if (cell != null) {
                    try self.validateMemoryCell(Relocatable.new(@intCast(i), j));
                }
            }
        }
    }
};

// Utility function to help set up memory for tests
//
// # Arguments
// - `memory` - memory to be set
// - `vals` - complile time structure with heterogenous types
pub fn setUpMemory(memory: *Memory, allocator: Allocator, comptime vals: anytype) !void {
    var segment = std.ArrayListUnmanaged(?MemoryCell){};
    var si: usize = 0;
    inline for (vals) |row| {
        if (row[0][0] < 0) {
            si = @intCast(-(row[0][0] + 1));
            while (si >= memory.num_segments) {
                try memory.temp_data.append(segment);
                memory.num_segments += 1;
            }
        } else {
            si = @intCast(row[0][0]);
            while (si >= memory.num_segments) {
                try memory.data.append(segment);
                memory.num_segments += 1;
            }
        }
        // Check number of inputs in row
        if (row[1].len == 1) {
            try memory.set(
                allocator,
                Relocatable.new(row[0][0], row[0][1]),
                .{ .felt = Felt252.fromInteger(row[1][0]) },
            );
        } else {
            switch (@typeInfo(@TypeOf(row[1][0]))) {
                .Pointer => {
                    try memory.set(
                        //var res = memory.set(
                        allocator,
                        Relocatable.new(row[0][0], row[0][1]),
                        .{ .relocatable = Relocatable.new(
                            try std.fmt.parseUnsigned(i64, row[1][0], 10),
                            row[1][1],
                        ) },
                    );
                },
                else => {
                    try memory.set(
                        allocator,
                        Relocatable.new(row[0][0], row[0][1]),
                        .{ .relocatable = Relocatable.new(row[1][0], row[1][1]) },
                    );
                },
            }
        }
    }
}

test "Memory: validate existing memory" {
    const allocator = std.testing.allocator;

    var segments = try MemorySegmentManager.init(allocator);
    defer segments.deinit();

    var builtin = RangeCheckBuiltinRunner.new(8, 8, true);
    builtin.initializeSegments(segments);
    try builtin.addValidationRule(segments.memory);
<<<<<<< HEAD
    try segments.memory.data.append(std.ArrayListUnmanaged(?MemoryCell){});
    try segments.memory.data.append(std.ArrayListUnmanaged(?MemoryCell){});
    try segments.memory.data.append(std.ArrayListUnmanaged(?MemoryCell){});
    _ = segments.addSegment();
    _ = segments.addSegment();
=======
>>>>>>> 7ab841ac
    _ = segments.addSegment();

    try setUpMemory(segments.memory, std.testing.allocator, .{
        .{ .{ 0, 2 }, .{1} },
        .{ .{ 0, 5 }, .{1} },
        .{ .{ 0, 7 }, .{1} },
        .{ .{ 1, 1 }, .{1} },
        .{ .{ 2, 2 }, .{1} },
    });
    defer segments.memory.deinitData(std.testing.allocator);

    try segments.memory.validateExistingMemory();

    try expect(
        segments.memory.validated_addresses.contains(Relocatable.new(0, 2)),
    );
    try expect(
        segments.memory.validated_addresses.contains(Relocatable.new(0, 5)),
    );
    try expect(
        segments.memory.validated_addresses.contains(Relocatable.new(0, 7)),
    );
    //    try expectEqual(
    //        false,
    //        segments.memory.validated_addresses.contains(Relocatable.new(1, 1)),
    //    );
    //    try expectEqual(
    //        false,
    //        segments.memory.validated_addresses.contains(Relocatable.new(2, 2)),
    //    );
}

test "Memory: validate memory cell" {
    const allocator = std.testing.allocator;

    var segments = try MemorySegmentManager.init(allocator);
    defer segments.deinit();

    var builtin = RangeCheckBuiltinRunner.new(8, 8, true);
    builtin.initializeSegments(segments);
    try builtin.addValidationRule(segments.memory);
<<<<<<< HEAD
    try segments.memory.data.append(std.ArrayListUnmanaged(?MemoryCell){});
    _ = segments.addSegment();
=======
    const seg = segments.addSegment();
    _ = seg;
>>>>>>> 7ab841ac

    try setUpMemory(
        segments.memory,
        std.testing.allocator,
        .{.{ .{ 0, 1 }, .{1} }},
    );

    try segments.memory.validateMemoryCell(Relocatable.new(0, 1));
    // null case
    try segments.memory.validateMemoryCell(Relocatable.new(0, 7));
    defer segments.memory.deinitData(std.testing.allocator);

    try expectEqual(
        true,
        segments.memory.validated_addresses.contains(Relocatable.new(0, 1)),
    );
    try expectEqual(
        false,
        segments.memory.validated_addresses.contains(Relocatable.new(0, 7)),
    );
}

test "Memory: validate memory cell segment index not in validation rules" {
    const allocator = std.testing.allocator;

    var segments = try MemorySegmentManager.init(allocator);
    defer segments.deinit();

    var builtin = RangeCheckBuiltinRunner.new(8, 8, true);
    builtin.initializeSegments(segments);

<<<<<<< HEAD
    try segments.memory.data.append(std.ArrayListUnmanaged(?MemoryCell){});
    _ = segments.addSegment();
=======
    const seg = segments.addSegment();
    _ = seg;
>>>>>>> 7ab841ac

    try setUpMemory(
        segments.memory,
        std.testing.allocator,
        .{.{ .{ 0, 1 }, .{1} }},
    );

    try segments.memory.validateMemoryCell(Relocatable.new(0, 1));
    defer segments.memory.deinitData(std.testing.allocator);

    try expectEqual(
        segments.memory.validated_addresses.contains(Relocatable.new(0, 1)),
        false,
    );
}

test "Memory: validate memory cell already exist in validation rules" {
    const allocator = std.testing.allocator;

    var segments = try MemorySegmentManager.init(allocator);
    defer segments.deinit();

    var builtin = RangeCheckBuiltinRunner.new(8, 8, true);
    builtin.initializeSegments(segments);
    try builtin.addValidationRule(segments.memory);

<<<<<<< HEAD
    try segments.memory.data.append(std.ArrayListUnmanaged(?MemoryCell){});
    _ = segments.addSegment();
=======
    const seg = segments.addSegment();
    _ = seg;
>>>>>>> 7ab841ac

    try segments.memory.set(std.testing.allocator, Relocatable.new(0, 1), relocatable.fromFelt(starknet_felt.Felt252.one()));
    defer segments.memory.deinitData(std.testing.allocator);

    try segments.memory.validateMemoryCell(Relocatable.new(0, 1));

    try expectEqual(
        segments.memory.validated_addresses.contains(Relocatable.new(0, 1)),
        true,
    );

    //attempt to validate memory cell a second time
    try segments.memory.validateMemoryCell(Relocatable.new(0, 1));

    try expectEqual(
        segments.memory.validated_addresses.contains(Relocatable.new(0, 1)),
        // should stay true
        true,
    );
}

test "memory inner for testing test" {
    const allocator = std.testing.allocator;

    var memory = try Memory.init(allocator);
    defer memory.deinit();

    try setUpMemory(
        memory,
        std.testing.allocator,
        .{
            .{ .{ 1, 3 }, .{ 4, 5 } },
            .{ .{ 1, 2 }, .{ "234", 10 } },
            .{ .{ 2, 6 }, .{ 7, 8 } },
            .{ .{ 9, 10 }, .{23} },
        },
    );
    defer memory.deinitData(std.testing.allocator);

    try expectEqual(
        Felt252.fromInteger(23),
        try memory.getFelt(Relocatable.new(9, 10)),
    );

    try expectEqual(
        Relocatable.new(7, 8),
        try memory.getRelocatable(Relocatable.new(2, 6)),
    );

    try expectEqual(
        Relocatable.new(234, 10),
        try memory.getRelocatable(Relocatable.new(1, 2)),
    );
}

test "memory get without value raises error" {
    // ************************************************************
    // *                 SETUP TEST CONTEXT                       *
    // ************************************************************
    // Initialize an allocator.
    const allocator = std.testing.allocator;

    // Initialize a memory instance.
    var memory = try Memory.init(allocator);
    defer memory.deinit();

    // ************************************************************
    // *                      TEST CHECKS                         *
    // ************************************************************
    // Get a value from the memory at an address that doesn't exist.
    try expectError(
        error.MemoryOutOfBounds,
        memory.get(Relocatable.new(0, 0)),
    );
}

test "memory set and get" {
    // ************************************************************
    // *                 SETUP TEST CONTEXT                       *
    // ************************************************************
    // Initialize an allocator.
    const allocator = std.testing.allocator;

    // Initialize a memory instance.
    var memory = try Memory.init(allocator);
    defer memory.deinit();

    // ************************************************************
    // *                      TEST BODY                           *
    // ************************************************************
    const address_1 = Relocatable.new(
        0,
        0,
    );
    const value_1 = relocatable.fromFelt(starknet_felt.Felt252.one());

    const address_2 = Relocatable.new(
        -1,
        0,
    );
    const value_2 = relocatable.fromFelt(starknet_felt.Felt252.one());

    try memory.data.append(std.ArrayListUnmanaged(?MemoryCell){});
    memory.num_segments += 1;
    try memory.temp_data.append(std.ArrayListUnmanaged(?MemoryCell){});
    memory.num_segments += 1;

    // Set a value into the memory.
    _ = try memory.set(
        std.testing.allocator,
        address_1,
        value_1,
    );
    _ = try memory.set(
        std.testing.allocator,
        address_2,
        value_2,
    );
    defer memory.deinitData(std.testing.allocator);

    // Get the value from the memory.
    const maybe_value_1 = try memory.get(address_1);
    const maybe_value_2 = try memory.get(address_2);

    // ************************************************************
    // *                      TEST CHECKS                         *
    // ************************************************************
    // Assert that the value is the expected value.
    try expect(maybe_value_1.?.eq(value_1));
    try expect(maybe_value_2.?.eq(value_2));
}

test "Memory: get inside a segment without value but inbout should return null" {
    // Test setup
    // Initialize an allocator.
    const allocator = std.testing.allocator;

    // Initialize a memory instance.
    var memory = try Memory.init(allocator);
    defer memory.deinit();

    // Test body
    try setUpMemory(
        memory,
        std.testing.allocator,
        .{
            .{ .{ 1, 0 }, .{5} },
            .{ .{ 1, 1 }, .{2} },
            .{ .{ 1, 5 }, .{3} },
        },
    );
    defer memory.deinitData(std.testing.allocator);

    // Test check
    try expectEqual(
        @as(?MaybeRelocatable, null),
        try memory.get(Relocatable.new(1, 3)),
    );
}

test "validate existing memory for range check within bound" {
    // ************************************************************
    // *                 SETUP TEST CONTEXT                       *
    // ************************************************************
    // Initialize an allocator.
    const allocator = std.testing.allocator;

    // Initialize a memory instance.
    var memory = try Memory.init(allocator);
    defer memory.deinit();

    var segments = try MemorySegmentManager.init(allocator);
    defer segments.deinit();

    var builtin = RangeCheckBuiltinRunner.new(8, 8, true);
    builtin.initializeSegments(segments);

    // ************************************************************
    // *                      TEST BODY                           *
    // ************************************************************
    const address_1 = Relocatable.new(
        0,
        0,
    );
    const value_1 = relocatable.fromFelt(starknet_felt.Felt252.one());

    try memory.data.append(std.ArrayListUnmanaged(?MemoryCell){});
    memory.num_segments += 1;
    // Set a value into the memory.
    _ = try memory.set(
        std.testing.allocator,
        address_1,
        value_1,
    );
    defer memory.deinitData(std.testing.allocator);

    // Get the value from the memory.
    const maybe_value_1 = try memory.get(address_1);

    // ************************************************************
    // *                      TEST CHECKS                         *
    // ************************************************************
    // Assert that the value is the expected value.
    try expect(maybe_value_1.?.eq(value_1));
}

test "Memory: getFelt should return MemoryOutOfBounds error if no value at the given address" {
    // Test setup
    var memory = try Memory.init(std.testing.allocator);
    defer memory.deinit();

    // Test checks
    try expectError(
        error.MemoryOutOfBounds,
        memory.getFelt(Relocatable.new(0, 0)),
    );
}

test "Memory: getFelt should return Felt252 if available at the given address" {
    // Test setup
    var memory = try Memory.init(std.testing.allocator);
    defer memory.deinit();

    try memory.data.append(std.ArrayListUnmanaged(?MemoryCell){});
    memory.num_segments += 1;
    try memory.set(
        std.testing.allocator,
        Relocatable.new(0, 0),
        .{ .felt = Felt252.fromInteger(23) },
    );
    defer memory.deinitData(std.testing.allocator);

    // Test checks
    try expectEqual(
        Felt252.fromInteger(23),
        try memory.getFelt(Relocatable.new(0, 0)),
    );
}

test "Memory: getFelt should return ExpectedInteger error if Relocatable instead of Felt at the given address" {
    // Test setup
    var memory = try Memory.init(std.testing.allocator);
    defer memory.deinit();

    try memory.data.append(std.ArrayListUnmanaged(?MemoryCell){});
    memory.num_segments += 1;
    try memory.set(
        std.testing.allocator,
        Relocatable.new(0, 0),
        .{ .relocatable = Relocatable.new(3, 7) },
    );
    defer memory.deinitData(std.testing.allocator);

    // Test checks
    try expectError(
        error.ExpectedInteger,
        memory.getFelt(Relocatable.new(0, 0)),
    );
}

test "Memory: getRelocatable should return MemoryOutOfBounds error if no value at the given address" {
    // Test setup
    var memory = try Memory.init(std.testing.allocator);
    defer memory.deinit();

    // Test checks
    try expectError(
        error.MemoryOutOfBounds,
        memory.getRelocatable(Relocatable.new(0, 0)),
    );
}

test "Memory: getRelocatable should return Relocatable if available at the given address" {
    // Test setup
    var memory = try Memory.init(std.testing.allocator);
    defer memory.deinit();

    try memory.data.append(std.ArrayListUnmanaged(?MemoryCell){});
    memory.num_segments += 1;
    try memory.set(
        std.testing.allocator,
        Relocatable.new(0, 0),
        .{ .relocatable = Relocatable.new(4, 34) },
    );
    defer memory.deinitData(std.testing.allocator);

    // Test checks
    try expectEqual(
        Relocatable.new(4, 34),
        try memory.getRelocatable(Relocatable.new(0, 0)),
    );
}

test "Memory: getRelocatable should return ExpectedRelocatable error if Felt instead of Relocatable at the given address" {
    // Test setup
    var memory = try Memory.init(std.testing.allocator);
    defer memory.deinit();

    try memory.data.append(std.ArrayListUnmanaged(?MemoryCell){});
    memory.num_segments += 1;
    try memory.set(
        std.testing.allocator,
        Relocatable.new(0, 0),
        .{ .felt = Felt252.fromInteger(3) },
    );
    defer memory.deinitData(std.testing.allocator);

    // Test checks
    try expectError(
        error.ExpectedRelocatable,
        memory.getRelocatable(Relocatable.new(0, 0)),
    );
}

test "Memory: markAsAccessed should mark memory cell" {
    // Test setup
    var memory = try Memory.init(std.testing.allocator);
    defer memory.deinit();

<<<<<<< HEAD
    try memory.data.append(std.ArrayListUnmanaged(?MemoryCell){});
    memory.num_segments += 1;
    var relo = Relocatable.new(0, 3);
=======
    const relo = Relocatable.new(1, 3);
>>>>>>> 7ab841ac
    try setUpMemory(
        memory,
        std.testing.allocator,
        .{.{ .{ 0, 3 }, .{ 4, 5 } }},
    );
    defer memory.deinitData(std.testing.allocator);

    memory.markAsAccessed(relo);
    // Test checks
    try expectEqual(
        true,
        memory.data.items[0].items[3].?.is_accessed,
    );
}

test "Memory: addRelocationRule should return an error if source segment index >= 0" {
    // Test setup
    var memory = try Memory.init(std.testing.allocator);
    defer memory.deinit();

    // Test checks
    // Check if source pointer segment index is positive
    try expectError(
        MemoryError.AddressNotInTemporarySegment,
        memory.addRelocationRule(
            Relocatable.new(1, 3),
            Relocatable.new(4, 7),
        ),
    );
    // Check if source pointer segment index is zero
    try expectError(
        MemoryError.AddressNotInTemporarySegment,
        memory.addRelocationRule(
            Relocatable.new(0, 3),
            Relocatable.new(4, 7),
        ),
    );
}

test "Memory: addRelocationRule should return an error if source offset is not zero" {
    // Test setup
    var memory = try Memory.init(std.testing.allocator);
    defer memory.deinit();

    // Test checks
    // Check if source offset is not zero
    try expectError(
        MemoryError.NonZeroOffset,
        memory.addRelocationRule(
            Relocatable.new(-2, 3),
            Relocatable.new(4, 7),
        ),
    );
}

test "Memory: addRelocationRule should return an error if another relocation present at same index" {
    // Test setup
    var memory = try Memory.init(std.testing.allocator);
    defer memory.deinit();

    try memory.relocation_rules.put(1, Relocatable.new(9, 77));

    // Test checks
    try expectError(
        MemoryError.DuplicatedRelocation,
        memory.addRelocationRule(
            Relocatable.new(-2, 0),
            Relocatable.new(4, 7),
        ),
    );
}

test "Memory: addRelocationRule should add new relocation rule" {
    // Test setup
    var memory = try Memory.init(std.testing.allocator);
    defer memory.deinit();

    _ = try memory.addRelocationRule(
        Relocatable.new(-2, 0),
        Relocatable.new(4, 7),
    );

    // Test checks
    // Verify that relocation rule content is correct
    try expectEqual(
        @as(u32, 1),
        memory.relocation_rules.count(),
    );
    // Verify that new relocation rule was added properly
    try expectEqual(
        Relocatable.new(4, 7),
        memory.relocation_rules.get(1).?,
    );
}

test "AddressSet: contains should return false if segment index is negative" {
    // Test setup
    var addressSet = AddressSet.init(std.testing.allocator);
    defer addressSet.deinit();

    // Test checks
    try expect(!addressSet.contains(Relocatable.new(-10, 2)));
}

test "AddressSet: contains should return false if address key does not exist" {
    // Test setup
    var addressSet = AddressSet.init(std.testing.allocator);
    defer addressSet.deinit();

    // Test checks
    try expect(!addressSet.contains(Relocatable.new(10, 2)));
}

test "AddressSet: contains should return true if address key is true in address set" {
    // Test setup
    var addressSet = AddressSet.init(std.testing.allocator);
    defer addressSet.deinit();
    try addressSet.set.put(Relocatable.new(10, 2), true);

    // Test checks
    try expect(addressSet.contains(Relocatable.new(10, 2)));
}

test "AddressSet: addAddresses should add new addresses to the address set without negative indexes" {
    // Test setup
    var addressSet = AddressSet.init(std.testing.allocator);
    defer addressSet.deinit();

    const addresses: [4]Relocatable = .{
        Relocatable.new(0, 10),
        Relocatable.new(3, 4),
        Relocatable.new(-2, 2),
        Relocatable.new(23, 7),
    };

    _ = try addressSet.addAddresses(&addresses);

    // Test checks
    try expectEqual(@as(u32, 3), addressSet.set.count());
    try expect(addressSet.set.get(Relocatable.new(0, 10)).?);
    try expect(addressSet.set.get(Relocatable.new(3, 4)).?);
    try expect(addressSet.set.get(Relocatable.new(23, 7)).?);
}

test "AddressSet: len should return the number of addresses in the address set" {
    // Test setup
    var addressSet = AddressSet.init(std.testing.allocator);
    defer addressSet.deinit();

    const addresses: [4]Relocatable = .{
        Relocatable.new(0, 10),
        Relocatable.new(3, 4),
        Relocatable.new(-2, 2),
        Relocatable.new(23, 7),
    };

    _ = try addressSet.addAddresses(&addresses);

    // Test checks
    try expectEqual(@as(u32, 3), addressSet.len());
}

test "Memory: set should not rewrite memory" {
    // Test setup
    var memory = try Memory.init(std.testing.allocator);
    defer memory.deinit();

    try memory.data.append(std.ArrayListUnmanaged(?MemoryCell){});
    memory.num_segments += 1;
    try memory.set(
        std.testing.allocator,
        Relocatable.new(0, 1),
        .{ .felt = Felt252.fromInteger(23) },
    );
    defer memory.deinitData(std.testing.allocator);

    // Test checks
    try expectError(MemoryError.DuplicatedRelocation, memory.set(
        std.testing.allocator,
        Relocatable.new(0, 1),
        .{ .felt = Felt252.fromInteger(8) },
    ));
}<|MERGE_RESOLUTION|>--- conflicted
+++ resolved
@@ -223,17 +223,15 @@
         var data = if (address.segment_index < 0) &self.temp_data else &self.data;
         const segment_index: usize = @intCast(if (address.segment_index < 0) -(address.segment_index + 1) else address.segment_index);
 
-<<<<<<< HEAD
-        //if (data.items.len <= segment_index) {
         if (self.num_segments <= segment_index) {
             return MemoryError.UnallocatedSegment;
-=======
+
         if (data.items.len <= @as(usize, segment_index)) {
             try data.appendNTimes(
                 std.ArrayListUnmanaged(?MemoryCell){},
                 @as(usize, segment_index) + 1 - data.items.len,
             );
->>>>>>> 7ab841ac
+
         }
 
         var data_segment = &data.items[segment_index];
@@ -477,14 +475,12 @@
     var builtin = RangeCheckBuiltinRunner.new(8, 8, true);
     builtin.initializeSegments(segments);
     try builtin.addValidationRule(segments.memory);
-<<<<<<< HEAD
+
     try segments.memory.data.append(std.ArrayListUnmanaged(?MemoryCell){});
     try segments.memory.data.append(std.ArrayListUnmanaged(?MemoryCell){});
     try segments.memory.data.append(std.ArrayListUnmanaged(?MemoryCell){});
     _ = segments.addSegment();
     _ = segments.addSegment();
-=======
->>>>>>> 7ab841ac
     _ = segments.addSegment();
 
     try setUpMemory(segments.memory, std.testing.allocator, .{
@@ -526,13 +522,11 @@
     var builtin = RangeCheckBuiltinRunner.new(8, 8, true);
     builtin.initializeSegments(segments);
     try builtin.addValidationRule(segments.memory);
-<<<<<<< HEAD
+
     try segments.memory.data.append(std.ArrayListUnmanaged(?MemoryCell){});
-    _ = segments.addSegment();
-=======
     const seg = segments.addSegment();
     _ = seg;
->>>>>>> 7ab841ac
+
 
     try setUpMemory(
         segments.memory,
@@ -564,13 +558,9 @@
     var builtin = RangeCheckBuiltinRunner.new(8, 8, true);
     builtin.initializeSegments(segments);
 
-<<<<<<< HEAD
     try segments.memory.data.append(std.ArrayListUnmanaged(?MemoryCell){});
-    _ = segments.addSegment();
-=======
     const seg = segments.addSegment();
     _ = seg;
->>>>>>> 7ab841ac
 
     try setUpMemory(
         segments.memory,
@@ -597,13 +587,9 @@
     builtin.initializeSegments(segments);
     try builtin.addValidationRule(segments.memory);
 
-<<<<<<< HEAD
     try segments.memory.data.append(std.ArrayListUnmanaged(?MemoryCell){});
-    _ = segments.addSegment();
-=======
     const seg = segments.addSegment();
     _ = seg;
->>>>>>> 7ab841ac
 
     try segments.memory.set(std.testing.allocator, Relocatable.new(0, 1), relocatable.fromFelt(starknet_felt.Felt252.one()));
     defer segments.memory.deinitData(std.testing.allocator);
@@ -923,13 +909,11 @@
     var memory = try Memory.init(std.testing.allocator);
     defer memory.deinit();
 
-<<<<<<< HEAD
+
     try memory.data.append(std.ArrayListUnmanaged(?MemoryCell){});
     memory.num_segments += 1;
     var relo = Relocatable.new(0, 3);
-=======
-    const relo = Relocatable.new(1, 3);
->>>>>>> 7ab841ac
+
     try setUpMemory(
         memory,
         std.testing.allocator,
