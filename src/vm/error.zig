/// Represents different error conditions that occur in the Cairo VM.
pub const CairoVMError = error{
    // Failed to compile hint
    CompileHintFail,
    /// Adding two relocatables is forbidden.
    AddRelocToRelocForbidden,
    /// Memory access is out of bounds.
    MemoryOutOfBounds,
    /// Multiplying with a relocatable is forbidden.
    MulRelocForbidden,
    /// TODO, Invalid memory address encountered.
    InvalidMemoryAddress,
    /// Failed to fetch instruction from VM during the instruction cycle.
    InstructionFetchingFailed,
    /// Error in converting the encoded instruction to a u64.
    InstructionEncodingError,
    /// Non Zero High Bit in Instruction
    InstructionNonZeroHighBit,
    /// TODO, this error type is never used. ResLogic constants parsing related?
    ParseResLogicError,
    /// Occurs when values of different types are subtracted.
    TypeMismatchNotFelt,
    /// Error encountered with a built-in runner.
    RunnerError,
    /// Occurs when the expected value is not a Relocatable,
    /// or when subtracting two relocatables with different segment indices.
    TypeMismatchNotRelocatable,
    /// Occurs when both built-in deductions and fallback deductions for the operands fail.
    FailedToComputeOperands,
    /// No destination register can be deduced for the given opcode.
    NoDst,
    /// Occurs when both built-in deductions and fallback deductions fail to deduce Op1.
    FailedToComputeOp1,
    /// Occurs when both built-in deductions and fallback deductions fail to deduce Op0.
    FailedToComputeOp0,
    /// Signifies that the execution run has not finished.
    RunNotFinished,
    /// Represents errors related to memory management and access within the Cairo VM.
    Memory,
    /// Res.UNCONSTRAINED cannot be used with Opcode.ASSERT_EQ
    UnconstrainedResAssertEq,
    /// Different result and destination operands values for Opcode.ASSERT_EQ
    DiffAssertValues,
    /// Cannot return ProgramJson Counter
    CantWriteReturnPc,
    /// Cannot return Frame Pointer
    CantWriteReturnFp,
    /// Inconsistent auto deduction
    InconsistentAutoDeduction,
    /// Invalid PC update
    InvalidPcUpdate,
    /// Invalid Op1 Reg
    InvalidOp1Reg,
    /// Invalid Instruction Encoding
    InvalidInstructionEncoding,
    /// Invalid Res Logic
    InvalidResLogic,
    /// Invalid Ap Update
    InvalidApUpdate,
    /// Invalid Opcode
    InvalidOpcode,
    /// Unexpected Failure
    Unexpected,
    /// Expected range_check builtin to be present
    NoRangeCheckBuiltin,
    /// Expected signature builtin to be present
    NoSignatureBuiltin,
    /// getBuiltin by name, if not exist error
    NotFoundBuiltin,
    ReferenceNotFound,
    FailedToWriteOutput,
};

/// Represents different error conditions that are memory-related.
pub const MemoryError = error{
    /// Occurs when the ratio of the builtin operation does not divide evenly into the current VM steps.
    ErrorCalculatingMemoryUnits,
    /// The amount of used cells associated with the Range Check runner is not available.
    MissingSegmentUsedSizes,
    /// The address is not in the temporary segment.
    AddressNotInTemporarySegment,
    /// Non-zero offset when it's not expected.
    NonZeroOffset,
    /// Duplicated relocation entry found.
    DuplicatedRelocation,
    /// Segment not allocated
    UnallocatedSegment,
    /// Temporary segment found while relocating (flattening) segment
    TemporarySegmentInRelocation,
    /// Inconsistent Relocation
    Relocation,
    /// Gap in memory range
    GetRangeMemoryGap,
    /// Math error
    Math,
    /// Represents errors related to unrelocated memory segments and associated operations.
    UnrelocatedMemory,
    /// Represents errors related to malformed or inconsistent public memory segments.
    MalformedPublicMemory,
    /// Represents a situation where a segment has more accessed addresses than its size.
    SegmentHasMoreAccessedAddressesThanSize,
    /// Represents an error when there's a failure to retrieve return values from memory.
    FailedToGetReturnValues,
    /// Range Check Number is out of bounds
    RangeCheckNumberOutOfBounds,
    /// Range Check found a non int
    RangecheckNonInt,
    /// Range Check get error
    RangeCheckGetError,
    /// Unknown memory cell
    UnknownMemoryCell,
    /// This memory cell doesn't contain an integer
    ExpectedInteger,
    /// This memory cell doesn't contain a relocatable value.
    ExpectedRelocatable,
    /// Error encountered during the WriteArg operation.
    WriteArg,
    /// Occurs if the VM's current step count is less than the minimum required steps for a builtin operation.
    InsufficientAllocatedCellsErrorMinStepNotReached,
    /// Invalid type encountered during the GenArg operation.
    GenArgInvalidType,
    // ECDSA builtin: Expected public key at address to be an integer
    PubKeyNonInt,
    // ECDSA builtin: Expected message hash at address to be an integer
    MsgNonInt,
    // Signature hint is missing for ECDSA builtin at address.
    // Add it using 'ecdsa_builtin.add_signature'.
    SignatureNotFound,
    // Invalid signature
    InvalidSignature,
};

/// Represents the error conditions that are related to the `CairoRunner`.
pub const CairoRunnerError = error{
    // Raised when `end_run` hook of a runner is called more than once.
    EndRunAlreadyCalled,
    // Unable to convert provided layout to a valid layout.
    InvalidLayout,
};

/// Represents different error conditions that occur in the built-in runners.
pub const RunnerError = error{
    // Given builtins are not in appropiate order
    DisorderedBuiltins,
    // Builtin(s) not present in layout
    NoBuiltinForInstance,
    //Initialization failure: No execution base
    NoExecBase,
    // Initialization failure: No program base
    NoProgBase,
    /// Errors associated with computing the address of a stop pointer of RangeCheckBuiltinRunner
    /// Raised when underflow occurs (i.e., subtracting 1 from 0),
    /// or when it fails to get a value for the computed address.
    NoStopPointer,
    // Running in a proof mode, but no __start__ label found, try compiling with proof mode
    NoProgramStart,
    // Running in a proof mode, but on __end__ label found, try compiling with proof mode
    NoProgramEnd,
    // Missing main()
    MissingMain,
    /// Invalid stop pointer index occured in calculation of the final stack.
    /// Raised when the current vm step
    InvalidStopPointerIndex,
    /// Invalid stop pointer occured in calculation of the final stack.
    InvalidStopPointer,
    /// Raised when the conversion into a type of integer (e.g. a Felt) fails.
    BuiltinExpectedInteger,
    /// Could not convert the builtin into one of the layout's builtins.
    BuiltinNotInLayout,
    /// Integer value exceeds a power of two.
    IntegerBiggerThanPowerOfTwo,
    /// Memory-related errors in the built-in runners.
    Memory,
    /// Raised when attempting to access the program counter (PC) when it is not available.
    NoPC,
    /// Raised when attempting to access the allocation pointer (AP) when it is not available.
    NoAP,
    /// Raised when attempting to access the function pointer (FP) when it is not available.
    NoFP,
    /// Raised when there are errors related to memory validation in Cairo runner.
    MemoryValidationError,
    MemoryInitializationError,
};

/// Represents different error conditions that occur during mathematical operations.
pub const MathError = error{
    /// Error when attempting to perform addition between Relocatable values.
    RelocatableAdd,
    /// Error when attempting to subtract a Relocatable from an integer value.
    SubRelocatableFromInt,
    /// Error when Relocatable offset is smaller than the integer value from which it is subtracted.
    RelocatableSubUsizeNegOffset,
    /// Value is too large to be coerced to a u64.
    ValueTooLarge,
    /// Error indicating subtraction with overflow.
    SubWithOverflow,
    /// Error indicating that the addition operation on the Relocatable offset exceeds the maximum limit.
    RelocatableAdditionOffsetExceeded,
    /// Error indicating that a point is not on the elliptic curve.
    PointNotOnCurve,
    /// Cell is not output cell
    NotOutputCell,
    RelocatableMul,
    ByteConversionError,
    DividedByZero,
    Felt252ToUsizeConversion,
    DivModIgcdexNotZero,
    SafeDivFailBigInt,

    SecpSplitOutOfRange,
};

/// Represents different error conditions that occur in trace relocation
pub const TraceError = error{
    /// Raised when tracing is disabled
    TraceNotEnabled,
    /// Raised when trace relocation has already been done.
    AlreadyRelocated,
    /// Raised when the relocation table doesn't contain the first two segments
    NoRelocationFound,
    /// Raised when trying to get relocated trace when trace hasn't been relocated
    TraceNotRelocated,
};

/// Represents errors occurring during program execution.
pub const ProgramError = error{
    /// I/O errors
    IO,
    /// Errors in JSON parsing
    Parse,
    /// Indicates that the specified entrypoint was not found
    EntrypointNotFound,
    /// Indicates that a constant lacks a value
    ConstWithoutValue,
    /// Indicates a deviation from an expected prime value
    PrimeDiffers,
    /// Indicates the inability to build a StrippedProgram due to the absence of a main program entry
    StrippedProgramNoMain,
    /// Indicates an invalid hint PC value greater than or equal to the program length
    InvalidHintPc,
    /// Indicates an unsupported or unimplemented builtin encountered within the program.
    UnsupportedBuiltin,
    EmptyVecAlreadyFiltered,
    NonExtensiveHints,
};

// Represents errors occuring during ECDSA verify
pub const VerifyError = error{
    InvalidPublicKey,
    InvalidMessageHash,
    InvalidR,
    InvalidS,
};

pub const HintError = error{
    // squash_dict() can only be used with n_accesses<={}.
    SquashDictMaxSizeExceeded,
    // squash_dict fail: n_accesses: is too big to be converted into an iterator
    NAccessesTooBig,

    // squash_dict fail: Accesses array size must be divisible by DictAccess.SIZE
    PtrDiffNotDivisibleByDictAccessSize,

    // squash_dict_inner fail: No keys left but remaining_accesses > 0
    EmptyKeys,

    // squash_dict_inner fail: local keys is not empty
    KeysNotEmpty,

    //squash_dict_inner fail: Number of used accesses doesnt match the lengh of the access_indices at key
    NumUsedAccessesAssertFail,

    // squash_dict_inner fail: couldnt find key  in accesses_indices
    NoKeyInAccessIndices,
    // squash_dict_inner fail: local accessed_indices is empty
    EmptyAccessIndices,
    // squash_dict_inner fail: local current_accessed_indices is empty
    EmptyCurrentAccessIndices,
    // squash_dict_inner fail: local current_accessed_indices not empty, loop ended with remaining unaccounted elements
    CurrentAccessIndicesNotEmpty,

    // Dict Error: Got the wrong value for dict_update
    WrongPrevValue,

    //Dict Error: Tried to create a dict without an initial dict
    NoInitialDict,

    // Dict Error: No value found for key
    NoValueForKey,
    // unexpected verify multiplicity fail: couldn't pop positions
    CouldntPopPositions,
    // unexpected verify multiplicity fail: positions length != 0
    PositionsLengthNotZero,
    // unexpected usort fail: positions_dict or key value pair not found
    UnexpectedPositionsDictFail,
    // usort() can only be used with input_len
    UsortOutOfRange,
    BigintToUsizeFail,
    // Math error
    Math,
    // unsafeKeccak() greater that keccak max size
    KeccakMaxSize,
    // Invalid word size
    InvalidWordSize,
    // Invalid input length
    InvalidKeccakInputLength,
    AssertNNValueOutOfRange,
    ValueOutsideValidRange,
    AssertNotZero,
    // expected an integer
    IdentifierNotInteger,
    IdentifierHasNoMember,
    IdentifierNotRelocatable,
    // unknown identifier in ids
    UnknownIdentifier,
    UnknownIdentifierInternal,
    WrongIdentifierTypeInternal,
    Memory,
    ValueOutside250BitRange,
    AssertNotEqualFail,
    // Div out of range
    OutOfValidRange,
    MissingConstant,

    NonLeFelt252,
    ArcTooBig,
    VariableNotInScopeError,
    ExcludedNot2,
    AssertLtFelt252,
    AssertionFailed,
    SplitIntNotZero,
    FromScopeError,
    KeyNotFound,
    InvalidIndex,
    FindElemMaxSize,
    NoValueForKeyFindElement,
    InvalidSetRange,
    // DictManagerError: Tried to create tracker for a dictionary on segment: when there is already a tracker for a dictionary on this segment
    CantCreateDictionaryOnTakenSegment,
    // Dict Error: No dict tracker found for segment
    NoDictTracker,

    // Wrong dict pointer supplied.
    MismatchedDictPtr,

<<<<<<< HEAD
    MemoryHasNoValue,
=======
    /// Occurs when a hint is attempting to be executed that is not yet implemented
    HintNotImplemented,
>>>>>>> 684e08c1
};

pub const InsufficientAllocatedCellsError = error{
    //  Number of steps must be at least for some builtin
    MinStepNotReached,
    // The builtin used cells but the capacity is wrong
    BuiltinCells,
    // There are only cells to fill the range checks holes, but potentially are required.
    RangeCheckUnits,
    // There are only cells to fill the diluted check holes, but potentially are required
    DilutedCells,
    // There are only cells to fill the memory address holes, but are required.
    MemoryAddresses,
};

pub const ExecScopeError = error{
    ExitMainScopeError,
    NoScopeError,
};<|MERGE_RESOLUTION|>--- conflicted
+++ resolved
@@ -343,12 +343,10 @@
     // Wrong dict pointer supplied.
     MismatchedDictPtr,
 
-<<<<<<< HEAD
-    MemoryHasNoValue,
-=======
     /// Occurs when a hint is attempting to be executed that is not yet implemented
     HintNotImplemented,
->>>>>>> 684e08c1
+
+    MemoryHasNoValue,
 };
 
 pub const InsufficientAllocatedCellsError = error{
