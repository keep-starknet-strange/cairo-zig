--- conflicted
+++ resolved
@@ -293,13 +293,10 @@
     AssertionFailed,
     SplitIntNotZero,
     FromScopeError,
-<<<<<<< HEAD
     KeyNotFound,
     InvalidIndex,
     FindElemMaxSize,
     NoValueForKeyFindElement,
-=======
-
     // DictManagerError: Tried to create tracker for a dictionary on segment: when there is already a tracker for a dictionary on this segment
     CantCreateDictionaryOnTakenSegment,
     // Dict Error: No dict tracker found for segment
@@ -307,7 +304,6 @@
 
     // Wrong dict pointer supplied.
     MismatchedDictPtr,
->>>>>>> 181912ae
 };
 
 pub const InsufficientAllocatedCellsError = error{
