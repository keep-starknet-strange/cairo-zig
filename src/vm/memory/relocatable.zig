--- conflicted
+++ resolved
@@ -1076,11 +1076,7 @@
 
 test "MaybeRelocatable: tryIntoU64 should return an error if MaybeRelocatable Felt cannot be coerced to u64" {
     var maybeRelocatable = fromU256(std.math.maxInt(u64) + 1);
-<<<<<<< HEAD
     try expectError(MathError.ValueTooLarge, maybeRelocatable.tryIntoU64());
-=======
-    try expectError(error.ValueTooLarge, maybeRelocatable.tryIntoU64());
->>>>>>> da0b69ca
 }
 
 test "MaybeRelocatable: any comparision should return false if other MaybeRelocatable is of different variant 1" {
