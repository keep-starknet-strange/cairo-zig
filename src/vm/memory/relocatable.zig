--- conflicted
+++ resolved
@@ -16,7 +16,6 @@
     /// The offset in the memory segment.
     offset: u64 = 0,
 
-<<<<<<< HEAD
     /// Creates a new Relocatable.
     /// # Arguments
     /// - segment_index - The index of the memory segment.
@@ -31,7 +30,8 @@
             .segment_index = segment_index,
             .offset = offset,
         };
-=======
+    }
+    
     // Creates a new Relocatable.
     // # Arguments
     // - segment_index - The index of the memory segment.
@@ -40,7 +40,6 @@
     // A new Relocatable.
     pub fn init(segment_index: i64, offset: u64) Self {
         return .{ .segment_index = segment_index, .offset = offset };
->>>>>>> 00ee0d18
     }
 
     /// Determines if this Relocatable is equal to another.
