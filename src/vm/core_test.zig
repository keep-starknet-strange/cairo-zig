// Core imports.
const std = @import("std");
const Allocator = std.mem.Allocator;
const ArrayList = std.ArrayList;
const starknet_felt = @import("../math/fields/starknet.zig");

// Local imports.
const segments = @import("memory/segments.zig");
const memory = @import("memory/memory.zig");
const MemoryCell = memory.MemoryCell;
const relocatable = @import("memory/relocatable.zig");
const MaybeRelocatable = relocatable.MaybeRelocatable;
const Relocatable = relocatable.Relocatable;
const instructions = @import("instructions.zig");
const RunContext = @import("run_context.zig").RunContext;
const CairoVMError = @import("error.zig").CairoVMError;
const Config = @import("config.zig").Config;
const TraceContext = @import("trace_context.zig").TraceContext;
const build_options = @import("../build_options.zig");
const BuiltinRunner = @import("./builtins/builtin_runner/builtin_runner.zig").BuiltinRunner;
const BitwiseBuiltinRunner = @import("./builtins/builtin_runner/bitwise.zig").BitwiseBuiltinRunner;
const BitwiseInstanceDef = @import("./types/bitwise_instance_def.zig").BitwiseInstanceDef;
const Felt252 = @import("../math/fields/starknet.zig").Felt252;
const HashBuiltinRunner = @import("./builtins/builtin_runner/hash.zig").HashBuiltinRunner;
const Instruction = @import("instructions.zig").Instruction;
const CairoVM = @import("core.zig").CairoVM;
const computeRes = @import("core.zig").computeRes;
const OperandsResult = @import("core.zig").OperandsResult;
const deduceOp1 = @import("core.zig").deduceOp1;
const fromU256 = @import("./memory/relocatable.zig").fromU256;
const fromSegment = @import("./memory/relocatable.zig").fromSegment;

const expect = std.testing.expect;
const expectEqual = std.testing.expectEqual;
const expectError = std.testing.expectError;
const expectEqualSlices = std.testing.expectEqualSlices;

test "CairoVM: deduceMemoryCell no builtin" {
    var vm = try CairoVM.init(
        std.testing.allocator,
        .{},
    );
    defer vm.deinit();
    try expectEqual(
        @as(?MaybeRelocatable, null),
        try vm.deduceMemoryCell(std.testing.allocator, Relocatable.new(
            0,
            0,
        )),
    );
}

test "CairoVM: deduceMemoryCell builtin valid" {
    var vm = try CairoVM.init(
        std.testing.allocator,
        .{},
    );
    defer vm.deinit();
    var instance_def: BitwiseInstanceDef = .{ .ratio = null, .total_n_bits = 2 };
    try vm.builtin_runners.append(BuiltinRunner{ .Bitwise = BitwiseBuiltinRunner.new(
        &instance_def,
        true,
    ) });
    try vm.segments.memory.set(
        Relocatable.new(
            0,
            5,
        ),
        relocatable.fromFelt(Felt252.fromInteger(10)),
    );
    try vm.segments.memory.set(
        Relocatable.new(
            0,
            6,
        ),
        relocatable.fromFelt(Felt252.fromInteger(12)),
    );
    try vm.segments.memory.set(
        Relocatable.new(
            0,
            7,
        ),
        relocatable.fromFelt(Felt252.fromInteger(0)),
    );
    try expectEqual(
<<<<<<< HEAD
        MaybeRelocatable{ .felt = Felt252.fromInteger(8) },
        (try vm.deduceMemoryCell(std.testing.allocator, Relocatable.new(
=======
        fromU256(8),
        (try vm.deduceMemoryCell(Relocatable.new(
>>>>>>> 9cfd0cb7
            0,
            7,
        ))).?,
    );
}

test "update pc regular no imm" {
    // Test setup
    var allocator = std.testing.allocator;
    var instruction = Instruction.default();
    instruction.pc_update = .Regular;
    instruction.op_1_addr = .AP;
    const operands = OperandsResult.default();
    // Create a new VM instance.
    var vm = try CairoVM.init(allocator, .{});
    defer vm.deinit();

    // Test body
    try vm.updatePc(
        &instruction,
        operands,
    );

    // Test checks
    const pc = vm.run_context.pc.*;
    try expectEqual(
        @as(
            u64,
            1,
        ),
        pc.offset,
    );
}

test "update pc regular with imm" {
    // Test setup
    var allocator = std.testing.allocator;
    var instruction = Instruction.default();
    instruction.pc_update = .Regular;
    instruction.op_1_addr = .Imm;
    const operands = OperandsResult.default();
    // Create a new VM instance.
    var vm = try CairoVM.init(allocator, .{});
    defer vm.deinit();

    // Test body
    try vm.updatePc(
        &instruction,
        operands,
    );

    // Test checks
    const pc = vm.run_context.pc.*;
    try expectEqual(
        @as(
            u64,
            2,
        ),
        pc.offset,
    );
}

test "update pc jump with operands res null" {
    // Test setup
    var allocator = std.testing.allocator;
    var instruction = Instruction.default();
    instruction.pc_update = .Jump;
    var operands = OperandsResult.default();
    operands.res = null;
    // Create a new VM instance.
    var vm = try CairoVM.init(allocator, .{});
    defer vm.deinit();

    // Test body
    try expectError(error.ResUnconstrainedUsedWithPcUpdateJump, vm.updatePc(
        &instruction,
        operands,
    ));
}

test "update pc jump with operands res not relocatable" {
    // Test setup
    var allocator = std.testing.allocator;
    var instruction = Instruction.default();
    instruction.pc_update = .Jump;
    var operands = OperandsResult.default();
    operands.res = relocatable.fromU64(0);
    // Create a new VM instance.
    var vm = try CairoVM.init(allocator, .{});
    defer vm.deinit();

    // Test body
    try expectError(error.PcUpdateJumpResNotRelocatable, vm.updatePc(
        &instruction,
        operands,
    ));
}

test "update pc jump with operands res relocatable" {
    // Test setup
    var allocator = std.testing.allocator;
    var instruction = Instruction.default();
    instruction.pc_update = .Jump;
    var operands = OperandsResult.default();
    operands.res = relocatable.newFromRelocatable(Relocatable.new(
        0,
        42,
    ));
    // Create a new VM instance.
    var vm = try CairoVM.init(allocator, .{});
    defer vm.deinit();

    // Test body
    try vm.updatePc(
        &instruction,
        operands,
    );

    // Test checks
    const pc = vm.run_context.pc.*;
    try expectEqual(
        @as(
            u64,
            42,
        ),
        pc.offset,
    );
}

test "update pc jump rel with operands res null" {
    // Test setup
    var allocator = std.testing.allocator;
    var instruction = Instruction.default();
    instruction.pc_update = .JumpRel;
    var operands = OperandsResult.default();
    operands.res = null;
    // Create a new VM instance.
    var vm = try CairoVM.init(allocator, .{});
    defer vm.deinit();

    // Test body
    try expectError(error.ResUnconstrainedUsedWithPcUpdateJumpRel, vm.updatePc(
        &instruction,
        operands,
    ));
}

test "update pc jump rel with operands res not felt" {
    // Test setup
    var allocator = std.testing.allocator;
    var instruction = Instruction.default();
    instruction.pc_update = .JumpRel;
    var operands = OperandsResult.default();
    operands.res = relocatable.newFromRelocatable(Relocatable.new(
        0,
        42,
    ));
    // Create a new VM instance.
    var vm = try CairoVM.init(allocator, .{});
    defer vm.deinit();

    // Test body
    try expectError(error.PcUpdateJumpRelResNotFelt, vm.updatePc(
        &instruction,
        operands,
    ));
}

test "update pc jump rel with operands res felt" {
    // Test setup
    var allocator = std.testing.allocator;
    var instruction = Instruction.default();
    instruction.pc_update = .JumpRel;
    var operands = OperandsResult.default();
    operands.res = relocatable.fromU64(42);
    // Create a new VM instance.
    var vm = try CairoVM.init(allocator, .{});
    defer vm.deinit();

    // Test body
    try vm.updatePc(
        &instruction,
        operands,
    );

    // Test checks
    const pc = vm.run_context.pc.*;
    try expectEqual(
        @as(
            u64,
            42,
        ),
        pc.offset,
    );
}

test "update pc update jnz with operands dst zero" {
    // Test setup
    var allocator = std.testing.allocator;
    var instruction = Instruction.default();
    instruction.pc_update = .Jnz;
    var operands = OperandsResult.default();
    operands.dst = relocatable.fromU64(0);
    // Create a new VM instance.
    var vm = try CairoVM.init(allocator, .{});
    defer vm.deinit();

    // Test body
    try vm.updatePc(
        &instruction,
        operands,
    );

    // Test checks
    const pc = vm.run_context.pc.*;
    try expectEqual(
        @as(
            u64,
            2,
        ),
        pc.offset,
    );
}

test "update pc update jnz with operands dst not zero op1 not felt" {
    // Test setup
    var allocator = std.testing.allocator;
    var instruction = Instruction.default();
    instruction.pc_update = .Jnz;
    var operands = OperandsResult.default();
    operands.dst = relocatable.fromU64(1);
    operands.op_1 = relocatable.newFromRelocatable(Relocatable.new(
        0,
        42,
    ));
    // Create a new VM instance.
    var vm = try CairoVM.init(allocator, .{});
    defer vm.deinit();

    // Test body
    try expectError(
        error.TypeMismatchNotFelt,
        vm.updatePc(
            &instruction,
            operands,
        ),
    );
}

test "update pc update jnz with operands dst not zero op1 felt" {
    // Test setup
    var allocator = std.testing.allocator;
    var instruction = Instruction.default();
    instruction.pc_update = .Jnz;
    var operands = OperandsResult.default();
    operands.dst = relocatable.fromU64(1);
    operands.op_1 = relocatable.fromU64(42);
    // Create a new VM instance.
    var vm = try CairoVM.init(allocator, .{});
    defer vm.deinit();

    // Test body
    try vm.updatePc(
        &instruction,
        operands,
    );

    // Test checks
    const pc = vm.run_context.pc.*;
    try expectEqual(
        @as(
            u64,
            42,
        ),
        pc.offset,
    );
}

test "update ap add with operands res unconstrained" {
    // Test setup
    var allocator = std.testing.allocator;
    var instruction = Instruction.default();
    instruction.ap_update = .Add;
    var operands = OperandsResult.default();
    operands.res = null; // Simulate unconstrained res
    // Create a new VM instance.
    var vm = try CairoVM.init(allocator, .{});
    defer vm.deinit();

    // Test body
    try expectError(error.ApUpdateAddResUnconstrained, vm.updateAp(
        &instruction,
        operands,
    ));
}

test "update ap add1" {
    // Test setup
    var allocator = std.testing.allocator;
    var instruction = Instruction.default();
    instruction.ap_update = .Add1;
    var operands = OperandsResult.default();
    // Create a new VM instance.
    var vm = try CairoVM.init(allocator, .{});
    defer vm.deinit();

    // Test body
    try vm.updateAp(
        &instruction,
        operands,
    );

    // Test checks
    // Verify the AP offset was incremented by 1.
    const ap = vm.run_context.ap.*;
    try expectEqual(
        @as(
            u64,
            1,
        ),
        ap.offset,
    );
}

test "update ap add2" {
    // Test setup
    var allocator = std.testing.allocator;
    var instruction = Instruction.default();
    instruction.ap_update = .Add2;
    var operands = OperandsResult.default();
    // Create a new VM instance.
    var vm = try CairoVM.init(allocator, .{});
    defer vm.deinit();

    // Test body
    try vm.updateAp(
        &instruction,
        operands,
    );

    // Test checks
    // Verify the AP offset was incremented by 2.
    const ap = vm.run_context.ap.*;
    try expectEqual(
        @as(
            u64,
            2,
        ),
        ap.offset,
    );
}

test "update fp appplus2" {
    // Test setup
    var allocator = std.testing.allocator;
    var instruction = Instruction.default();
    instruction.fp_update = .APPlus2;
    var operands = OperandsResult.default();
    // Create a new VM instance.
    var vm = try CairoVM.init(allocator, .{});
    defer vm.deinit();

    // Test body
    try vm.updateFp(
        &instruction,
        operands,
    );

    // Test checks
    // Verify the FP offset was incremented by 2.
    const fp = vm.run_context.fp.*;
    try expectEqual(
        @as(
            u64,
            2,
        ),
        fp.offset,
    );
}

test "update fp dst relocatable" {
    // Test setup
    var allocator = std.testing.allocator;
    var instruction = Instruction.default();
    instruction.fp_update = .Dst;
    var operands = OperandsResult.default();
    operands.dst = relocatable.newFromRelocatable(Relocatable.new(
        0,
        42,
    ));
    // Create a new VM instance.
    var vm = try CairoVM.init(allocator, .{});
    defer vm.deinit();

    // Test body
    try vm.updateFp(
        &instruction,
        operands,
    );

    // Test checks
    // Verify the FP offset was incremented by 2.
    const fp = vm.run_context.fp.*;
    try expectEqual(
        @as(
            u64,
            42,
        ),
        fp.offset,
    );
}

test "update fp dst felt" {
    // Test setup
    var allocator = std.testing.allocator;
    var instruction = Instruction.default();
    instruction.fp_update = .Dst;
    var operands = OperandsResult.default();
    operands.dst = relocatable.fromU64(42);
    // Create a new VM instance.
    var vm = try CairoVM.init(allocator, .{});
    defer vm.deinit();

    // Test body
    try vm.updateFp(
        &instruction,
        operands,
    );

    // Test checks
    // Verify the FP offset was incremented by 2.
    const fp = vm.run_context.fp.*;
    try expectEqual(
        @as(
            u64,
            42,
        ),
        fp.offset,
    );
}

test "trace is enabled" {
    // Test setup
    var allocator = std.testing.allocator;

    // Create a new VM instance.
    var config = Config{ .proof_mode = false, .enable_trace = true };

    var vm = try CairoVM.init(
        allocator,
        config,
    );
    defer vm.deinit();

    // Test body
    // Do nothing

    // Test checks
    // Check that trace was initialized
    if (!vm.trace_context.isEnabled()) {
        return error.TraceShouldHaveBeenEnabled;
    }
}

test "trace is disabled" {
    // Test setup
    var allocator = std.testing.allocator;

    // Create a new VM instance.
    var vm = try CairoVM.init(allocator, .{});
    defer vm.deinit();

    // Test body
    // Do nothing

    // Test checks
    // Check that trace was initialized
    if (vm.trace_context.isEnabled()) {
        return error.TraceShouldHaveBeenDisabled;
    }
}

// This instruction is used in the functions that test the `deduceOp1` function. Only the
// `opcode` and `res_logic` fields are usually changed.
const deduceOpTestInstr = Instruction{
    .off_0 = 1,
    .off_1 = 2,
    .off_2 = 3,
    .dst_reg = .FP,
    .op_0_reg = .AP,
    .op_1_addr = .AP,
    .res_logic = .Add,
    .pc_update = .Jump,
    .ap_update = .Regular,
    .fp_update = .Regular,
    .opcode = .Call,
};

test "deduceOp0 when opcode == .Call" {
    // Setup test context
    var vm = try CairoVM.init(std.testing.allocator, .{});
    defer vm.deinit();

    // Test body
    var instr = deduceOpTestInstr;
    instr.opcode = .Call;

    const deduceOp0 = try vm.deduceOp0(&instr, null, null);

    // Test checks
    const expected_op_0: ?MaybeRelocatable = relocatable.newFromRelocatable(Relocatable.new(0, 1)); // temp var needed for type inference
    const expected_res: ?MaybeRelocatable = null;
    try expectEqual(expected_op_0, deduceOp0.op_0);
    try expectEqual(expected_res, deduceOp0.res);
}

test "deduceOp0 when opcode == .AssertEq, res_logic == .Add, input is felt" {
    // Setup test context
    var vm = try CairoVM.init(std.testing.allocator, .{});
    defer vm.deinit();

    // Test body
    var instr = deduceOpTestInstr;
    instr.opcode = .AssertEq;
    instr.res_logic = .Add;

    const dst = relocatable.fromU64(3);
    const op1 = relocatable.fromU64(2);

    const deduceOp0 = try vm.deduceOp0(&instr, &dst, &op1);

    // Test checks
    try expect(deduceOp0.op_0.?.eq(relocatable.fromU64(1)));
    try expect(deduceOp0.res.?.eq(relocatable.fromU64(3)));
}

test "deduceOp0 when opcode == .AssertEq, res_logic == .Add, with no input" {
    // Setup test context
    var vm = try CairoVM.init(std.testing.allocator, .{});
    defer vm.deinit();

    // Test body
    var instr = deduceOpTestInstr;
    instr.opcode = .AssertEq;
    instr.res_logic = .Add;

    const deduceOp0 = try vm.deduceOp0(&instr, null, null);

    // Test checks
    const expected_op_0: ?MaybeRelocatable = null; // temp var needed for type inference
    const expected_res: ?MaybeRelocatable = null;
    try expectEqual(expected_op_0, deduceOp0.op_0);
    try expectEqual(expected_res, deduceOp0.res);
}

test "deduceOp0 when opcode == .AssertEq, res_logic == .Mul, input is felt 1" {
    // Setup test context
    var vm = try CairoVM.init(std.testing.allocator, .{});
    defer vm.deinit();

    // Test body
    var instr = deduceOpTestInstr;
    instr.opcode = .AssertEq;
    instr.res_logic = .Mul;

    const dst = relocatable.fromU64(4);
    const op1 = relocatable.fromU64(2);

    const deduceOp0 = try vm.deduceOp0(&instr, &dst, &op1);

    // Test checks
    const expected_op_0: ?MaybeRelocatable = relocatable.fromU64(2); // temp var needed for type inference
    const expected_res: ?MaybeRelocatable = relocatable.fromU64(4);
    try expectEqual(expected_op_0, deduceOp0.op_0);
    try expectEqual(expected_res, deduceOp0.res);
}

test "deduceOp0 when opcode == .AssertEq, res_logic == .Op1, input is felt" {
    // Setup test context
    var vm = try CairoVM.init(std.testing.allocator, .{});
    defer vm.deinit();

    // Test body
    var instr = deduceOpTestInstr;
    instr.opcode = .AssertEq;
    instr.res_logic = .Op1;

    const dst = relocatable.fromU64(4);
    const op1 = relocatable.fromU64(0);

    const deduceOp0 = try vm.deduceOp0(&instr, &dst, &op1);

    // Test checks
    const expected_op_0: ?MaybeRelocatable = null; // temp var needed for type inference
    const expected_res: ?MaybeRelocatable = null;
    try expectEqual(expected_op_0, deduceOp0.op_0);
    try expectEqual(expected_res, deduceOp0.res);
}

test "deduceOp0 when opcode == .AssertEq, res_logic == .Mul, input is felt 2" {
    // Setup test context
    var vm = try CairoVM.init(std.testing.allocator, .{});
    defer vm.deinit();

    // Test body
    var instr = deduceOpTestInstr;
    instr.opcode = .AssertEq;
    instr.res_logic = .Mul;

    const dst = relocatable.fromU64(4);
    const op1 = relocatable.fromU64(0);

    const deduceOp0 = try vm.deduceOp0(&instr, &dst, &op1);

    // Test checks
    const expected_op_0: ?MaybeRelocatable = null; // temp var needed for type inference
    const expected_res: ?MaybeRelocatable = null;
    try expectEqual(expected_op_0, deduceOp0.op_0);
    try expectEqual(expected_res, deduceOp0.res);
}

test "deduceOp0 when opcode == .Ret, res_logic == .Mul, input is felt" {
    // Setup test context
    var vm = try CairoVM.init(std.testing.allocator, .{});
    defer vm.deinit();

    // Test body
    var instr = deduceOpTestInstr;
    instr.opcode = .Ret;
    instr.res_logic = .Mul;

    const dst = relocatable.fromU64(4);
    const op1 = relocatable.fromU64(0);

    const deduceOp0 = try vm.deduceOp0(&instr, &dst, &op1);

    // Test checks
    const expected_op_0: ?MaybeRelocatable = null; // temp var needed for type inference
    const expected_res: ?MaybeRelocatable = null;
    try expectEqual(expected_op_0, deduceOp0.op_0);
    try expectEqual(expected_res, deduceOp0.res);
}

test "deduceOp1 when opcode == .Call" {
    // Setup test context
    // Nothing.

    // Test body
    var instr = deduceOpTestInstr;
    instr.opcode = .Call;

    const op1Deduction = try deduceOp1(&instr, null, null);

    // Test checks
    const expected_op_1: ?MaybeRelocatable = null; // temp var needed for type inference
    const expected_res: ?MaybeRelocatable = null;
    try expectEqual(expected_op_1, op1Deduction.op_1);
    try expectEqual(expected_res, op1Deduction.res);
}

test "deduceOp1 when opcode == .AssertEq, res_logic == .Add, input is felt" {
    // Setup test context
    // Nothing.

    // Test body
    var instr = deduceOpTestInstr;
    instr.opcode = .AssertEq;
    instr.res_logic = .Add;

    const dst = relocatable.fromU64(3);
    const op0 = relocatable.fromU64(2);

    const op1Deduction = try deduceOp1(&instr, &dst, &op0);

    // Test checks
    try expect(op1Deduction.op_1.?.eq(relocatable.fromU64(1)));
    try expect(op1Deduction.res.?.eq(relocatable.fromU64(3)));
}

test "deduceOp1 when opcode == .AssertEq, res_logic == .Mul, non-zero op0" {
    // Setup test context
    // Nothing.

    // Test body
    var instr = deduceOpTestInstr;
    instr.opcode = .AssertEq;
    instr.res_logic = .Mul;

    const dst = relocatable.fromU64(4);
    const op0 = relocatable.fromU64(2);

    const op1Deduction = try deduceOp1(&instr, &dst, &op0);

    // Test checks
    try expect(op1Deduction.op_1.?.eq(relocatable.fromU64(2)));
    try expect(op1Deduction.res.?.eq(relocatable.fromU64(4)));
}

test "deduceOp1 when opcode == .AssertEq, res_logic == .Mul, zero op0" {
    // Setup test context
    // Nothing.

    // Test body
    var instr = deduceOpTestInstr;
    instr.opcode = .AssertEq;
    instr.res_logic = .Mul;

    const dst = relocatable.fromU64(4);
    const op0 = relocatable.fromU64(0);

    const op1Deduction = try deduceOp1(&instr, &dst, &op0);

    // Test checks
    const expected_op_1: ?MaybeRelocatable = null; // temp var needed for type inference
    const expected_res: ?MaybeRelocatable = null;
    try expectEqual(expected_op_1, op1Deduction.op_1);
    try expectEqual(expected_res, op1Deduction.res);
}

test "deduceOp1 when opcode == .AssertEq, res_logic = .Mul, no input" {
    // Setup test context
    // Nothing.

    // Test body
    var instr = deduceOpTestInstr;
    instr.opcode = .AssertEq;
    instr.res_logic = .Mul;

    const op1Deduction = try deduceOp1(&instr, null, null);

    // Test checks
    const expected_op_1: ?MaybeRelocatable = null; // temp var needed for type inference
    const expected_res: ?MaybeRelocatable = null;
    try expectEqual(expected_op_1, op1Deduction.op_1);
    try expectEqual(expected_res, op1Deduction.res);
}

test "deduceOp1 when opcode == .AssertEq, res_logic == .Op1, no dst" {
    // Setup test context
    // Nothing.

    // Test body
    var instr = deduceOpTestInstr;
    instr.opcode = .AssertEq;
    instr.res_logic = .Op1;

    const op0 = relocatable.fromU64(0);

    const op1Deduction = try deduceOp1(&instr, null, &op0);

    // Test checks
    const expected_op_1: ?MaybeRelocatable = null; // temp var needed for type inference
    const expected_res: ?MaybeRelocatable = null;
    try expectEqual(expected_op_1, op1Deduction.op_1);
    try expectEqual(expected_res, op1Deduction.res);
}

test "deduceOp1 when opcode == .AssertEq, res_logic == .Op1, no op0" {
    // Setup test context
    // Nothing/

    // Test body
    var instr = deduceOpTestInstr;
    instr.opcode = .AssertEq;
    instr.res_logic = .Op1;

    const dst = relocatable.fromU64(7);

    const op1Deduction = try deduceOp1(&instr, &dst, null);

    // Test checks
    try expect(op1Deduction.op_1.?.eq(relocatable.fromU64(7)));
    try expect(op1Deduction.res.?.eq(relocatable.fromU64(7)));
}

test "set get value in vm memory" {
    // Test setup
    var allocator = std.testing.allocator;

    // Create a new VM instance.
    var vm = try CairoVM.init(allocator, .{});
    defer vm.deinit();

    // Test body
    _ = vm.segments.addSegment();
    _ = vm.segments.addSegment();

    const address = Relocatable.new(1, 0);
    const value = relocatable.fromFelt(starknet_felt.Felt252.fromInteger(42));

    _ = try vm.segments.memory.set(address, value);

    // Test checks
    // Verify the value is correctly set to 42.
    const actual_value = try vm.segments.memory.get(address);
    const expected_value = value;
    try expectEqual(
        expected_value,
        actual_value,
    );
}

test "compute res op1 works" {
    // Test setup
    var allocator = std.testing.allocator;
    var instruction = Instruction{
        .off_0 = 0,
        .off_1 = 1,
        .off_2 = 2,
        .dst_reg = .AP,
        .op_0_reg = .AP,
        .op_1_addr = .AP,
        .res_logic = .Op1,
        .pc_update = .Regular,
        .ap_update = .Regular,
        .fp_update = .Regular,
        .opcode = .NOp,
    };

    // Create a new VM instance.
    var vm = try CairoVM.init(allocator, .{});
    defer vm.deinit();

    vm.run_context.ap.* = Relocatable.new(1, 0);
    // Test body

    const value_op0 = relocatable.fromFelt(starknet_felt.Felt252.fromInteger(2));
    const value_op1 = relocatable.fromFelt(starknet_felt.Felt252.fromInteger(3));

    const actual_res = try computeRes(&instruction, value_op0, value_op1);
    const expected_res = value_op1;

    // Test checks
    try expectEqual(
        expected_res,
        actual_res.?,
    );
}

test "compute res add felts works" {
    // Test setup
    var allocator = std.testing.allocator;
    var instruction = Instruction{
        .off_0 = 0,
        .off_1 = 1,
        .off_2 = 2,
        .dst_reg = .AP,
        .op_0_reg = .AP,
        .op_1_addr = .AP,
        .res_logic = .Add,
        .pc_update = .Regular,
        .ap_update = .Regular,
        .fp_update = .Regular,
        .opcode = .NOp,
    };

    // Create a new VM instance.
    var vm = try CairoVM.init(allocator, .{});
    defer vm.deinit();

    vm.run_context.ap.* = Relocatable.new(1, 0);
    // Test body

    const value_op0 = relocatable.fromFelt(starknet_felt.Felt252.fromInteger(2));
    const value_op1 = relocatable.fromFelt(starknet_felt.Felt252.fromInteger(3));

    const actual_res = try computeRes(&instruction, value_op0, value_op1);
    const expected_res = relocatable.fromFelt(starknet_felt.Felt252.fromInteger(5));

    // Test checks
    try expectEqual(
        expected_res,
        actual_res.?,
    );
}

test "compute res add felt to offset works" {
    // Test setup
    var allocator = std.testing.allocator;
    var instruction = Instruction{
        .off_0 = 0,
        .off_1 = 1,
        .off_2 = 2,
        .dst_reg = .AP,
        .op_0_reg = .AP,
        .op_1_addr = .AP,
        .res_logic = .Add,
        .pc_update = .Regular,
        .ap_update = .Regular,
        .fp_update = .Regular,
        .opcode = .NOp,
    };

    // Create a new VM instance.
    var vm = try CairoVM.init(allocator, .{});
    defer vm.deinit();

    vm.run_context.ap.* = Relocatable.new(1, 0);
    // Test body

    const value_op0 = Relocatable.new(1, 1);
    const op0 = relocatable.newFromRelocatable(value_op0);

    const op1 = relocatable.fromFelt(starknet_felt.Felt252.fromInteger(3));

    const actual_res = try computeRes(&instruction, op0, op1);
    const res = Relocatable.new(1, 4);
    const expected_res = relocatable.newFromRelocatable(res);

    // Test checks
    try expectEqual(
        expected_res,
        actual_res.?,
    );
}

test "compute res add fails two relocs" {
    // Test setup
    var allocator = std.testing.allocator;
    var instruction = Instruction{
        .off_0 = 0,
        .off_1 = 1,
        .off_2 = 2,
        .dst_reg = .AP,
        .op_0_reg = .AP,
        .op_1_addr = .AP,
        .res_logic = .Add,
        .pc_update = .Regular,
        .ap_update = .Regular,
        .fp_update = .Regular,
        .opcode = .NOp,
    };

    // Create a new VM instance.
    var vm = try CairoVM.init(allocator, .{});
    defer vm.deinit();

    vm.run_context.ap.* = Relocatable.new(1, 0);
    // Test body

    const value_op0 = Relocatable.new(1, 0);
    const value_op1 = Relocatable.new(1, 1);

    const op0 = relocatable.newFromRelocatable(value_op0);
    const op1 = relocatable.newFromRelocatable(value_op1);

    // Test checks
    try expectError(error.AddRelocToRelocForbidden, computeRes(&instruction, op0, op1));
}

test "compute res mul works" {
    // Test setup
    var allocator = std.testing.allocator;
    var instruction = Instruction{
        .off_0 = 0,
        .off_1 = 1,
        .off_2 = 2,
        .dst_reg = .AP,
        .op_0_reg = .AP,
        .op_1_addr = .AP,
        .res_logic = .Mul,
        .pc_update = .Regular,
        .ap_update = .Regular,
        .fp_update = .Regular,
        .opcode = .NOp,
    };

    // Create a new VM instance.
    var vm = try CairoVM.init(allocator, .{});
    defer vm.deinit();

    vm.run_context.ap.* = Relocatable.new(1, 0);
    // Test body

    const value_op0 = relocatable.fromFelt(starknet_felt.Felt252.fromInteger(2));
    const value_op1 = relocatable.fromFelt(starknet_felt.Felt252.fromInteger(3));

    const actual_res = try computeRes(&instruction, value_op0, value_op1);
    const expected_res = relocatable.fromFelt(starknet_felt.Felt252.fromInteger(6));

    // Test checks
    try expectEqual(
        expected_res,
        actual_res.?,
    );
}

test "compute res mul fails two relocs" {
    // Test setup
    var allocator = std.testing.allocator;
    var instruction = Instruction{
        .off_0 = 0,
        .off_1 = 1,
        .off_2 = 2,
        .dst_reg = .AP,
        .op_0_reg = .AP,
        .op_1_addr = .AP,
        .res_logic = .Mul,
        .pc_update = .Regular,
        .ap_update = .Regular,
        .fp_update = .Regular,
        .opcode = .NOp,
    };

    // Create a new VM instance.
    var vm = try CairoVM.init(allocator, .{});
    defer vm.deinit();

    vm.run_context.ap.* = Relocatable.new(1, 0);
    // Test body

    const value_op0 = Relocatable.new(1, 0);
    const value_op1 = Relocatable.new(1, 1);

    const op0 = relocatable.newFromRelocatable(value_op0);
    const op1 = relocatable.newFromRelocatable(value_op1);

    // Test checks
    try expectError(error.MulRelocForbidden, computeRes(&instruction, op0, op1));
}

test "compute res mul fails felt and reloc" {
    // Test setup
    var allocator = std.testing.allocator;
    var instruction = Instruction{
        .off_0 = 0,
        .off_1 = 1,
        .off_2 = 2,
        .dst_reg = .AP,
        .op_0_reg = .AP,
        .op_1_addr = .AP,
        .res_logic = .Mul,
        .pc_update = .Regular,
        .ap_update = .Regular,
        .fp_update = .Regular,
        .opcode = .NOp,
    };

    // Create a new VM instance.
    var vm = try CairoVM.init(allocator, .{});
    defer vm.deinit();

    vm.run_context.ap.* = Relocatable.new(1, 0);
    // Test body

    const value_op0 = Relocatable.new(1, 0);
    const op0 = relocatable.newFromRelocatable(value_op0);
    const op1 = relocatable.fromFelt(starknet_felt.Felt252.fromInteger(2));

    // Test checks
    try expectError(error.MulRelocForbidden, computeRes(&instruction, op0, op1));
}

test "compute res Unconstrained should return null" {
    // Test setup
    var allocator = std.testing.allocator;
    var instruction = Instruction{
        .off_0 = 0,
        .off_1 = 1,
        .off_2 = 2,
        .dst_reg = .AP,
        .op_0_reg = .AP,
        .op_1_addr = .AP,
        .res_logic = .Unconstrained,
        .pc_update = .Regular,
        .ap_update = .Regular,
        .fp_update = .Regular,
        .opcode = .NOp,
    };

    // Create a new VM instance.
    var vm = try CairoVM.init(allocator, .{});
    defer vm.deinit();

    vm.run_context.ap.* = Relocatable.new(1, 0);
    // Test body

    const value_op0 = relocatable.fromFelt(starknet_felt.Felt252.fromInteger(2));
    const value_op1 = relocatable.fromFelt(starknet_felt.Felt252.fromInteger(3));

    const actual_res = try computeRes(&instruction, value_op0, value_op1);
    const expected_res: ?MaybeRelocatable = null;

    // Test checks
    try expectEqual(
        expected_res,
        actual_res,
    );
}

test "compute operands add AP" {
    // Test setup
    var allocator = std.testing.allocator;
    var instruction = Instruction{
        .off_0 = 0,
        .off_1 = 1,
        .off_2 = 2,
        .dst_reg = .AP,
        .op_0_reg = .AP,
        .op_1_addr = .AP,
        .res_logic = .Add,
        .pc_update = .Regular,
        .ap_update = .Regular,
        .fp_update = .Regular,
        .opcode = .NOp,
    };

    // Create a new VM instance.
    var vm = try CairoVM.init(allocator, .{});
    defer vm.deinit();

    _ = vm.addMemorySegment();
    _ = vm.addMemorySegment();

    vm.run_context.ap.* = Relocatable.new(1, 0);

    // Test body

    const dst_addr = Relocatable.new(1, 0);
    const dst_val = MaybeRelocatable{ .felt = Felt252.fromInteger(5) };
    try vm.segments.memory.set(
        dst_addr,
        dst_val,
    );

    const op0_addr = Relocatable.new(1, 1);
    const op0_val = MaybeRelocatable{ .felt = Felt252.fromInteger(2) };
    try vm.segments.memory.set(
        op0_addr,
        op0_val,
    );
    
    const op1_addr = Relocatable.new(1, 2);
    const op1_val = MaybeRelocatable{ .felt = Felt252.fromInteger(3) };
    try vm.segments.memory.set(
        op1_addr,
        op1_val,
    );

    var expected_operands = OperandsResult.default();
    expected_operands.dst_addr = dst_addr;
    expected_operands.op_0_addr = op0_addr;
    expected_operands.op_1_addr = op1_addr;
    expected_operands.dst = dst_val;
    expected_operands.op_0 = op0_val;
    expected_operands.op_1 = op1_val;
    expected_operands.res = dst_val;

    const actual_operands = try vm.computeOperands(
        &instruction,
    );

    // Test checks
    try expectEqual(
        expected_operands,
        actual_operands,
    );
}

test "compute operands mul FP" {
    // Test setup
    var allocator = std.testing.allocator;
    var instruction = Instruction{
        .off_0 = 0,
        .off_1 = 1,
        .off_2 = 2,
        .dst_reg = .FP,
        .op_0_reg = .FP,
        .op_1_addr = .FP,
        .res_logic = .Mul,
        .pc_update = .Regular,
        .ap_update = .Regular,
        .fp_update = .Regular,
        .opcode = .NOp,
    };

    // Create a new VM instance.
    var vm = try CairoVM.init(allocator, .{});
    defer vm.deinit();

    _ = vm.addMemorySegment();
    _ = vm.addMemorySegment();

    vm.run_context.fp.* = Relocatable.new(1, 0);

    // Test body

    const dst_addr = Relocatable.new(1, 0);
    const dst_val = MaybeRelocatable{ .felt = Felt252.fromInteger(6) };
    try vm.segments.memory.data.put(
        dst_addr,
        MemoryCell.new(dst_val),
    );

    const op0_addr = Relocatable.new(1, 1);
    const op0_val = MaybeRelocatable{ .felt = Felt252.fromInteger(2) };
    try vm.segments.memory.data.put(
        op0_addr,
        MemoryCell.new(op0_val),
    );
    
    const op1_addr = Relocatable.new(1, 2);
    const op1_val = MaybeRelocatable{ .felt = Felt252.fromInteger(3) };
    try vm.segments.memory.data.put(
        op1_addr,
        MemoryCell.new(op1_val),
    );

    var expected_operands = OperandsResult.default();
    expected_operands.dst_addr = dst_addr;
    expected_operands.op_0_addr = op0_addr;
    expected_operands.op_1_addr = op1_addr;
    expected_operands.dst = dst_val;
    expected_operands.op_0 = op0_val;
    expected_operands.op_1 = op1_val;
    expected_operands.res = dst_val;

    const actual_operands = try vm.computeOperands(
        &instruction,
    );

    // Test checks
    try expectEqual(
        expected_operands,
        actual_operands,
    );
}

test "memory is not leaked upon allocation failure during initialization" {
    var i: usize = 0;
    while (i < 20) {
        // ************************************************************
        // *                 SETUP TEST CONTEXT                       *
        // ************************************************************
        var allocator = std.testing.FailingAllocator.init(std.testing.allocator, .{ .fail_index = i });
        i += 1;

        //         // ************************************************************
        //         // *                      TEST BODY                           *
        //         // ************************************************************
        //         // Nothing.

        //         // ************************************************************
        //         // *                      TEST CHECKS                         *
        //         // ************************************************************
        //         // Error must have occured!

        //         // It's not given that the final error will be an OutOfMemory. It's likely though.
        //         // Plus we're not certain that the error will be thrown at the same place as the
        //         // VM is upgraded. For this reason, we should just ensure that no memory has
        //         // been leaked.
        //         // try expectError(error.OutOfMemory, CairoVM.init(allocator.allocator(), .{}));

        // Note that `.deinit()` is not called in case of failure (obviously).
        // If error handling is done correctly, no memory should be leaked.
        var vm = CairoVM.init(allocator.allocator(), .{}) catch continue;
        vm.deinit();
    }
}

test "updateRegisters all regular" {
    // Test setup
    var instruction = Instruction{
        .off_0 = 1,
        .off_1 = 2,
        .off_2 = 3,
        .dst_reg = .FP,
        .op_0_reg = .AP,
        .op_1_addr = .AP,
        .res_logic = .Add,
        .pc_update = .Regular,
        .ap_update = .Regular,
        .fp_update = .Regular,
        .opcode = .NOp,
    };

    var operands = OperandsResult{
        .dst = .{ .felt = Felt252.fromInteger(11) },
        .res = .{ .felt = Felt252.fromInteger(8) },
        .op_0 = .{ .felt = Felt252.fromInteger(9) },
        .op_1 = .{ .felt = Felt252.fromInteger(10) },
        .dst_addr = .{},
        .op_0_addr = .{},
        .op_1_addr = .{},
    };

    // Create a new VM instance.
    var vm = try CairoVM.init(
        std.testing.allocator,
        .{},
    );
    defer vm.deinit();
    vm.run_context.pc.* = Relocatable.new(0, 4);
    vm.run_context.ap.* = Relocatable.new(0, 5);
    vm.run_context.fp.* = Relocatable.new(0, 6);

    // Test body
    try vm.updateRegisters(
        &instruction,
        operands,
    );

    // Test checks
    // Verify the PC offset was incremented by 5.
    try expectEqual(
        Relocatable.new(0, 5),
        vm.run_context.pc.*,
    );

    // Verify the AP offset was incremented by 5.
    try expectEqual(
        Relocatable.new(0, 5),
        vm.run_context.ap.*,
    );

    // Verify the FP offset was incremented by 6.
    try expectEqual(
        Relocatable.new(0, 6),
        vm.run_context.fp.*,
    );
}

test "updateRegisters with mixed types" {
    // Test setup
    var instruction = Instruction{
        .off_0 = 1,
        .off_1 = 2,
        .off_2 = 3,
        .dst_reg = .FP,
        .op_0_reg = .AP,
        .op_1_addr = .AP,
        .res_logic = .Add,
        .pc_update = .JumpRel,
        .ap_update = .Add2,
        .fp_update = .Dst,
        .opcode = .NOp,
    };

    var operands = OperandsResult{
        .dst = .{ .relocatable = Relocatable.new(
            1,
            11,
        ) },
        .res = .{ .felt = Felt252.fromInteger(8) },
        .op_0 = .{ .felt = Felt252.fromInteger(9) },
        .op_1 = .{ .felt = Felt252.fromInteger(10) },
        .dst_addr = .{},
        .op_0_addr = .{},
        .op_1_addr = .{},
    };

    // Create a new VM instance.
    var vm = try CairoVM.init(
        std.testing.allocator,
        .{},
    );
    defer vm.deinit();
    vm.run_context.pc.* = Relocatable.new(0, 4);
    vm.run_context.ap.* = Relocatable.new(0, 5);
    vm.run_context.fp.* = Relocatable.new(0, 6);

    // Test body
    try vm.updateRegisters(
        &instruction,
        operands,
    );

    // Test checks
    // Verify the PC offset was incremented by 12.
    try expectEqual(
        Relocatable.new(0, 12),
        vm.run_context.pc.*,
    );

    // Verify the AP offset was incremented by 7.
    try expectEqual(
        Relocatable.new(0, 7),
        vm.run_context.ap.*,
    );

    // Verify the FP offset was incremented by 11.
    try expectEqual(
        Relocatable.new(1, 11),
        vm.run_context.fp.*,
    );
}

test "CairoVM: computeOp0Deductions should return op0 from deduceOp0 if deduceMemoryCell is null" {
    // Test setup
    var vm = try CairoVM.init(std.testing.allocator, .{});
    defer vm.deinit();

    var instr = deduceOpTestInstr;
    instr.opcode = .Call;

    // Test check
    try expectEqual(
        fromSegment(0, 1),
        try vm.computeOp0Deductions(
            std.testing.allocator,
            Relocatable.new(0, 7),
            &instr,
            null,
            null,
        ),
    );
}

test "CairoVM: computeOp0Deductions with a valid built in and non null deduceMemoryCell should return deduceMemoryCell" {
    // Test setup
    var vm = try CairoVM.init(
        std.testing.allocator,
        .{},
    );
    defer vm.deinit();
    var instance_def: BitwiseInstanceDef = .{ .ratio = null, .total_n_bits = 2 };
    try vm.builtin_runners.append(BuiltinRunner{ .Bitwise = BitwiseBuiltinRunner.new(
        &instance_def,
        true,
    ) });
    try vm.segments.memory.set(
        Relocatable.new(
            0,
            5,
        ),
        relocatable.fromFelt(Felt252.fromInteger(10)),
    );
    try vm.segments.memory.set(
        Relocatable.new(
            0,
            6,
        ),
        relocatable.fromFelt(Felt252.fromInteger(12)),
    );
    try vm.segments.memory.set(
        Relocatable.new(
            0,
            7,
        ),
        relocatable.fromFelt(Felt252.fromInteger(0)),
    );

    // Test check
    try expectEqual(
        fromU256(8),
        try vm.computeOp0Deductions(
            std.testing.allocator,
            Relocatable.new(0, 7),
            &deduceOpTestInstr,
            &.{ .relocatable = .{} },
            &.{ .relocatable = .{} },
        ),
    );
}

test "CairoVM: computeOp0Deductions should return VM error if deduceOp0 and deduceMemoryCell are null" {
    // Test setup
    var vm = try CairoVM.init(std.testing.allocator, .{});
    defer vm.deinit();

    var instr = deduceOpTestInstr;
    instr.opcode = .Ret;
    instr.res_logic = .Mul;

    // Test check
    try expectError(
        CairoVMError.FailedToComputeOperands,
        vm.computeOp0Deductions(
            std.testing.allocator,
            Relocatable.new(0, 7),
            &instr,
            &relocatable.fromU64(4),
            &relocatable.fromU64(0),
        ),
    );
}

test "CairoVM: computeSegmentsEffectiveSizes should return the computed effective size for the VM segments" {
    // Test setup
    var vm = try CairoVM.init(std.testing.allocator, .{});
    defer vm.deinit();

    try vm.segments.memory.data.put(Relocatable.new(0, 0), MemoryCell.new(.{ .felt = Felt252.fromInteger(1) }));
    try vm.segments.memory.data.put(Relocatable.new(0, 1), MemoryCell.new(.{ .felt = Felt252.fromInteger(1) }));
    try vm.segments.memory.data.put(Relocatable.new(0, 2), MemoryCell.new(.{ .felt = Felt252.fromInteger(1) }));

    var actual = try vm.computeSegmentsEffectiveSizes();

    try expectEqual(@as(usize, 1), actual.count());
    try expectEqual(@as(u32, 3), actual.get(0).?);
}

test "CairoVM: deduceDst should return res if AssertEq opcode" {
    // Test setup
    var vm = try CairoVM.init(std.testing.allocator, .{});
    defer vm.deinit();

    var instruction = Instruction{
        .off_0 = 0,
        .off_1 = 1,
        .off_2 = 2,
        .dst_reg = .AP,
        .op_0_reg = .AP,
        .op_1_addr = .AP,
        .res_logic = .Add,
        .pc_update = .Regular,
        .ap_update = .Regular,
        .fp_update = .Regular,
        .opcode = .AssertEq,
    };

    var res = fromU256(7);

    // Test check
    try expectEqual(
        fromU256(7),
        try vm.deduceDst(&instruction, res),
    );
}

test "CairoVM: deduceDst should return VM error No dst if AssertEq opcode without res" {
    // Test setup
    var vm = try CairoVM.init(std.testing.allocator, .{});
    defer vm.deinit();

    var instruction = Instruction{
        .off_0 = 0,
        .off_1 = 1,
        .off_2 = 2,
        .dst_reg = .AP,
        .op_0_reg = .AP,
        .op_1_addr = .AP,
        .res_logic = .Add,
        .pc_update = .Regular,
        .ap_update = .Regular,
        .fp_update = .Regular,
        .opcode = .AssertEq,
    };

    // Test check
    try expectError(
        CairoVMError.NoDst,
        vm.deduceDst(&instruction, null),
    );
}

test "CairoVM: deduceDst should return fp Relocatable if Call opcode" {
    // Test setup
    var vm = try CairoVM.init(std.testing.allocator, .{});
    defer vm.deinit();
    vm.run_context.fp.* = Relocatable.new(3, 23);

    var instruction = Instruction{
        .off_0 = 0,
        .off_1 = 1,
        .off_2 = 2,
        .dst_reg = .AP,
        .op_0_reg = .AP,
        .op_1_addr = .AP,
        .res_logic = .Add,
        .pc_update = .Regular,
        .ap_update = .Regular,
        .fp_update = .Regular,
        .opcode = .Call,
    };

    // Test check
    try expectEqual(
        fromSegment(3, 23),
        try vm.deduceDst(&instruction, null),
    );
}

test "CairoVM: deduceDst should return VM error No dst if not AssertEq or Call opcode" {
    // Test setup
    var vm = try CairoVM.init(std.testing.allocator, .{});
    defer vm.deinit();

    var instruction = Instruction{
        .off_0 = 0,
        .off_1 = 1,
        .off_2 = 2,
        .dst_reg = .AP,
        .op_0_reg = .AP,
        .op_1_addr = .AP,
        .res_logic = .Add,
        .pc_update = .Regular,
        .ap_update = .Regular,
        .fp_update = .Regular,
        .opcode = .Ret,
    };

    // Test check
    try expectError(
        CairoVMError.NoDst,
        vm.deduceDst(&instruction, null),
    );
}

test "CairoVM: addMemorySegment should return a proper relocatable address for the new segment." {
    // Test setup
    var vm = try CairoVM.init(std.testing.allocator, .{});
    defer vm.deinit();

    // Test check
    try expectEqual(
        Relocatable.new(0, 0),
        vm.addMemorySegment(),
    );
}

test "CairoVM: addMemorySegment should increase by one the number of segments in the VM" {
    // Test setup
    var vm = try CairoVM.init(std.testing.allocator, .{});
    defer vm.deinit();

    _ = vm.addMemorySegment();
    _ = vm.addMemorySegment();
    _ = vm.addMemorySegment();

    // Test check
    try expectEqual(
        @as(u32, 3),
        vm.segments.memory.num_segments,
    );
}

test "CairoVM: getRelocatable without value raises error" {
    // Test setup
    var vm = try CairoVM.init(std.testing.allocator, .{});
    defer vm.deinit();

    // Test check
    try expectError(
        error.MemoryOutOfBounds,
        vm.getRelocatable(Relocatable.new(0, 0)),
    );
}

test "CairoVM: getRelocatable with value should return a MaybeRelocatable" {
    // Test setup
    var vm = try CairoVM.init(std.testing.allocator, .{});
    defer vm.deinit();

    try vm.segments.memory.data.put(
        Relocatable.new(34, 12),
        MemoryCell.new(.{ .felt = Felt252.fromInteger(5) }),
    );

    // Test check
    try expectEqual(
        fromU256(5),
        try vm.getRelocatable(Relocatable.new(34, 12)),
    );
}

test "CairoVM: getBuiltinRunners should return a reference to the builtin runners ArrayList" {
    var vm = try CairoVM.init(
        std.testing.allocator,
        .{},
    );
    defer vm.deinit();
    var instance_def: BitwiseInstanceDef = .{ .ratio = null, .total_n_bits = 2 };
    try vm.builtin_runners.append(BuiltinRunner{ .Bitwise = BitwiseBuiltinRunner.new(
        &instance_def,
        true,
    ) });

    // Test check
    try expectEqual(&vm.builtin_runners, vm.getBuiltinRunners());

    var expected = ArrayList(BuiltinRunner).init(std.testing.allocator);
    defer expected.deinit();
    try expected.append(BuiltinRunner{ .Bitwise = BitwiseBuiltinRunner.new(
        &instance_def,
        true,
    ) });
    try expectEqualSlices(
        BuiltinRunner,
        expected.items,
        vm.getBuiltinRunners().*.items,
    );
}

test "CairoVM: getSegmentUsedSize should return the size of a memory segment by its index if available" {
    var vm = try CairoVM.init(
        std.testing.allocator,
        .{},
    );
    defer vm.deinit();

    try vm.segments.segment_used_sizes.put(10, 4);
    try expectEqual(
        @as(u32, @intCast(4)),
        vm.getSegmentUsedSize(10).?,
    );
}

test "CairoVM: getSegmentUsedSize should return the size of the segment if contained in segment_sizes" {
    var vm = try CairoVM.init(
        std.testing.allocator,
        .{},
    );
    defer vm.deinit();

    try vm.segments.segment_sizes.put(10, 105);
    try expectEqual(@as(u32, 105), vm.getSegmentSize(10).?);
}

test "CairoVM: getSegmentSize should return the size of the segment via getSegmentUsedSize if not contained in segment_sizes" {
    var vm = try CairoVM.init(
        std.testing.allocator,
        .{},
    );
    defer vm.deinit();

    try vm.segments.segment_used_sizes.put(3, 6);
    try expectEqual(@as(u32, 6), vm.getSegmentSize(3).?);
}

test "CairoVM: getFelt should return MemoryOutOfBounds error if no value at the given address" {
    // Test setup
    var vm = try CairoVM.init(
        std.testing.allocator,
        .{},
    );
    defer vm.deinit();

    // Test checks
    try expectError(
        error.MemoryOutOfBounds,
        vm.getFelt(Relocatable.new(10, 30)),
    );
}

test "CairoVM: getFelt should return Felt252 if available at the given address" {
    // Test setup
    var vm = try CairoVM.init(
        std.testing.allocator,
        .{},
    );
    defer vm.deinit();

    try vm.segments.memory.data.put(
        Relocatable.new(10, 30),
        MemoryCell.new(.{ .felt = Felt252.fromInteger(23) }),
    );

    // Test checks
    try expectEqual(
        Felt252.fromInteger(23),
        try vm.getFelt(Relocatable.new(10, 30)),
    );
}

test "CairoVM: getFelt should return ExpectedInteger error if Relocatable instead of Felt at the given address" {
    // Test setup
    var vm = try CairoVM.init(
        std.testing.allocator,
        .{},
    );
    defer vm.deinit();

    try vm.segments.memory.data.put(
        Relocatable.new(10, 30),
        MemoryCell.new(.{ .relocatable = Relocatable.new(3, 7) }),
    );

    // Test checks
    try expectError(
        error.ExpectedInteger,
        vm.getFelt(Relocatable.new(10, 30)),
    );
}

test "CairoVM: computeOp1Deductions should return op1 from deduceMemoryCell if not null" {
    // Test setup
    var vm = try CairoVM.init(std.testing.allocator, .{});
    defer vm.deinit();

    var instance_def: BitwiseInstanceDef = .{ .ratio = null, .total_n_bits = 2 };
    try vm.builtin_runners.append(BuiltinRunner{ .Bitwise = BitwiseBuiltinRunner.new(
        &instance_def,
        true,
    ) });
    try vm.segments.memory.set(
        Relocatable.new(
            0,
            5,
        ),
        relocatable.fromFelt(Felt252.fromInteger(10)),
    );
    try vm.segments.memory.set(
        Relocatable.new(
            0,
            6,
        ),
        relocatable.fromFelt(Felt252.fromInteger(12)),
    );
    try vm.segments.memory.set(
        Relocatable.new(
            0,
            7,
        ),
        relocatable.fromFelt(Felt252.fromInteger(0)),
    );

    var instr = deduceOpTestInstr;
    var res: ?MaybeRelocatable = null;

    // Test check
    try expectEqual(
        fromU256(8),
        try vm.computeOp1Deductions(
            std.testing.allocator,
            Relocatable.new(0, 7),
            &res,
            &instr,
            null,
            null,
        ),
    );
}

test "CairoVM: computeOp1Deductions should return op1 from deduceOp1 if deduceMemoryCell is null" {
    // Test setup
    var vm = try CairoVM.init(std.testing.allocator, .{});
    defer vm.deinit();

    var instr = deduceOpTestInstr;
    instr.opcode = .AssertEq;
    instr.res_logic = .Op1;

    const dst = relocatable.fromU64(7);
    var res: ?MaybeRelocatable = relocatable.fromU64(7);

    // Test check
    try expectEqual(
        relocatable.fromU64(7),
        try vm.computeOp1Deductions(
            std.testing.allocator,
            Relocatable.new(0, 7),
            &res,
            &instr,
            &dst,
            null,
        ),
    );
}

test "CairoVM: computeOp1Deductions should modify res (if null) using res from deduceOp1 if deduceMemoryCell is null" {
    // Test setup
    var vm = try CairoVM.init(std.testing.allocator, .{});
    defer vm.deinit();

    var instr = deduceOpTestInstr;
    instr.opcode = .AssertEq;
    instr.res_logic = .Op1;

    const dst = relocatable.fromU64(7);
    var res: ?MaybeRelocatable = null;

    _ = try vm.computeOp1Deductions(
        std.testing.allocator,
        Relocatable.new(0, 7),
        &res,
        &instr,
        &dst,
        null,
    );

    // Test check
    try expectEqual(
        relocatable.fromU64(7),
        res.?,
    );
}

test "CairoVM: computeOp1Deductions should return CairoVMError error if deduceMemoryCell is null and deduceOp1.op_1 is null" {
    // Test setup
    var vm = try CairoVM.init(std.testing.allocator, .{});
    defer vm.deinit();

    var instr = deduceOpTestInstr;
    instr.opcode = .AssertEq;
    instr.res_logic = .Op1;

    const op0 = relocatable.fromU64(0);
    var res: ?MaybeRelocatable = null;

    // Test check
    try expectError(
        CairoVMError.FailedToComputeOp1,
        vm.computeOp1Deductions(
            std.testing.allocator,
            Relocatable.new(0, 7),
            &res,
            &instr,
            null,
            &op0,
        ),
    );
}<|MERGE_RESOLUTION|>--- conflicted
+++ resolved
@@ -83,13 +83,8 @@
         relocatable.fromFelt(Felt252.fromInteger(0)),
     );
     try expectEqual(
-<<<<<<< HEAD
-        MaybeRelocatable{ .felt = Felt252.fromInteger(8) },
         (try vm.deduceMemoryCell(std.testing.allocator, Relocatable.new(
-=======
         fromU256(8),
-        (try vm.deduceMemoryCell(Relocatable.new(
->>>>>>> 9cfd0cb7
             0,
             7,
         ))).?,
