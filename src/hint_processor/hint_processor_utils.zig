const std = @import("std");
const expectEqual = std.testing.expectEqual;
const expect = std.testing.expect;

const Register = @import("../vm/instructions.zig").Register;
const ApTracking = @import("../vm/types/programjson.zig").ApTracking;
const Felt252 = @import("../math/fields/starknet.zig").Felt252;
const HintReference = @import("hint_processor_def.zig").HintReference;
const CoreVM = @import("../vm/core.zig");
const OffsetValue = @import("../vm/types/programjson.zig").OffsetValue;
const CairoVM = CoreVM.CairoVM;
const MaybeRelocatable = @import("../vm/memory/relocatable.zig").MaybeRelocatable;
const Relocatable = @import("../vm/memory/relocatable.zig").Relocatable;
const Allocator = std.mem.Allocator;
const HintError = @import("../vm/error.zig").HintError;

///Inserts value into the address of the given ids variable
pub fn insertValueFromReference(
    allocator: Allocator,
    value: MaybeRelocatable,
    vm: *CairoVM,
    hint_reference: HintReference,
    ap_tracking: ApTracking,
) !void {
    if (computeAddrFromReference(hint_reference, ap_tracking, vm)) |var_addr| {
        vm.segments.memory.set(allocator, var_addr, value) catch HintError.Memory;
    } else return HintError.UnknownIdentifierInternal;
}

/// Retrieves the integer value stored in the given ids variable.
///
/// This function retrieves the integer value stored in the given ids variable indicated by the provided `hint_reference`.
/// If the value is stored as an immediate, it returns the value directly.
/// Otherwise, it computes the memory address of the variable and retrieves the integer value from memory.
///
/// # Parameters
/// - `vm`: A pointer to the Cairo virtual machine.
/// - `hint_reference`: The hint reference indicating the variable.
/// - `ap_tracking`: The AP tracking data.
///
/// # Returns
/// Returns the integer value stored in the variable indicated by the hint reference.
/// If the variable is not found or if there's an error retrieving the value, it returns an error of type `HintError`.
pub fn getIntegerFromReference(
    vm: *CairoVM,
    hint_reference: HintReference,
    ap_tracking: ApTracking,
) !Felt252 {
    // If the reference register is none, this means it is an immediate value, and we should return that value.
    switch (hint_reference.offset1) {
        .immediate => |int_1| return int_1,
        else => {},
    }

    // Compute the memory address of the variable and retrieve the integer value from memory.
    return if (computeAddrFromReference(hint_reference, ap_tracking, vm)) |var_addr|
        vm.segments.memory.getFelt(var_addr) catch HintError.WrongIdentifierTypeInternal
    else
        HintError.UnknownIdentifierInternal;
}

/// Retrieves the Relocatable value stored in the given ids variable.
///
/// This function retrieves the Relocatable value stored in the given ids variable indicated by the provided `hint_reference`.
/// If the value is stored as an immediate, it returns the value directly.
/// Otherwise, it computes the memory address of the variable and retrieves the Relocatable value from memory.
///
/// # Parameters
/// - `hint_reference`: The hint reference indicating the variable.
/// - `ap_tracking`: The AP tracking data.
/// - `vm`: A pointer to the Cairo virtual machine.
///
/// # Returns
/// Returns the Relocatable value stored in the variable indicated by the hint reference.
/// If the variable is not found or if there's an error retrieving the value, it returns an error of type `HintError`.
pub fn getPtrFromReference(
    hint_reference: HintReference,
    ap_tracking: ApTracking,
    vm: *CairoVM,
) !Relocatable {
    const var_addr = computeAddrFromReference(hint_reference, ap_tracking, vm) orelse
        return HintError.UnknownIdentifierInternal;

    return if (hint_reference.dereference)
        vm.getRelocatable(var_addr) catch HintError.WrongIdentifierTypeInternal
    else
        var_addr;
}

/// Adjusts the memory address using AP tracking correction.
///
/// This function adjusts the memory address `addr` based on the AP tracking information provided.
/// It calculates the correction by subtracting the offset of the reference AP tracking from the offset of the hint AP tracking.
/// If both AP trackings belong to the same group, it returns the adjusted address.
/// Otherwise, it returns `null`.
///
/// # Parameters
/// - `addr`: The original memory address.
/// - `ref_ap_tracking`: The AP tracking data of the reference.
/// - `hint_ap_tracking`: The AP tracking data of the hint.
///
/// # Returns
/// Returns the adjusted memory address if both AP trackings belong to the same group.
/// Otherwise, returns `null`.
pub fn applyApTrackingCorrection(
    addr: Relocatable,
    ref_ap_tracking: ApTracking,
    hint_ap_tracking: ApTracking,
) ?Relocatable {
    return if (ref_ap_tracking.group == hint_ap_tracking.group)
        addr.subUint(hint_ap_tracking.offset - ref_ap_tracking.offset) catch null
    else
        null;
}

/// Retrieves the memory value from a reference with an offset.
///
/// This function retrieves the memory value indicated by the provided `hint_reference` with the specified `offset_value`.
/// It calculates the memory address based on the offset value and AP tracking information.
/// If the offset value is a reference, it ensures it's within bounds and calculates the base address accordingly.
/// Then, it retrieves the memory value from the calculated address.
///
/// # Parameters
/// - `vm`: A pointer to the Cairo virtual machine.
/// - `hint_reference`: The hint reference indicating the variable.
/// - `hint_ap_tracking`: The AP tracking data for the hint reference.
/// - `offset_value`: The offset value to apply to the reference.
///
/// # Returns
/// Returns the memory value indicated by the hint reference with the specified offset value as a `MaybeRelocatable`.
/// If the reference is not valid or if there's an error retrieving the value, it returns `null`.
pub fn getOffsetValueReference(
    vm: *CairoVM,
    hint_reference: HintReference,
    hint_ap_tracking: ApTracking,
    offset_value: OffsetValue,
) ?MaybeRelocatable {
    // Extract the reference from the offset value.
    const refer = switch (offset_value) {
        .reference => |ref| ref,
        else => return null,
    };

    // Calculate the base address based on the reference type.
    const base_addr = switch (refer[0]) {
<<<<<<< HEAD
        .FP => vm.run_context.fp.*,
        else => applyApTrackingCorrection(
            vm.run_context.getAP(),
            hint_reference.ap_tracking_data orelse return null,
            hint_ap_tracking,
        ) orelse return null,
=======
        .FP => vm.run_context.getFP(),
        else => applyApTrackingCorrection(vm.run_context.getAP(), hint_reference.ap_tracking_data.?, hint_ap_tracking).?,
>>>>>>> 126eb861
    };

    // Calculate the final memory address and retrieve the value.
    return if (refer[2])
        vm.segments.memory.get(base_addr.addInt(@intCast(refer[1])) catch return null) orelse null
    else
        MaybeRelocatable.fromRelocatable(base_addr.addInt(@intCast(refer[1])) catch return null);
}

/// Computes the memory address indicated by the provided hint reference.
///
/// This function takes a hint reference, which is a complex data structure indicating the address
/// of a variable within the Cairo virtual machine's memory. The function computes this address
/// by following the instructions encoded in the hint reference.
///
/// # Parameters
/// - `hint_reference`: The hint reference indicating the address.
/// - `hint_ap_tracking`: The AP tracking data associated with the hint reference.
/// - `vm`: A pointer to the Cairo virtual machine.
///
/// # Returns
/// Returns the computed memory address as a `Relocatable` if successful, or `null` if the address
/// could not be computed.
pub fn computeAddrFromReference(
    hint_reference: HintReference,
    hint_ap_tracking: ApTracking,
    vm: *CairoVM,
) ?Relocatable {
    // Extract the first offset value from the hint reference.
    const offset1 = switch (hint_reference.offset1) {
        .reference => if (getOffsetValueReference(
            vm,
            hint_reference,
            hint_ap_tracking,
            hint_reference.offset1,
        )) |v|
            // Convert the offset value to a relocatable address.
            v.intoRelocatable() catch return null
        else
            return null,
        else => return null,
    };

    // Compute the memory address based on the second offset value or a constant value.
    return switch (hint_reference.offset2) {
        .reference => blk: {
            // If the second offset is a reference, it must be resolved.
            const value = getOffsetValueReference(
                vm,
                hint_reference,
                hint_ap_tracking,
                hint_reference.offset2,
            ) orelse return null;

            // Convert the offset value to an unsigned 64-bit integer.
            const value_int = value.intoU64() catch return null;

            // Add the offset value to the base address.
            break :blk offset1.addUint(value_int) catch return null;
        },
        .value => |val| offset1.addInt(val) catch null,
        else => null,
    };
}

/// Returns the value given by a reference as `MaybeRelocatable`.
///
/// This function retrieves the value indicated by the provided `hint_reference` as a `MaybeRelocatable`.
/// If the value is stored as an immediate, it returns the value directly.
/// Otherwise, it computes the memory address of the variable and retrieves the value from memory.
///
/// # Parameters
/// - `vm`: A pointer to the Cairo virtual machine.
/// - `hint_reference`: The hint reference indicating the variable.
/// - `ap_tracking`: The AP tracking data.
///
/// # Returns
/// Returns the value indicated by the hint reference as a `MaybeRelocatable`.
/// If the variable is not found or if there's an error retrieving the value, it returns `null`.
pub fn getMaybeRelocatableFromReference(
    vm: *CairoVM,
    hint_reference: HintReference,
    ap_tracking: ApTracking,
) ?MaybeRelocatable {
    // First handle the case of an immediate value.
    switch (hint_reference.offset1) {
        .immediate => |num| return MaybeRelocatable.fromFelt(num),
        else => {},
    }

    // Then calculate the memory address.
    return if (computeAddrFromReference(hint_reference, ap_tracking, vm)) |var_addr|
        if (hint_reference.dereference)
            vm.segments.memory.get(var_addr)
        else
            MaybeRelocatable.fromRelocatable(var_addr)
    else
        null;
}

test "computeAddrFromReference: no register in reference" {
    // Initialize the Cairo virtual machine.
    var vm = try CairoVM.init(std.testing.allocator, .{});
    defer vm.deinit(); // Ensure cleanup.

    // Set up memory segments in the virtual machine.
    try vm.segments.memory.setUpMemory(
        std.testing.allocator,
        .{.{ .{ 1, 0 }, .{ 4, 0 } }},
    );
    defer vm.segments.memory.deinitData(std.testing.allocator); // Clean up memory data.

    // Create a hint reference with no register information.
    var hint_reference = HintReference.init(0, 0, false, false);
    // Set the immediate offset value to 2.
    hint_reference.offset1 = .{ .immediate = Felt252.fromInt(u8, 2) };

    // Ensure that the computed address is null, as no register information is provided.
    try expectEqual(null, computeAddrFromReference(hint_reference, .{}, &vm));
}

test "computeAddrFromReference: failed to get ids" {
    // Initialize the Cairo virtual machine.
    var vm = try CairoVM.init(std.testing.allocator, .{});
    defer vm.deinit(); // Ensure cleanup.

    // Set up memory segments in the virtual machine.
    try vm.segments.memory.setUpMemory(
        std.testing.allocator,
        .{.{ .{ 1, 0 }, .{4} }},
    );
    defer vm.segments.memory.deinitData(std.testing.allocator); // Clean up memory data.

    // Create a hint reference with register information pointing to the frame pointer (FP).
    var hint_reference = HintReference.init(0, 0, false, false);
    // Set the reference offset to point to an unknown location relative to the frame pointer.
    hint_reference.offset1 = .{ .reference = .{ .FP, -1, true } };

    // Ensure that the computed address is null due to failure in retrieving the ids variable.
    try expectEqual(null, computeAddrFromReference(hint_reference, .{}, &vm));
}

test "getIntegerFromReference: with immediate value" {
    // Initialize the Cairo virtual machine.
    var vm = try CairoVM.init(std.testing.allocator, .{});
    defer vm.deinit(); // Ensure cleanup.

    // Set up memory segments in the virtual machine.
    try vm.segments.memory.setUpMemory(
        std.testing.allocator,
        .{.{ .{ 1, 0 }, .{0} }},
    );
    defer vm.segments.memory.deinitData(std.testing.allocator); // Clean up memory data.

    // Create a hint reference with an immediate value.
    var hint_reference = HintReference.init(0, 0, false, true);
    hint_reference.offset1 = .{ .immediate = Felt252.fromInt(u8, 2) };

    // Assert that the integer value retrieved from the reference is equal to the expected value.
    try expectEqual(
        Felt252.fromInt(u8, 2),
        getIntegerFromReference(&vm, hint_reference, .{}),
    );
}

test "getPtrFromReference: short path" {
    // Initialize the Cairo virtual machine.
    var vm = try CairoVM.init(std.testing.allocator, .{});
    defer vm.deinit(); // Ensure cleanup.

    // Verify that the function returns the expected Relocatable value for a short path.
    try expectEqual(
        Relocatable.init(1, 0),
        try getPtrFromReference(HintReference.init(0, 0, false, false), .{}, &vm),
    );
}

test "getPtrFromReference: with dereference" {
    // Initialize the Cairo virtual machine.
    var vm = try CairoVM.init(std.testing.allocator, .{});
    defer vm.deinit(); // Ensure cleanup.

    // Set up memory segments in the virtual machine.
    try vm.segments.memory.setUpMemory(
        std.testing.allocator,
        .{.{ .{ 1, 0 }, .{ 3, 0 } }},
    );
    defer vm.segments.memory.deinitData(std.testing.allocator); // Clean up memory data.

    // Verify that the function returns the expected Relocatable value with dereference.
    try expectEqual(
        Relocatable.init(3, 0),
        try getPtrFromReference(HintReference.init(0, 0, false, true), .{}, &vm),
    );
}

test "getPtrFromReference: with dereference and immediate value" {
    // Initialize the Cairo virtual machine.
    var vm = try CairoVM.init(std.testing.allocator, .{});
    defer vm.deinit(); // Ensure cleanup.

    // Set up memory segments in the virtual machine.
    try vm.segments.memory.setUpMemory(
        std.testing.allocator,
        .{.{ .{ 1, 0 }, .{ 4, 0 } }},
    );
    defer vm.segments.memory.deinitData(std.testing.allocator); // Clean up memory data.

    // Create a hint reference with immediate value and verify the function returns the expected Relocatable value.
    var hint_ref = HintReference.init(0, 0, true, false);
    hint_ref.offset2 = .{ .value = 2 };

    try expectEqual(
        Relocatable.init(4, 2),
        try getPtrFromReference(hint_ref, .{}, &vm),
    );
}

test "applyApTrackingCorrection: with valid correction" {
    // Initialize the Cairo virtual machine.
    var vm = try CairoVM.init(std.testing.allocator, .{});
    defer vm.deinit(); // Ensure cleanup.

    // Set up reference and hint AP tracking with the same group.
    var ref_ap_tracking: ApTracking = .{};
    ref_ap_tracking.group = 1;
    var hint_ap_tracking: ApTracking = .{};
    hint_ap_tracking.group = 1;

    // Verify that the function returns the adjusted address when both AP trackings have the same group.
    try expectEqual(
        Relocatable.init(1, 0),
        applyApTrackingCorrection(Relocatable.init(1, 0), ref_ap_tracking, hint_ap_tracking),
    );
}

test "applyApTrackingCorrection: with invalid group" {
    // Initialize the Cairo virtual machine.
    var vm = try CairoVM.init(std.testing.allocator, .{});
    defer vm.deinit(); // Ensure cleanup.

    // Set up reference and hint AP tracking with different groups.
    var ref_ap_tracking: ApTracking = .{};
    ref_ap_tracking.group = 1;
    var hint_ap_tracking: ApTracking = .{};
    hint_ap_tracking.group = 2;

    // Verify that the function returns `null` when both AP trackings have different groups.
    try expectEqual(
        null,
        applyApTrackingCorrection(Relocatable.init(1, 0), ref_ap_tracking, hint_ap_tracking),
    );
}

test "applyApTrackingCorrection: with valid group but invalid address subtraction" {
    // Initialize the Cairo virtual machine.
    var vm = try CairoVM.init(std.testing.allocator, .{});
    defer vm.deinit(); // Ensure cleanup.

    // Set up reference and hint AP tracking with the same group but incompatible offsets.
    var ref_ap_tracking: ApTracking = .{};
    ref_ap_tracking.group = 2;
    ref_ap_tracking.offset = 5;
    var hint_ap_tracking: ApTracking = .{};
    hint_ap_tracking.group = 2;
    hint_ap_tracking.offset = 10;

    // Verify that the function returns `null` when both AP trackings have the same group but incompatible offsets.
    try expectEqual(
        null,
        applyApTrackingCorrection(Relocatable.init(1, 0), ref_ap_tracking, hint_ap_tracking),
    );
}

test "getMaybeRelocatableFromReference: valid" {
    // Initialize the Cairo virtual machine.
    var vm = try CairoVM.init(std.testing.allocator, .{});
    defer vm.deinit(); // Ensure cleanup.

    // Set up memory segments in the virtual machine.
    try vm.segments.memory.setUpMemory(
        std.testing.allocator,
        .{.{ .{ 1, 0 }, .{ 0, 0 } }},
    );
    defer vm.segments.memory.deinitData(std.testing.allocator); // Clean up memory data.

    // Verify that the function returns the expected `MaybeRelocatable` value.
    try expectEqual(
        MaybeRelocatable.fromSegment(0, 0),
        getMaybeRelocatableFromReference(&vm, HintReference.initSimple(0), .{}),
    );
}

test "getMaybeRelocatableFromReference: invalid" {
    // Initialize the Cairo virtual machine.
    var vm = try CairoVM.init(std.testing.allocator, .{});
    defer vm.deinit(); // Ensure cleanup.

    // Verify that the function returns `null` when provided with invalid input.
    try expectEqual(
        null,
        getMaybeRelocatableFromReference(&vm, HintReference.initSimple(0), .{}),
    );
}

test "getOffsetValueReference: valid" {
    // Initialize the Cairo virtual machine.
    var vm = try CairoVM.init(std.testing.allocator, .{});
    defer vm.deinit(); // Ensure cleanup.

    // Set up memory segments in the virtual machine.
    try vm.segments.memory.setUpMemory(
        std.testing.allocator,
        .{.{ .{ 1, 0 }, .{0} }},
    );
    defer vm.segments.memory.deinitData(std.testing.allocator); // Clean up memory data.

    var hint_reference = HintReference.init(0, 0, false, true);
    hint_reference.offset1 = .{ .reference = .{ .FP, 2, false } };

    // Verify that the function returns the expected `MaybeRelocatable` value.
    try expectEqual(
        MaybeRelocatable.fromSegment(1, 2),
        getOffsetValueReference(&vm, hint_reference, .{}, hint_reference.offset1),
    );
}

test "getOffsetValueReference: invalid" {
    // Initialize the Cairo virtual machine.
    var vm = try CairoVM.init(std.testing.allocator, .{});
    defer vm.deinit(); // Ensure cleanup.

    // Set up memory segments in the virtual machine.
    try vm.segments.memory.setUpMemory(
        std.testing.allocator,
        .{.{ .{ 1, 0 }, .{0} }},
    );
    defer vm.segments.memory.deinitData(std.testing.allocator); // Clean up memory data.

    var hint_reference = HintReference.init(0, 0, false, true);
    hint_reference.offset1 = .{ .reference = .{ .FP, -2, false } };

    // Verify that the function returns `null` when provided with invalid input.
    try expectEqual(
        null,
        getOffsetValueReference(&vm, hint_reference, .{}, hint_reference.offset1),
    );
}

test "getOffsetValueReference: null hint reference AP tracking data" {
    // Initialize the Cairo virtual machine.
    var vm = try CairoVM.init(std.testing.allocator, .{});
    defer vm.deinit(); // Ensure cleanup.

    var hint_reference = HintReference.init(0, 0, false, true);
    hint_reference.offset1 = .{ .reference = .{ .AP, 2, false } };

    // Verify that the function returns `null` when the hint reference AP tracking data is null.
    try expectEqual(
        null,
        getOffsetValueReference(&vm, hint_reference, .{}, hint_reference.offset1),
    );
}

test "getOffsetValueReference: with null applyApTrackingCorrection" {
    // Initialize the Cairo virtual machine.
    var vm = try CairoVM.init(std.testing.allocator, .{});
    defer vm.deinit(); // Ensure cleanup.

    var hint_reference = HintReference.init(0, 0, false, true);
    hint_reference.offset1 = .{ .reference = .{ .AP, 2, false } };
    hint_reference.ap_tracking_data = .{};
    hint_reference.ap_tracking_data.?.group = 10;

    // Verify that the function returns `null` when `applyApTrackingCorrection` returns null.
    try expectEqual(
        null,
        getOffsetValueReference(&vm, hint_reference, .{}, hint_reference.offset1),
    );
}

test "getOffsetValueReference: valid but nothing in memory" {
    // Initialize the Cairo virtual machine.
    var vm = try CairoVM.init(std.testing.allocator, .{});
    defer vm.deinit(); // Ensure cleanup.

    var hint_reference = HintReference.init(0, 0, false, true);
    hint_reference.offset1 = .{ .reference = .{ .FP, 2, true } };

    // Verify that the function returns `null` when there is no data in memory.
    try expectEqual(
        null,
        getOffsetValueReference(&vm, hint_reference, .{}, hint_reference.offset1),
    );
}<|MERGE_RESOLUTION|>--- conflicted
+++ resolved
@@ -143,17 +143,12 @@
 
     // Calculate the base address based on the reference type.
     const base_addr = switch (refer[0]) {
-<<<<<<< HEAD
-        .FP => vm.run_context.fp.*,
+        .FP => vm.run_context.getFP(),
         else => applyApTrackingCorrection(
             vm.run_context.getAP(),
             hint_reference.ap_tracking_data orelse return null,
             hint_ap_tracking,
         ) orelse return null,
-=======
-        .FP => vm.run_context.getFP(),
-        else => applyApTrackingCorrection(vm.run_context.getAP(), hint_reference.ap_tracking_data.?, hint_ap_tracking).?,
->>>>>>> 126eb861
     };
 
     // Calculate the final memory address and retrieve the value.
