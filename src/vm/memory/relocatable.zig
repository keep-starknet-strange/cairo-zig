const std = @import("std");
const Felt252 = @import("../../math/fields/starknet.zig").Felt252;
const CairoVMError = @import("../error.zig").CairoVMError;
const MathError = @import("../error.zig").MathError;
const MemoryError = @import("../error.zig").MemoryError;

// Relocatable in the Cairo VM represents an address
// in some memory segment. When the VM finishes running,
// these values are replaced by real memory addresses,
// represented by a field element.
pub const Relocatable = struct {
    const Self = @This();

    // The index of the memory segment.
    segment_index: i64 = 0,
    // The offset in the memory segment.
    offset: u64 = 0,

    // Creates a new Relocatable.
    // # Arguments
    // - segment_index - The index of the memory segment.
    // - offset - The offset in the memory segment.
    // # Returns
    // A new Relocatable.
    pub fn new(
        segment_index: i64,
        offset: u64,
    ) Self {
        return .{
            .segment_index = segment_index,
            .offset = offset,
        };
    }

    // Determines if this Relocatable is equal to another.
    // # Arguments
    // - other: The other Relocatable to compare to.
    // # Returns
    // `true` if they are equal, `false` otherwise.
    pub fn eq(
        self: Self,
        other: Self,
    ) bool {
        return self.segment_index == other.segment_index and self.offset == other.offset;
    }

    // Determines if this Relocatable is less than another.
    // # Arguments
    // - other: The other Relocatable to compare to.
    // # Returns
    // `true` if self is less than other, `false` otherwise.
    pub fn lt(
        self: Self,
        other: Self,
    ) bool {
        return self.segment_index < other.segment_index or (self.segment_index == other.segment_index and self.offset < other.offset);
    }

    // Determines if this Relocatable is less than or equal to another.
    // # Arguments
    // - other: The other Relocatable to compare to.
    // # Returns
    // `true` if self is less than or equal to other, `false` otherwise.
    pub fn le(
        self: Self,
        other: Self,
    ) bool {
        return self.segment_index < other.segment_index or (self.segment_index == other.segment_index and self.offset <= other.offset);
    }

    // Determines if this Relocatable is greater than another.
    // # Arguments
    // - other: The other Relocatable to compare to.
    // # Returns
    // `true` if self is greater than other, `false` otherwise.
    pub fn gt(
        self: Self,
        other: Self,
    ) bool {
        return self.segment_index > other.segment_index or (self.segment_index == other.segment_index and self.offset > other.offset);
    }

    // Determines if this Relocatable is greater than or equal to another.
    // # Arguments
    // - other: The other Relocatable to compare to.
    // # Returns
    // `true` if self is greater than or equal to other, `false` otherwise.
    pub fn ge(
        self: Self,
        other: Self,
    ) bool {
        return self.segment_index > other.segment_index or (self.segment_index == other.segment_index and self.offset >= other.offset);
    }

    /// Attempts to subtract a `Relocatable` from another.
    ///
    /// This method fails if `self` and other` are not from the same segment.
    pub fn sub(self: Self, other: Self) !Self {
        if (self.segment_index != other.segment_index) {
            return error.TypeMismatchNotRelocatable;
        }

        return try subUint(self, other.offset);
    }

    /// Attempts to subtract a Felt252 value from this Relocatable.
    ///
    /// This method internally converts `other` into a `u64` and performs subtraction.
    /// # Arguments
    /// - self: The Relocatable value to subtract from.
    /// - other: The Felt252 value to subtract from `self.offset`.
    /// # Returns
    /// A new Relocatable after the subtraction operation.
    /// # Errors
    /// An error is returned if the subtraction results in an underflow (negative value).
    pub fn subFelt(self: Self, other: Felt252) !Self {
        return try self.subUint(try other.tryIntoU64());
    }

    // Substract a u64 from a Relocatable and return a new Relocatable.
    // # Arguments
    // - other: The u64 to substract.
    // # Returns
    // A new Relocatable.
    pub fn subUint(
        self: Self,
        other: u64,
    ) !Self {
        if (self.offset < other) {
            return error.RelocatableSubUsizeNegOffset;
        }
        return .{
            .segment_index = self.segment_index,
            .offset = self.offset - other,
        };
    }

    // Add a u64 to a Relocatable and return a new Relocatable.
    // # Arguments
    // - other: The u64 to add.
    // # Returns
    // A new Relocatable.
    pub fn addUint(
        self: Self,
        other: u64,
    ) !Self {
        return .{
            .segment_index = self.segment_index,
            .offset = self.offset + other,
        };
    }

    /// Add a u64 to this Relocatable, modifying it in place.
    /// # Arguments
    /// - self: Pointer to the Relocatable object to modify.
    /// - other: The u64 to add to `self.offset`.
    pub fn addUintInPlace(
        self: *Self,
        other: u64,
    ) void {
        // Modify the offset of the existing Relocatable object
        self.offset += other;
    }

    // Add a i64 to a Relocatable and return a new Relocatable.
    // # Arguments
    // - other: The i64 to add.
    // # Returns
    // A new Relocatable.
    pub fn addInt(
        self: Self,
        other: i64,
    ) !Self {
        if (other < 0) {
            return self.subUint(@as(
                u64,
                @intCast(
                    -other,
                ),
            ));
        }
        return self.addUint(@as(
            u64,
            @intCast(
                other,
            ),
        ));
    }

    /// Adds a Felt252 value to this Relocatable.
    ///
    /// This method adds `other` to the current `offset` of the Relocatable.
    /// # Arguments
    /// - self: The Relocatable value to add to.
    /// - other: The Felt252 value to add to `self.offset`.
    /// # Returns
    /// A new Relocatable after the addition operation.
    /// # Errors
    /// An error is returned if the addition results in an overflow (exceeding u64).
    pub fn addFelt(self: Self, other: Felt252) !Self {
        return .{
            .segment_index = self.segment_index,
            .offset = try Felt252.fromInteger(@intCast(self.offset)).add(other).tryIntoU64(),
        };
    }

    /// Add a felt to this Relocatable, modifying it in place.
    /// # Arguments
    /// - self: Pointer to the Relocatable object to modify.
    /// - other: The felt to add to `self.offset`.
    pub fn addFeltInPlace(
        self: *Self,
        other: Felt252,
    ) !void {
        self.offset = try Felt252.fromInteger(@intCast(self.offset)).add(other).tryIntoU64();
    }

    /// Performs additions if other contains a Felt value, fails otherwise.
    /// # Arguments
    /// - other - The other MaybeRelocatable to add.
    pub fn addMaybeRelocatableInplace(
        self: *Self,
        other: MaybeRelocatable,
    ) !void {
        try self.addFeltInPlace(try other.tryIntoFelt());
    }

<<<<<<< HEAD
    // Returns the index in a relocated memory (uint) from a relocatable address
    fn relocateAddress(self: Self, relocationTable: []u32) u64 {
        return relocationTable[self.segment_index] + self.offset;
=======
    /// Calculates the relocated address based on the provided relocation_table.
    ///
    /// This function determines the relocated memory address corresponding to the `Relocatable`
    /// instance within a given relocation_table. It performs relocation by fetching the segment_index
    /// from the relocation_table and adding the offset. It handles temporary segment scenarios and
    /// relocation errors.
    ///
    /// # Arguments
    /// - self: Pointer to the Relocatable object to relocate.
    /// - relocation_table: An array representing relocation information.
    ///
    /// # Returns
    /// - `usize` value: The relocated memory address.
    ///
    /// # Errors
    /// - Returns a `MemoryError` in case of relocation failure or encountering a temporary segment.
    pub fn relocateAddress(self: *const Self, relocation_table: []usize) MemoryError!usize {
        if (self.segment_index >= 0) {
            if (relocation_table.len <= self.segment_index) {
                return MemoryError.Relocation;
            }
            return @intCast(relocation_table[@intCast(self.segment_index)] + self.offset);
        }
        return MemoryError.TemporarySegmentInRelocation;
>>>>>>> d043ccf8
    }
};

// MaybeRelocatable is the type of the memory cells in the Cairo
// VM. It can either be a Relocatable or a field element.
pub const MaybeRelocatable = union(enum) {
    const Self = @This();

    relocatable: Relocatable,
    felt: Felt252,

    /// Determines if two `MaybeRelocatable` instances are equal.
    ///
    /// This method compares the variant type and the contained value. If both the variant
    /// and the value are identical between the two instances, they are considered equal.
    ///
    /// ## Arguments:
    ///   * other: The other `MaybeRelocatable` instance to compare against.
    ///
    /// ## Returns:
    ///   * `true` if the two instances are equal.
    ///   * `false` otherwise.
    pub fn eq(
        self: Self,
        other: Self,
    ) bool {
        // Switch on the type of `self`
        return switch (self) {
            // If `self` is of type `relocatable`
            .relocatable => |self_value| switch (other) {
                // Compare the `relocatable` values if both `self` and `other` are `relocatable`
                .relocatable => |other_value| self_value.eq(other_value),
                // If `self` is `relocatable` and `other` is `felt`, they are not equal
                .felt => false,
            },
            // If `self` is of type `felt`
            .felt => |self_value| switch (other) {
                // Compare the `felt` values if both `self` and `other` are `felt`
                .felt => self_value.equal(other.felt),
                // If `self` is `felt` and `other` is `relocatable`, they are not equal
                .relocatable => false,
            },
        };
    }

    /// Determines if self is less than other.
    ///
    /// ## Arguments:
    ///   * other: The other `MaybeRelocatable` instance to compare against.
    ///
    /// ## Returns:
    ///   * `true` if self is less than other
    ///   * `false` otherwise.
    pub fn lt(
        self: Self,
        other: Self,
    ) bool {
        // Switch on the type of `self`
        return switch (self) {
            // If `self` is of type `relocatable`
            .relocatable => |self_value| switch (other) {
                // Compare the `relocatable` values if both `self` and `other` are `relocatable`
                .relocatable => |other_value| self_value.lt(other_value),
                // If `self` is `relocatable` and `other` is `felt`, they are not equal
                .felt => false,
            },
            // If `self` is of type `felt`
            .felt => |self_value| switch (other) {
                // Compare the `felt` values if both `self` and `other` are `felt`
                .felt => self_value.lt(other.felt),
                // If `self` is `felt` and `other` is `relocatable`, they are not equal
                .relocatable => false,
            },
        };
    }

    /// Determines if self is less than or equal to other.
    ///
    /// ## Arguments:
    ///   * other: The other `MaybeRelocatable` instance to compare against.
    ///
    /// ## Returns:
    ///   * `true` if self is less than or equal to other
    ///   * `false` otherwise.
    pub fn le(
        self: Self,
        other: Self,
    ) bool {
        // Switch on the type of `self`
        return switch (self) {
            // If `self` is of type `relocatable`
            .relocatable => |self_value| switch (other) {
                // Compare the `relocatable` values if both `self` and `other` are `relocatable`
                .relocatable => |other_value| self_value.le(other_value),
                // If `self` is `relocatable` and `other` is `felt`, they are not equal
                .felt => false,
            },
            // If `self` is of type `felt`
            .felt => |self_value| switch (other) {
                // Compare the `felt` values if both `self` and `other` are `felt`
                .felt => self_value.le(other.felt),
                // If `self` is `felt` and `other` is `relocatable`, they are not equal
                .relocatable => false,
            },
        };
    }

    /// Determines if self is greater than other.
    ///
    /// ## Arguments:
    ///   * other: The other `MaybeRelocatable` instance to compare against.
    ///
    /// ## Returns:
    ///   * `true` if self is greater than other
    ///   * `false` otherwise.
    pub fn gt(
        self: Self,
        other: Self,
    ) bool {
        // Switch on the type of `self`
        return switch (self) {
            // If `self` is of type `relocatable`
            .relocatable => |self_value| switch (other) {
                // Compare the `relocatable` values if both `self` and `other` are `relocatable`
                .relocatable => |other_value| self_value.gt(other_value),
                // If `self` is `relocatable` and `other` is `felt`, they are not equal
                .felt => false,
            },
            // If `self` is of type `felt`
            .felt => |self_value| switch (other) {
                // Compare the `felt` values if both `self` and `other` are `felt`
                .felt => self_value.gt(other.felt),
                // If `self` is `felt` and `other` is `relocatable`, they are not equal
                .relocatable => false,
            },
        };
    }

    /// Determines if self is greater than or equal to other.
    ///
    /// ## Arguments:
    ///   * other: The other `MaybeRelocatable` instance to compare against.
    ///
    /// ## Returns:
    ///   * `true` if self is greater than other
    ///   * `false` otherwise.
    pub fn ge(
        self: Self,
        other: Self,
    ) bool {
        // Switch on the type of `self`
        return switch (self) {
            // If `self` is of type `relocatable`
            .relocatable => |self_value| switch (other) {
                // Compare the `relocatable` values if both `self` and `other` are `relocatable`
                .relocatable => |other_value| self_value.ge(other_value),
                // If `self` is `relocatable` and `other` is `felt`, they are not equal
                .felt => false,
            },
            // If `self` is of type `felt`
            .felt => |self_value| switch (other) {
                // Compare the `felt` values if both `self` and `other` are `felt`
                .felt => self_value.ge(other.felt),
                // If `self` is `felt` and `other` is `relocatable`, they are not equal
                .relocatable => false,
            },
        };
    }

    /// Return the value of the MaybeRelocatable as a felt or error.
    /// # Returns
    /// The value of the MaybeRelocatable as a Relocatable felt or error.
    pub fn tryIntoFelt(self: Self) error{TypeMismatchNotFelt}!Felt252 {
        return switch (self) {
            .relocatable => CairoVMError.TypeMismatchNotFelt,
            .felt => |felt| felt,
        };
    }

    /// Return the value of the MaybeRelocatable as a felt or error.
    /// # Returns
    /// The value of the MaybeRelocatable as a Relocatable felt or error.
    pub fn tryIntoU64(self: Self) error{
        TypeMismatchNotFelt,
        ValueTooLarge,
    }!u64 {
        return switch (self) {
            .relocatable => CairoVMError.TypeMismatchNotFelt,
            .felt => |felt| felt.tryIntoU64(),
        };
    }

    /// Return the value of the MaybeRelocatable as a Relocatable.
    /// # Returns
    /// The value of the MaybeRelocatable as a Relocatable.
    pub fn tryIntoRelocatable(self: Self) !Relocatable {
        return switch (self) {
            .relocatable => |relocatable| relocatable,
            .felt => error.TypeMismatchNotRelocatable,
        };
    }

    /// Whether the MaybeRelocatable is zero or not.
    /// # Returns
    /// true if the MaybeRelocatable is zero, false otherwise.
    pub fn isZero(self: Self) bool {
        return switch (self) {
            .relocatable => false,
            .felt => |felt| felt.isZero(),
        };
    }

    /// Whether the MaybeRelocatable is a relocatable or not.
    /// # Returns
    /// true if the MaybeRelocatable is a relocatable, false otherwise.
    pub fn isRelocatable(self: MaybeRelocatable) bool {
        return std.meta.activeTag(self) == .relocatable;
    }

    /// Returns whether the MaybeRelocatable is a felt or not.
    ///
    /// # Returns
    ///
    /// `true` if the MaybeRelocatable is a felt, `false` otherwise.
    pub fn isFelt(self: MaybeRelocatable) bool {
        return std.meta.activeTag(self) == .felt;
    }

    /// Adds two MaybeRelocatable values together.
    ///
    /// This method performs addition between two MaybeRelocatable instances, either Relocatable
    /// or Felt252. It switches based on the type of `self` and `other` to perform the correct addition.
    ///
    /// # Arguments:
    ///   * self: The first MaybeRelocatable value.
    ///   * other: The second MaybeRelocatable value to add to `self`.
    ///
    /// # Returns:
    ///   * A new MaybeRelocatable value after the addition operation.
    ///   * An error in case of type mismatch or specific math errors.
    pub fn add(self: Self, other: Self) !Self {
        // Switch on the type of `self`
        return switch (self) {
            // If `self` is of type `relocatable`
            .relocatable => |self_value| switch (other) {
                // If `other` is also `relocatable`, addition is not supported, return an error
                .relocatable => MathError.RelocatableAdd,
                // If `other` is `felt`, call `addFelt` method on `self_value`
                .felt => |fe| .{ .relocatable = try self_value.addFelt(fe) },
            },
            // If `self` is of type `felt`
            .felt => |self_value| switch (other) {
                // If `other` is also `felt`, perform addition on `self_value`
                .felt => |fe| .{ .felt = self_value.add(fe) },
                // If `other` is `relocatable`, call `addFelt` method on `other` with `self_value`
                .relocatable => |r| .{ .relocatable = try r.addFelt(self_value) },
            },
        };
    }

    /// Subtracts one MaybeRelocatable value from another.
    ///
    /// This method performs subtraction between two MaybeRelocatable instances, either Relocatable
    /// or Felt252. It switches based on the type of `self` and `other` to perform the correct subtraction.
    ///
    /// # Arguments:
    ///   * self: The MaybeRelocatable value to subtract from.
    ///   * other: The MaybeRelocatable value to subtract from `self`.
    ///
    /// # Returns:
    ///   * A new MaybeRelocatable value after the subtraction operation.
    ///   * An error in case of type mismatch or specific math errors.
    pub fn sub(self: Self, other: Self) !Self {
        // Switch on the type of `self`
        return switch (self) {
            // If `self` is of type `relocatable`
            .relocatable => |self_value| switch (other) {
                // If `other` is also `relocatable`, call `sub` method on `self_value`
                .relocatable => |r| .{ .relocatable = try self_value.sub(r) },
                // If `other` is `felt`, call `subFelt` method on `self_value`
                .felt => |fe| .{ .relocatable = try self_value.subFelt(fe) },
            },
            // If `self` is of type `felt`
            .felt => |self_value| switch (other) {
                // If `other` is also `felt`, perform subtraction on `self_value`
                .felt => |fe| .{ .felt = self_value.sub(fe) },
                // If `other` is `relocatable`, return an error as subtraction is not supported
                .relocatable => MathError.SubRelocatableFromInt,
            },
        };
    }

    /// Converts a `MaybeRelocatable` instance into a `Felt252` value, considering relocation.
    ///
    /// This function handles the conversion of a `MaybeRelocatable` instance, identifying whether
    /// it contains a `Felt252` value or a `Relocatable`. In the case of a `Relocatable`, it utilizes
    /// the `relocateAddress` method to obtain the relocated address and converts it into a `Felt252`.
    ///
    /// # Arguments
    /// - `self`: Pointer to the MaybeRelocatable object to convert.
    /// - `relocation_table`: An array representing relocation information.
    ///
    /// # Returns
    /// - `Felt252`: The converted Felt252 value.
    ///
    /// # Errors
    /// - Returns a `MemoryError` if encountering relocation issues or mismatches in the conversion.
    pub fn relocateValue(self: *const Self, relocation_table: []usize) MemoryError!Felt252 {
        return switch (self.*) {
            .felt => |fe| fe,
            .relocatable => |r| Felt252.fromInteger(try r.relocateAddress(relocation_table)),
        };
    }
};

// Creates a new MaybeRelocatable from a Relocatable.
// # Arguments
// - relocatable - The Relocatable to create the MaybeRelocatable from.
// # Returns
// A new MaybeRelocatable.
pub fn newFromRelocatable(relocatable: Relocatable) MaybeRelocatable {
    return .{ .relocatable = relocatable };
}

// Creates a new MaybeRelocatable from a field element.
// # Arguments
// - felt - The field element to create the MaybeRelocatable from.
// # Returns
// A new MaybeRelocatable.
pub fn fromFelt(felt: Felt252) MaybeRelocatable {
    return .{ .felt = felt };
}

// Creates a new MaybeRelocatable from a u256.
// # Arguments
// - value - The u64 to create the MaybeRelocatable from.
// # Returns
// A new MaybeRelocatable.
pub fn fromU256(value: u256) MaybeRelocatable {
    return .{ .felt = Felt252.fromInteger(value) };
}

// Creates a new MaybeRelocatable from a u64.
// # Arguments
// - value - The u64 to create the MaybeRelocatable from.
// # Returns
// A new MaybeRelocatable.
pub fn fromU64(value: u64) MaybeRelocatable {
    return fromU256(@intCast(value));
}

// Creates a new MaybeRelocatable from a segment index and an offset.
// # Arguments
// - segment_index - The i64 for segment_index
// - offset - The u64 for offset
// # Returns
// A new MaybeRelocatable.
pub fn fromSegment(segment_index: i64, offset: u64) MaybeRelocatable {
    return newFromRelocatable(Relocatable.new(segment_index, offset));
}

// ************************************************************
// *                         TESTS                            *
// ************************************************************
const expect = std.testing.expect;
const expectEqual = std.testing.expectEqual;
const expectError = std.testing.expectError;

test "Relocatable: eq should return true if two Relocatable are the same." {
    try expect(Relocatable.new(-1, 4).eq(Relocatable.new(-1, 4)));
    try expect(Relocatable.new(2, 4).eq(Relocatable.new(2, 4)));
}

test "Relocatable: eq should return false if two Relocatable are not the same." {
    const relocatable1 = Relocatable.new(2, 4);
    const relocatable2 = Relocatable.new(2, 5);
    const relocatable3 = Relocatable.new(-1, 4);
    try expect(!relocatable1.eq(relocatable2));
    try expect(!relocatable1.eq(relocatable3));
}

test "Relocatable: addUint should add a u64 to a Relocatable and return a new Relocatable." {
    const relocatable = Relocatable.new(
        2,
        4,
    );
    const result = try relocatable.addUint(24);
    const expected = Relocatable.new(
        2,
        28,
    );
    try expectEqual(
        expected,
        result,
    );
}

test "Relocatable: addInt should add a positive i64 to a Relocatable and return a new Relocatable" {
    const relocatable = Relocatable.new(
        2,
        4,
    );
    const result = try relocatable.addInt(24);
    const expected = Relocatable.new(
        2,
        28,
    );
    try expectEqual(
        expected,
        result,
    );
}

test "Relocatable: addInt should add a negative i64 to a Relocatable and return a new Relocatable" {
    const relocatable = Relocatable.new(
        2,
        4,
    );
    const result = try relocatable.addInt(-4);
    const expected = Relocatable.new(
        2,
        0,
    );
    try expectEqual(
        expected,
        result,
    );
}

test "Relocatable: subUint should substract a u64 from a Relocatable" {
    const relocatable = Relocatable.new(
        2,
        4,
    );
    const result = try relocatable.subUint(2);
    const expected = Relocatable.new(
        2,
        2,
    );
    try expectEqual(
        expected,
        result,
    );
}

test "Relocatable: subUint should return an error if substraction is impossible" {
    const relocatable = Relocatable.new(
        2,
        4,
    );
    const result = relocatable.subUint(6);
    try expectError(
        error.RelocatableSubUsizeNegOffset,
        result,
    );
}

test "Relocatable: sub two Relocatable with same segment index" {
    try expectEqual(
        Relocatable.new(2, 3),
        try Relocatable.new(2, 8).sub(Relocatable.new(2, 5)),
    );
}

test "Relocatable: sub two Relocatable with same segment index but impossible subtraction" {
    try expectError(
        error.RelocatableSubUsizeNegOffset,
        Relocatable.new(2, 2).sub(Relocatable.new(2, 5)),
    );
}

test "Relocatable: sub two Relocatable with different segment index" {
    try expectError(
        error.TypeMismatchNotRelocatable,
        Relocatable.new(2, 8).sub(Relocatable.new(3, 5)),
    );
}

test "Relocatable: addUintInPlace should increase offset" {
    var relocatable = Relocatable.new(2, 8);
    relocatable.addUintInPlace(10);
    try expectEqual(
        Relocatable.new(2, 18),
        relocatable,
    );
}

test "Relocatable: addFeltInPlace should increase offset" {
    var relocatable = Relocatable.new(2, 8);
    try relocatable.addFeltInPlace(Felt252.fromInteger(1000000000000000));
    try expectEqual(
        Relocatable.new(2, 1000000000000008),
        relocatable,
    );
}

test "Relocatable: addMaybeRelocatableInplace should increase offset if other is Felt" {
    var relocatable = Relocatable.new(2, 8);
    try relocatable.addMaybeRelocatableInplace(MaybeRelocatable{ .felt = Felt252.fromInteger(1000000000000000) });
    try expectEqual(
        Relocatable.new(2, 1000000000000008),
        relocatable,
    );
}

test "Relocatable: addMaybeRelocatableInplace should return an error if other is Relocatable" {
    var relocatable = Relocatable.new(2, 8);
    try expectError(
        CairoVMError.TypeMismatchNotFelt,
        relocatable.addMaybeRelocatableInplace(MaybeRelocatable{ .relocatable = Relocatable.new(
            0,
            10,
        ) }),
    );
}

test "Relocatable: lt should return true if other relocatable is greater than or equal, false otherwise" {
    // 1 == 2
    try expect(!Relocatable.new(2, 4).lt(Relocatable.new(2, 4)));

    // 1 < 2
    try expect(Relocatable.new(-1, 2).lt(Relocatable.new(-1, 3)));
    try expect(Relocatable.new(1, 5).lt(Relocatable.new(2, 4)));

    // 1 > 2
    try expect(!Relocatable.new(2, 5).lt(Relocatable.new(2, 4)));
    try expect(!Relocatable.new(3, 3).lt(Relocatable.new(2, 4)));
}

test "Relocatable: le should return true if other relocatable is greater, false otherwise" {
    // 1 == 2
    try expect(Relocatable.new(2, 4).le(Relocatable.new(2, 4)));

    // 1 < 2
    try expect(Relocatable.new(-1, 2).le(Relocatable.new(-1, 3)));
    try expect(Relocatable.new(1, 5).le(Relocatable.new(2, 4)));

    // 1 > 2
    try expect(!Relocatable.new(2, 5).le(Relocatable.new(2, 4)));
    try expect(!Relocatable.new(3, 3).le(Relocatable.new(2, 4)));
}

test "Relocatable: gt should return true if other relocatable is less than or 1 == 2ual, false otherwise" {
    // 1 == 2
    try expect(!Relocatable.new(2, 4).gt(Relocatable.new(2, 4)));

    // 1 < 2
    try expect(!Relocatable.new(-1, 2).gt(Relocatable.new(-1, 3)));
    try expect(!Relocatable.new(1, 5).gt(Relocatable.new(2, 4)));

    // 1 > 2
    try expect(Relocatable.new(2, 5).gt(Relocatable.new(2, 4)));
    try expect(Relocatable.new(3, 3).gt(Relocatable.new(2, 4)));
}

test "Relocatable: ge should return true if other relocatable is less, false otherwise" {
    // 1 == 2
    try expect(Relocatable.new(2, 4).ge(Relocatable.new(2, 4)));

    // 1 < 2
    try expect(!Relocatable.new(-1, 2).ge(Relocatable.new(-1, 3)));
    try expect(!Relocatable.new(1, 5).ge(Relocatable.new(2, 4)));

    // 1 > 2
    try expect(Relocatable.new(2, 5).ge(Relocatable.new(2, 4)));
    try expect(Relocatable.new(3, 3).ge(Relocatable.new(2, 4)));
}

test "Relocatable: addFelt should add a relocatable and a Felt252" {
    try expectEqual(
        Relocatable{ .segment_index = 2, .offset = 54 },
        try Relocatable.new(2, 44).addFelt(Felt252.fromInteger(10)),
    );
}

test "Relocatable: addFelt should return an error if number after offset addition is too large" {
    try expectError(
        error.ValueTooLarge,
        Relocatable.new(2, 44).addFelt(Felt252.fromInteger(std.math.maxInt(u256))),
    );
}

test "Relocatable: subFelt should subtract a Felt252 from a relocatable" {
    try expectEqual(
        Relocatable{ .segment_index = 2, .offset = 34 },
        try Relocatable.new(2, 44).subFelt(Felt252.fromInteger(10)),
    );
}

test "Relocatable: subFelt should return an error if relocatable cannot be coerced to u64" {
    try expectError(
        error.ValueTooLarge,
        Relocatable.new(2, 44).subFelt(Felt252.fromInteger(std.math.maxInt(u256))),
    );
}

test "Relocatable: subFelt should return an error if relocatable offset is smaller than Felt252" {
    try expectError(
        error.RelocatableSubUsizeNegOffset,
        Relocatable.new(2, 7).subFelt(Felt252.fromInteger(10)),
    );
}

test "Relocatable: relocateAddress should return an error if relocatable segment index is negative (temp segment)" {
    var relocation_table = [_]usize{ 1, 2, 3, 4 };
    try expectError(
        MemoryError.TemporarySegmentInRelocation,
        Relocatable.new(-2, 7).relocateAddress(&relocation_table),
    );
}

test "Relocatable: relocateAddress should return an error relocation table length is less than segment index" {
    var relocation_table = [_]usize{ 1, 2, 3, 4 };
    try expectError(
        MemoryError.Relocation,
        Relocatable.new(5, 7).relocateAddress(&relocation_table),
    );
}

test "Relocatable: relocateAddress should return an error relocation table length is equal to segment index" {
    var relocation_table = [_]usize{ 1, 2, 3, 4 };
    try expectError(
        MemoryError.Relocation,
        Relocatable.new(4, 7).relocateAddress(&relocation_table),
    );
}

test "Relocatable: relocateAddress should return a proper usize to relocate the address" {
    var relocation_table = [_]usize{ 1, 2, 3, 4 };
    try expectEqual(
        @as(usize, 11),
        try Relocatable.new(3, 7).relocateAddress(&relocation_table),
    );
}

test "MaybeRelocatable: eq should return true if two MaybeRelocatable are the same (Relocatable)" {
    const maybeRelocatable1 = fromSegment(0, 10);
    const maybeRelocatable2 = fromSegment(0, 10);
    try expect(maybeRelocatable1.eq(maybeRelocatable2));
}

test "MaybeRelocatable: eq should return true if two MaybeRelocatable are the same (Felt)" {
    const maybeRelocatable1 = fromU256(10);
    const maybeRelocatable2 = fromU256(10);
    try expect(maybeRelocatable1.eq(maybeRelocatable2));
}

test "MaybeRelocatable: eq should return false if two MaybeRelocatable are not the same " {
    const maybeRelocatable1 = fromSegment(0, 10);
    const maybeRelocatable2 = fromSegment(1, 10);
    const maybeRelocatable3 = fromU256(10);
    const maybeRelocatable4 = fromU256(100);
    try expect(!maybeRelocatable1.eq(maybeRelocatable2));
    try expect(!maybeRelocatable1.eq(maybeRelocatable3));
    try expect(!maybeRelocatable3.eq(maybeRelocatable2));
    try expect(!maybeRelocatable3.eq(maybeRelocatable4));
}

test "MaybeRelocatable: lt should work properly if two MaybeRelocatable are of same type (Relocatable)" {
    // 1 == 2
    try expect(!fromSegment(2, 4).lt(fromSegment(2, 4)));

    // 1 < 2
    try expect(fromSegment(-1, 2).lt(fromSegment(-1, 3)));
    try expect(fromSegment(1, 5).lt(fromSegment(2, 4)));

    // 1 > 2
    try expect(!fromSegment(2, 5).lt(fromSegment(2, 4)));
    try expect(!fromSegment(3, 3).lt(fromSegment(2, 4)));
}

test "MaybeRelocatable: le should work properly if two MaybeRelocatable are of same type (Relocatable)" {
    // 1 == 2
    try expect(fromSegment(2, 4).le(fromSegment(2, 4)));

    // 1 < 2
    try expect(fromSegment(-1, 2).le(fromSegment(-1, 3)));
    try expect(fromSegment(1, 5).le(fromSegment(2, 4)));

    // 1 > 2
    try expect(!fromSegment(2, 5).le(fromSegment(2, 4)));
    try expect(!fromSegment(3, 3).le(fromSegment(2, 4)));
}

test "MaybeRelocatable: gt should work properly if two MaybeRelocatable are of same type (Relocatable)" {
    // 1 == 2
    try expect(!fromSegment(2, 4).gt(fromSegment(2, 4)));

    // 1 < 2
    try expect(!fromSegment(-1, 2).gt(fromSegment(-1, 3)));
    try expect(!fromSegment(1, 5).gt(fromSegment(2, 4)));

    // 1 > 2
    try expect(fromSegment(2, 5).gt(fromSegment(2, 4)));
    try expect(fromSegment(3, 3).gt(fromSegment(2, 4)));
}

test "MaybeRelocatable: ge should work properly if two MaybeRelocatable are of same type (Relocatable)" {
    // 1 == 2
    try expect(fromSegment(2, 4).ge(fromSegment(2, 4)));

    // 1 < 2
    try expect(!fromSegment(-1, 2).ge(fromSegment(-1, 3)));
    try expect(!fromSegment(1, 5).ge(fromSegment(2, 4)));

    // 1 > 2
    try expect(fromSegment(2, 5).ge(fromSegment(2, 4)));
    try expect(fromSegment(3, 3).ge(fromSegment(2, 4)));
}

test "MaybeRelocatable: lt should work properly if two MaybeRelocatable are of same type (Felt)" {
    // 1 == 2
    try expect(!fromU256(1).lt(fromU256(1)));

    // 1 < 2
    try expect(fromU256(1).lt(fromU256(2)));

    // 1 > 2
    try expect(!fromU256(2).lt(fromU256(1)));
}

test "MaybeRelocatable: le should work properly if two MaybeRelocatable are of same type (Felt)" {
    // 1 == 2
    try expect(fromU256(1).le(fromU256(1)));

    // 1 < 2
    try expect(fromU256(1).le(fromU256(2)));

    // 1 > 2
    try expect(!fromU256(2).le(fromU256(1)));
}

test "MaybeRelocatable: gt should work properly if two MaybeRelocatable are of same type (Felt)" {
    // 1 == 2
    try expect(!fromU256(1).gt(fromU256(1)));

    // 1 < 2
    try expect(!fromU256(1).gt(fromU256(2)));

    // 1 > 2
    try expect(fromU256(2).gt(fromU256(1)));
}

test "MaybeRelocatable: ge should work properly if two MaybeRelocatable are of same type (Felt)" {
    // 1 == 2
    try expect(fromU256(1).ge(fromU256(1)));

    // 1 < 2
    try expect(!fromU256(1).ge(fromU256(2)));

    // 1 > 2
    try expect(fromU256(2).ge(fromU256(1)));
}

test "MaybeRelocatable: tryIntoRelocatable should return Relocatable if MaybeRelocatable is Relocatable" {
    var maybeRelocatable = fromSegment(0, 10);
    try expectEqual(
        Relocatable.new(0, 10),
        try maybeRelocatable.tryIntoRelocatable(),
    );
}

test "MaybeRelocatable: tryIntoRelocatable should return an error if MaybeRelocatable is Felt" {
    var maybeRelocatable = fromU256(10);
    try expectError(
        error.TypeMismatchNotRelocatable,
        maybeRelocatable.tryIntoRelocatable(),
    );
}

test "MaybeRelocatable: isZero should return false if MaybeRelocatable is Relocatable" {
    var maybeRelocatable = fromSegment(0, 10);
    try expect(!maybeRelocatable.isZero());
}

test "MaybeRelocatable: isZero should return false if MaybeRelocatable is non Zero felt" {
    var maybeRelocatable = fromU256(10);
    try expect(!maybeRelocatable.isZero());
}

test "MaybeRelocatable: isZero should return true if MaybeRelocatable is Zero felt" {
    var maybeRelocatable = fromU256(0);
    try expect(maybeRelocatable.isZero());
}

test "MaybeRelocatable: isRelocatable should return true if MaybeRelocatable is Relocatable" {
    var maybeRelocatable = fromSegment(0, 10);
    try expect(maybeRelocatable.isRelocatable());
}

test "MaybeRelocatable: isRelocatable should return false if MaybeRelocatable is felt" {
    var maybeRelocatable = fromU256(10);
    try expect(!maybeRelocatable.isRelocatable());
}

test "MaybeRelocatable: isFelt should return true if MaybeRelocatable is Felt" {
    var maybeRelocatable = fromU256(10);
    try expect(maybeRelocatable.isFelt());
}

test "MaybeRelocatable: isFelt should return false if MaybeRelocatable is Relocatable" {
    var maybeRelocatable = fromSegment(0, 10);
    try expect(!maybeRelocatable.isFelt());
}

test "MaybeRelocatable: tryIntoFelt should return Felt if MaybeRelocatable is Felt" {
    var maybeRelocatable = fromU256(10);
    try expectEqual(Felt252.fromInteger(10), try maybeRelocatable.tryIntoFelt());
}

test "MaybeRelocatable: tryIntoFelt should return an error if MaybeRelocatable is Relocatable" {
    var maybeRelocatable = fromSegment(0, 10);
    try expectError(CairoVMError.TypeMismatchNotFelt, maybeRelocatable.tryIntoFelt());
}

test "MaybeRelocatable: tryIntoU64 should return a u64 if MaybeRelocatable is Felt" {
    var maybeRelocatable = fromU256(10);
    try expectEqual(@as(u64, @intCast(10)), try maybeRelocatable.tryIntoU64());
}

test "MaybeRelocatable: tryIntoU64 should return an error if MaybeRelocatable is Relocatable" {
    const maybeRelocatable = fromSegment(0, 10);
    try expectError(CairoVMError.TypeMismatchNotFelt, maybeRelocatable.tryIntoU64());
}

test "MaybeRelocatable: tryIntoU64 should return an error if MaybeRelocatable Felt cannot be coerced to u64" {
    const maybeRelocatable = fromU256(std.math.maxInt(u64) + 1);
    try expectError(error.ValueTooLarge, maybeRelocatable.tryIntoU64());
}

test "MaybeRelocatable: any comparision should return false if other MaybeRelocatable is of different variant 1" {
    const maybeRelocatable1 = fromSegment(0, 10);
    const maybeRelocatable2 = fromU256(10);

    try expect(!maybeRelocatable1.lt(maybeRelocatable2));
    try expect(!maybeRelocatable1.le(maybeRelocatable2));
    try expect(!maybeRelocatable1.gt(maybeRelocatable2));
    try expect(!maybeRelocatable1.ge(maybeRelocatable2));
}

test "MaybeRelocatable: any comparision should return false if other MaybeRelocatable is of different variant 2" {
    const maybeRelocatable1 = fromU256(10);
    const maybeRelocatable2 = fromSegment(0, 10);

    try expect(!maybeRelocatable1.lt(maybeRelocatable2));
    try expect(!maybeRelocatable1.le(maybeRelocatable2));
    try expect(!maybeRelocatable1.gt(maybeRelocatable2));
    try expect(!maybeRelocatable1.ge(maybeRelocatable2));
}

test "MaybeRelocatable: add between two relocatable should return a Math error" {
    try expectError(
        MathError.RelocatableAdd,
        fromSegment(0, 10).add(fromSegment(0, 10)),
    );
}

test "MaybeRelocatable: add between a Relocatable and a Felt252 should return a proper MaybeRelocatable" {
    try expectEqual(
        fromSegment(0, 20),
        try fromSegment(0, 10).add(fromU256(10)),
    );
}

test "MaybeRelocatable: add between two Felt252 should return a proper MaybeRelocatable" {
    try expectEqual(
        fromU256(20),
        try fromU256(10).add(fromU256(10)),
    );
}

test "MaybeRelocatable: add between a Felt252 and a Relocatable should return a proper MaybeRelocatable" {
    try expectEqual(
        fromSegment(0, 20),
        try fromU256(10).add(fromSegment(0, 10)),
    );
}

test "MaybeRelocatable: sub between two Relocatable should return a proper MaybeRelocatable" {
    try expectEqual(
        fromSegment(0, 10),
        try fromSegment(0, 20).sub(fromSegment(0, 10)),
    );
}

test "MaybeRelocatable: sub between two Relocatable with different segment indexes should return an error" {
    try expectError(
        error.TypeMismatchNotRelocatable,
        fromSegment(3, 20).sub(fromSegment(0, 10)),
    );
}

test "MaybeRelocatable: sub between a Relocatable and a Felt252 should return a proper MaybeRelocatable" {
    try expectEqual(
        fromSegment(0, 10),
        try fromSegment(0, 20).sub(fromU256(10)),
    );
}

test "MaybeRelocatable: sub between two Felt252 should return a proper MaybeRelocatable" {
    try expectEqual(
        fromU256(0),
        try fromU256(20).sub(fromU256(20)),
    );
}

test "MaybeRelocatable: sub between a Felt252 and a Relocatable should return a Math Error" {
    try expectError(
        MathError.SubRelocatableFromInt,
        fromU256(20).sub(fromSegment(0, 10)),
    );
}

test "MaybeRelocatable: relocateValue should return Felt252 if self argument is Felt252" {
    var relocation_table = [_]usize{ 1, 2, 3, 4 };
    var mr = fromU256(10);
    try expectEqual(
        Felt252.fromInteger(10),
        try mr.relocateValue(&relocation_table),
    );
}

test "MaybeRelocatable: relocateValue with a relocatable value" {
    var relocation_table = [_]usize{ 1, 2, 5 };
    var mr = fromSegment(2, 7);
    try expectEqual(
        Felt252.fromInteger(12),
        try mr.relocateValue(&relocation_table),
    );
}

test "MaybeRelocatable: relocateValue with a temporary segment value" {
    var relocation_table = [_]usize{ 1, 2, 5 };
    var mr = fromSegment(-1, 7);
    try expectError(
        MemoryError.TemporarySegmentInRelocation,
        mr.relocateValue(&relocation_table),
    );
}

test "MaybeRelocatable: relocateValue with index out of bounds" {
    var relocation_table = [_]usize{ 1, 2 };
    var mr = fromSegment(2, 7);
    try expectError(
        MemoryError.Relocation,
        mr.relocateValue(&relocation_table),
    );
}

test "newFromRelocatable: should create a MaybeRelocatable from a Relocatable" {
    try expectEqual(
        fromSegment(0, 3),
        newFromRelocatable(Relocatable.new(0, 3)),
    );
}

test "fromFelt: should create a MaybeRelocatable from a Felt" {
    try expectEqual(
        fromU256(10),
        fromFelt(Felt252.fromInteger(10)),
    );
}

test "fromU256: should create a MaybeRelocatable from a u256" {
    try expectEqual(
        fromU256(1000000),
        fromU256(@intCast(1000000)),
    );
}

test "fromU64: should create a MaybeRelocatable from a u64" {
    try expectEqual(
        fromU256(45),
        fromU64(@intCast(45)),
    );
}<|MERGE_RESOLUTION|>--- conflicted
+++ resolved
@@ -225,11 +225,6 @@
         try self.addFeltInPlace(try other.tryIntoFelt());
     }
 
-<<<<<<< HEAD
-    // Returns the index in a relocated memory (uint) from a relocatable address
-    fn relocateAddress(self: Self, relocationTable: []u32) u64 {
-        return relocationTable[self.segment_index] + self.offset;
-=======
     /// Calculates the relocated address based on the provided relocation_table.
     ///
     /// This function determines the relocated memory address corresponding to the `Relocatable`
@@ -254,9 +249,7 @@
             return @intCast(relocation_table[@intCast(self.segment_index)] + self.offset);
         }
         return MemoryError.TemporarySegmentInRelocation;
->>>>>>> d043ccf8
-    }
-};
+    }
 
 // MaybeRelocatable is the type of the memory cells in the Cairo
 // VM. It can either be a Relocatable or a field element.
