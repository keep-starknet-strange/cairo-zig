<<<<<<< HEAD
pub const SET_ADD =
    \\assert ids.elm_size > 0
    \\assert ids.set_ptr <= ids.set_end_ptr
    \\elm_list = memory.get_range(ids.elm_ptr, ids.elm_size)
    \\for i in range(0, ids.set_end_ptr - ids.set_ptr, ids.elm_size):
    \\    if memory.get_range(ids.set_ptr + i, ids.elm_size) == elm_list:
    \\        ids.index = i // ids.elm_size
    \\        ids.is_elm_in_set = 1
    \\        break
    \\    else:
    \\        ids.is_elm_in_set = 0
;
=======
pub const TEMPORARY_ARRAY = "ids.temporary_array = segments.add_temp_segment()";

pub const RELOCATE_SEGMENT = "memory.add_relocation_rule(src_ptr=ids.src_ptr, dest_ptr=ids.dest_ptr)";
>>>>>>> 181912ae

pub const GET_FELT_BIT_LENGTH =
    \\x = ids.x
    \\ids.bit_length = x.bit_length()
;

pub const ASSERT_NN = "from starkware.cairo.common.math_utils import assert_integer\nassert_integer(ids.a)\nassert 0 <= ids.a % PRIME < range_check_builtin.bound, f'a = {ids.a} is out of range.'";
pub const VERIFY_ECDSA_SIGNATURE = "ecdsa_builtin.add_signature(ids.ecdsa_ptr.address_, (ids.signature_r, ids.signature_s))";
pub const IS_POSITIVE = "from starkware.cairo.common.math_utils import is_positive\nids.is_positive = 1 if is_positive(\n    value=ids.value, prime=PRIME, rc_bound=range_check_builtin.bound) else 0";
pub const ASSERT_NOT_ZERO = "from starkware.cairo.common.math_utils import assert_integer\nassert_integer(ids.value)\nassert ids.value % PRIME != 0, f'assert_not_zero failed: {ids.value} = 0.'";
pub const IS_QUAD_RESIDUE =
    \\from starkware.crypto.signature.signature import FIELD_PRIME
    \\from starkware.python.math_utils import div_mod, is_quad_residue, sqrt
    \\
    \\x = ids.x
    \\if is_quad_residue(x, FIELD_PRIME):
    \\    ids.y = sqrt(x, FIELD_PRIME)
    \\else:
    \\    ids.y = sqrt(div_mod(x, 3, FIELD_PRIME), FIELD_PRIME)`
;

pub const ASSERT_NOT_EQUAL =
    \\from starkware.cairo.lang.vm.relocatable import RelocatableValue
    \\both_ints = isinstance(ids.a, int) and isinstance(ids.b, int)
    \\both_relocatable = (
    \\    isinstance(ids.a, RelocatableValue) and isinstance(ids.b, RelocatableValue) and
    \\    ids.a.segment_index == ids.b.segment_index)
    \\assert both_ints or both_relocatable, \
    \\    f'assert_not_equal failed: non-comparable values: {ids.a}, {ids.b}.'
    \\assert (ids.a - ids.b) % PRIME != 0, f'assert_not_equal failed: {ids.a} = {ids.b}.'
;

pub const SQRT =
    \\from starkware.python.math_utils import isqrt
    \\value = ids.value % PRIME
    \\assert value < 2 ** 250, f"value={value} is outside of the range [0, 2**250)."
    \\assert 2 ** 250 < PRIME
    \\ids.root = isqrt(value)
;

pub const UNSIGNED_DIV_REM =
    \\from starkware.cairo.common.math_utils import assert_integer
    \\assert_integer(ids.div)
    \\assert 0 < ids.div <= PRIME // range_check_builtin.bound, \
    \\    f'div={hex(ids.div)} is out of the valid range.'
    \\ids.q, ids.r = divmod(ids.value, ids.div)
;

pub const SIGNED_DIV_REM =
    \\from starkware.cairo.common.math_utils import as_int, assert_integer
    \\
    \\assert_integer(ids.div)
    \\assert 0 < ids.div <= PRIME // range_check_builtin.bound, \
    \\    f'div={hex(ids.div)} is out of the valid range.'
    \\
    \\assert_integer(ids.bound)
    \\assert ids.bound <= range_check_builtin.bound // 2, \
    \\    f'bound={hex(ids.bound)} is out of the valid range.'
    \\
    \\int_value = as_int(ids.value, PRIME)
    \\q, ids.r = divmod(int_value, ids.div)
    \\
    \\assert -ids.bound <= q < ids.bound, \
    \\    f'{int_value} / {ids.div} = {q} is out of the range [{-ids.bound}, {ids.bound}).'
    \\
    \\ids.biased_q = q + ids.bound
;

pub const ASSERT_LE_FELT =
    \\import itertools
    \\
    \\from starkware.cairo.common.math_utils import assert_integer
    \\assert_integer(ids.a)
    \\assert_integer(ids.b)
    \\a = ids.a % PRIME
    \\b = ids.b % PRIME
    \\assert a <= b, f'a = {a} is not less than or equal to b = {b}.'
    \\
    \\# Find an arc less than PRIME / 3, and another less than PRIME / 2.
    \\lengths_and_indices = [(a, 0), (b - a, 1), (PRIME - 1 - b, 2)]
    \\lengths_and_indices.sort()
    \\assert lengths_and_indices[0][0] <= PRIME // 3 and lengths_and_indices[1][0] <= PRIME // 2
    \\excluded = lengths_and_indices[2][1]
    \\
    \\memory[ids.range_check_ptr + 1], memory[ids.range_check_ptr + 0] = (
    \\    divmod(lengths_and_indices[0][0], ids.PRIME_OVER_3_HIGH))
    \\memory[ids.range_check_ptr + 3], memory[ids.range_check_ptr + 2] = (
    \\    divmod(lengths_and_indices[1][0], ids.PRIME_OVER_2_HIGH))
;

pub const ASSERT_LE_FELT_EXCLUDED_0 = "memory[ap] = 1 if excluded != 0 else 0";

pub const ASSERT_LE_FELT_EXCLUDED_1 = "memory[ap] = 1 if excluded != 1 else 0";

pub const ASSERT_LE_FELT_EXCLUDED_2 = "assert excluded == 2";

pub const ASSERT_LT_FELT =
    \\from starkware.cairo.common.math_utils import assert_integer
    \\assert_integer(ids.a)
    \\assert_integer(ids.b)
    \\assert (ids.a % PRIME) < (ids.b % PRIME), \
    \\    f'a = {ids.a % PRIME} is not less than b = {ids.b % PRIME}.'
;

pub const ASSERT_250_BITS =
    \\from starkware.cairo.common.math_utils import as_int
    \\
    \\# Correctness check.
    \\value = as_int(ids.value, PRIME) % PRIME
    \\assert value < ids.UPPER_BOUND, f'{value} is outside of the range [0, 2**250).'
    \\
    \\# Calculation for the assertion.
    \\ids.high, ids.low = divmod(ids.value, ids.SHIFT)
;

pub const SPLIT_FELT =
    \\from starkware.cairo.common.math_utils import assert_integer
    \\assert ids.MAX_HIGH < 2**128 and ids.MAX_LOW < 2**128
    \\assert PRIME - 1 == ids.MAX_HIGH * 2**128 + ids.MAX_LOW
    \\assert_integer(ids.value)
    \\ids.low = ids.value & ((1 << 128) - 1)
    \\ids.high = ids.value >> 128
;

pub const SPLIT_INT = "memory[ids.output] = res = (int(ids.value) % PRIME) % ids.base\nassert res < ids.bound, f'split_int(): Limb {res} is out of range.'";

pub const SPLIT_INT_ASSERT_RANGE = "assert ids.value == 0, 'split_int(): value is out of range.'";

pub const ADD_SEGMENT = "memory[ap] = segments.add()";

pub const VM_ENTER_SCOPE = "vm_enter_scope()";
pub const VM_EXIT_SCOPE = "vm_exit_scope()";

pub const MEMCPY_ENTER_SCOPE = "vm_enter_scope({'n': ids.len})";
pub const NONDET_N_GREATER_THAN_10 = "memory[ap] = to_felt_or_relocatable(ids.n >= 10)";
pub const NONDET_N_GREATER_THAN_2 = "memory[ap] = to_felt_or_relocatable(ids.n >= 2)";

pub const UNSAFE_KECCAK =
    \\from eth_hash.auto import keccak
    \\
    \\data, length = ids.data, ids.length
    \\
    \\if '__keccak_max_size' in globals():
    \\    assert length <= __keccak_max_size, \
    \\        f'unsafe_keccak() can only be used with length<={__keccak_max_size}. ' \
    \\        f'Got: length={length}.'
    \\
    \\keccak_input = bytearray()
    \\for word_i, byte_i in enumerate(range(0, length, 16)):
    \\    word = memory[data + word_i]
    \\    n_bytes = min(16, length - byte_i)
    \\    assert 0 <= word < 2 ** (8 * n_bytes)
    \\    keccak_input += word.to_bytes(n_bytes, 'big')
    \\
    \\hashed = keccak(keccak_input)
    \\ids.high = int.from_bytes(hashed[:16], 'big')
    \\ids.low = int.from_bytes(hashed[16:32], 'big')
;

pub const UNSAFE_KECCAK_FINALIZE =
    \\from eth_hash.auto import keccak
    \\keccak_input = bytearray()
    \\n_elms = ids.keccak_state.end_ptr - ids.keccak_state.start_ptr
    \\for word in memory.get_range(ids.keccak_state.start_ptr, n_elms):
    \\    keccak_input += word.to_bytes(16, 'big')
    \\hashed = keccak(keccak_input)
    \\ids.high = int.from_bytes(hashed[:16], 'big')
    \\ids.low = int.from_bytes(hashed[16:32], 'big')
;

pub const SPLIT_INPUT_3 = "ids.high3, ids.low3 = divmod(memory[ids.inputs + 3], 256)";
pub const SPLIT_INPUT_6 = "ids.high6, ids.low6 = divmod(memory[ids.inputs + 6], 256 ** 2)";
pub const SPLIT_INPUT_9 = "ids.high9, ids.low9 = divmod(memory[ids.inputs + 9], 256 ** 3)";
pub const SPLIT_INPUT_12 =
    "ids.high12, ids.low12 = divmod(memory[ids.inputs + 12], 256 ** 4)";
pub const SPLIT_INPUT_15 =
    "ids.high15, ids.low15 = divmod(memory[ids.inputs + 15], 256 ** 5)";

pub const SPLIT_OUTPUT_0 =
    \\ids.output0_low = ids.output0 & ((1 << 128) - 1)
    \\ids.output0_high = ids.output0 >> 128
;
pub const SPLIT_OUTPUT_1 =
    \\ids.output1_low = ids.output1 & ((1 << 128) - 1)
    \\ids.output1_high = ids.output1 >> 128
;

pub const SPLIT_N_BYTES = "ids.n_words_to_copy, ids.n_bytes_left = divmod(ids.n_bytes, ids.BYTES_IN_WORD)";
pub const SPLIT_OUTPUT_MID_LOW_HIGH =
    \\tmp, ids.output1_low = divmod(ids.output1, 256 ** 7)
    \\ids.output1_high, ids.output1_mid = divmod(tmp, 2 ** 128)
;

pub const BIGINT_TO_UINT256 = "ids.low = (ids.x.d0 + ids.x.d1 * ids.BASE) & ((1 << 128) - 1)";
pub const UINT256_ADD =
    \\sum_low = ids.a.low + ids.b.low
    \\ids.carry_low = 1 if sum_low >= ids.SHIFT else 0
    \\sum_high = ids.a.high + ids.b.high + ids.carry_low
    \\ids.carry_high = 1 if sum_high >= ids.SHIFT else 0
;

pub const UINT256_ADD_LOW =
    \\sum_low = ids.a.low + ids.b.low
    \\ids.carry_low = 1 if sum_low >= ids.SHIFT else 0
;

pub const UINT128_ADD =
    \\res = ids.a + ids.b
    \\ids.carry = 1 if res >= ids.SHIFT else 0
;

pub const UINT256_SUB =
    \\def split(num: int, num_bits_shift: int = 128, length: int = 2):
    \\    a = []
    \\    for _ in range(length):
    \\        a.append( num & ((1 << num_bits_shift) - 1) )
    \\        num = num >> num_bits_shift
    \\    return tuple(a)
    \\
    \\def pack(z, num_bits_shift: int = 128) -> int:
    \\    limbs = (z.low, z.high)
    \\    return sum(limb << (num_bits_shift * i) for i, limb in enumerate(limbs))
    \\
    \\a = pack(ids.a)
    \\b = pack(ids.b)
    \\res = (a - b)%2**256
    \\res_split = split(res)
    \\ids.res.low = res_split[0]
    \\ids.res.high = res_split[1]
;

pub const UINT256_SQRT =
    \\from starkware.python.math_utils import isqrt
    \\n = (ids.n.high << 128) + ids.n.low
    \\root = isqrt(n)
    \\assert 0 <= root < 2 ** 128
    \\ids.root.low = root
    \\ids.root.high = 0
;

pub const UINT256_SQRT_FELT =
    \\from starkware.python.math_utils import isqrt
    \\n = (ids.n.high << 128) + ids.n.low
    \\root = isqrt(n)
    \\assert 0 <= root < 2 ** 128
    \\ids.root = root
;

pub const UINT256_SIGNED_NN = "memory[ap] = 1 if 0 <= (ids.a.high % PRIME) < 2 ** 127 else 0";

pub const UINT256_UNSIGNED_DIV_REM =
    \\a = (ids.a.high << 128) + ids.a.low
    \\div = (ids.div.high << 128) + ids.div.low
    \\quotient, remainder = divmod(a, div)
    \\
    \\ids.quotient.low = quotient & ((1 << 128) - 1)
    \\ids.quotient.high = quotient >> 128
    \\ids.remainder.low = remainder & ((1 << 128) - 1)
    \\ids.remainder.high = remainder >> 128
;

pub const UINT256_EXPANDED_UNSIGNED_DIV_REM =
    \\a = (ids.a.high << 128) + ids.a.low
    \\div = (ids.div.b23 << 128) + ids.div.b01
    \\quotient, remainder = divmod(a, div)
    \\
    \\ids.quotient.low = quotient & ((1 << 128) - 1)
    \\ids.quotient.high = quotient >> 128
    \\ids.remainder.low = remainder & ((1 << 128) - 1)
    \\ids.remainder.high = remainder >> 128
;

pub const UINT256_MUL_DIV_MOD =
    \\a = (ids.a.high << 128) + ids.a.low
    \\b = (ids.b.high << 128) + ids.b.low
    \\div = (ids.div.high << 128) + ids.div.low
    \\quotient, remainder = divmod(a * b, div)
    \\
    \\ids.quotient_low.low = quotient & ((1 << 128) - 1)
    \\ids.quotient_low.high = (quotient >> 128) & ((1 << 128) - 1)
    \\ids.quotient_high.low = (quotient >> 256) & ((1 << 128) - 1)
    \\ids.quotient_high.high = quotient >> 384
    \\ids.remainder.low = remainder & ((1 << 128) - 1)
    \\ids.remainder.high = remainder >> 128
;

pub const SPLIT_64 =
    \\ids.low = ids.a & ((1<<64) - 1)
    \\ids.high = ids.a >> 64
;


pub const USORT_ENTER_SCOPE =
    "vm_enter_scope(dict(__usort_max_size = globals().get('__usort_max_size')))";
pub const USORT_BODY =
    \\from collections import defaultdict
    \\
    \\input_ptr = ids.input
    \\input_len = int(ids.input_len)
    \\if __usort_max_size is not None:
    \\    assert input_len <= __usort_max_size, (
    \\        f"usort() can only be used with input_len<={__usort_max_size}. "
    \\        f"Got: input_len={input_len}."
    \\    )
    \\
    \\positions_dict = defaultdict(list)
    \\for i in range(input_len):
    \\    val = memory[input_ptr + i]
    \\    positions_dict[val].append(i)
    \\
    \\output = sorted(positions_dict.keys())
    \\ids.output_len = len(output)
    \\ids.output = segments.gen_arg(output)
    \\ids.multiplicities = segments.gen_arg([len(positions_dict[k]) for k in output])
;

pub const USORT_VERIFY =
    \\last_pos = 0
    \\positions = positions_dict[ids.value][::-1]
;

pub const USORT_VERIFY_MULTIPLICITY_ASSERT = "assert len(positions) == 0";
pub const USORT_VERIFY_MULTIPLICITY_BODY =
    \\current_pos = positions.pop()
    \\ids.next_item_index = current_pos - last_pos
    \\last_pos = current_pos + 1
;

pub const MEMSET_ENTER_SCOPE = "vm_enter_scope({'n': ids.n})";
pub const MEMSET_CONTINUE_LOOP =
    \\n -= 1
    \\ids.continue_loop = 1 if n > 0 else 0
;

pub const MEMCPY_CONTINUE_COPYING = "n -= 1 ids.continue_copying = 1 if n > 0 else 0";
<|MERGE_RESOLUTION|>--- conflicted
+++ resolved
@@ -1,4 +1,3 @@
-<<<<<<< HEAD
 pub const SET_ADD =
     \\assert ids.elm_size > 0
     \\assert ids.set_ptr <= ids.set_end_ptr
@@ -11,11 +10,10 @@
     \\    else:
     \\        ids.is_elm_in_set = 0
 ;
-=======
+
 pub const TEMPORARY_ARRAY = "ids.temporary_array = segments.add_temp_segment()";
 
 pub const RELOCATE_SEGMENT = "memory.add_relocation_rule(src_ptr=ids.src_ptr, dest_ptr=ids.dest_ptr)";
->>>>>>> 181912ae
 
 pub const GET_FELT_BIT_LENGTH =
     \\x = ids.x
