pub const FIND_ELEMENT =
    \\array_ptr = ids.array_ptr
    \\elm_size = ids.elm_size
    \\assert isinstance(elm_size, int) and elm_size > 0, \
    \\    f'Invalid value for elm_size. Got: {elm_size}.'
    \\key = ids.key
    \\
    \\if '__find_element_index' in globals():
    \\    ids.index = __find_element_index
    \\    found_key = memory[array_ptr + elm_size * __find_element_index]
    \\    assert found_key == key, \
    \\        f'Invalid index found in __find_element_index. index: {__find_element_index}, ' \
    \\        f'expected key {key}, found key: {found_key}.'
    \\    # Delete __find_element_index to make sure it's not used for the next calls.
    \\    del __find_element_index
    \\else:
    \\    n_elms = ids.n_elms
    \\    assert isinstance(n_elms, int) and n_elms >= 0, \
    \\        f'Invalid value for n_elms. Got: {n_elms}.'
    \\    if '__find_element_max_size' in globals():
    \\        assert n_elms <= __find_element_max_size, \
    \\            f'find_element() can only be used with n_elms<={__find_element_max_size}. ' \
    \\            f'Got: n_elms={n_elms}.'
    \\
    \\    for i in range(n_elms):
    \\        if memory[array_ptr + elm_size * i] == key:
    \\            ids.index = i
    \\            break
    \\    else:
    \\        raise ValueError(f'Key {key} was not found.')
;

pub const SEARCH_SORTED_LOWER =
    \\array_ptr = ids.array_ptr
    \\elm_size = ids.elm_size
    \\assert isinstance(elm_size, int) and elm_size > 0, \
    \\    f'Invalid value for elm_size. Got: {elm_size}.'
    \\
    \\n_elms = ids.n_elms
    \\assert isinstance(n_elms, int) and n_elms >= 0, \
    \\    f'Invalid value for n_elms. Got: {n_elms}.'
    \\if '__find_element_max_size' in globals():
    \\    assert n_elms <= __find_element_max_size, \
    \\        f'find_element() can only be used with n_elms<={__find_element_max_size}. ' \
    \\        f'Got: n_elms={n_elms}.'
    \\
    \\for i in range(n_elms):
    \\    if memory[array_ptr + elm_size * i] >= ids.key:
    \\        ids.index = i
    \\        break
    \\else:
    \\    ids.index = n_elms
;

pub const SET_ADD =
    \\assert ids.elm_size > 0
    \\assert ids.set_ptr <= ids.set_end_ptr
    \\elm_list = memory.get_range(ids.elm_ptr, ids.elm_size)
    \\for i in range(0, ids.set_end_ptr - ids.set_ptr, ids.elm_size):
    \\    if memory.get_range(ids.set_ptr + i, ids.elm_size) == elm_list:
    \\        ids.index = i // ids.elm_size
    \\        ids.is_elm_in_set = 1
    \\        break
    \\else:
    \\    ids.is_elm_in_set = 0
;

pub const TEMPORARY_ARRAY = "ids.temporary_array = segments.add_temp_segment()";

pub const RELOCATE_SEGMENT = "memory.add_relocation_rule(src_ptr=ids.src_ptr, dest_ptr=ids.dest_ptr)";

pub const GET_FELT_BIT_LENGTH =
    \\x = ids.x
    \\ids.bit_length = x.bit_length()
;

pub const POW = "ids.locs.bit = (ids.prev_locs.exp % PRIME) & 1";

pub const ASSERT_NN = "from starkware.cairo.common.math_utils import assert_integer\nassert_integer(ids.a)\nassert 0 <= ids.a % PRIME < range_check_builtin.bound, f'a = {ids.a} is out of range.'";
pub const VERIFY_ECDSA_SIGNATURE = "ecdsa_builtin.add_signature(ids.ecdsa_ptr.address_, (ids.signature_r, ids.signature_s))";
pub const IS_POSITIVE = "from starkware.cairo.common.math_utils import is_positive\nids.is_positive = 1 if is_positive(\n    value=ids.value, prime=PRIME, rc_bound=range_check_builtin.bound) else 0";
pub const ASSERT_NOT_ZERO = "from starkware.cairo.common.math_utils import assert_integer\nassert_integer(ids.value)\nassert ids.value % PRIME != 0, f'assert_not_zero failed: {ids.value} = 0.'";

pub const IS_QUAD_RESIDUE =
    \\from starkware.crypto.signature.signature import FIELD_PRIME
    \\from starkware.python.math_utils import div_mod, is_quad_residue, sqrt
    \\
    \\x = ids.x
    \\if is_quad_residue(x, FIELD_PRIME):
    \\    ids.y = sqrt(x, FIELD_PRIME)
    \\else:
    \\    ids.y = sqrt(div_mod(x, 3, FIELD_PRIME), FIELD_PRIME)
;

pub const ASSERT_NOT_EQUAL =
    \\from starkware.cairo.lang.vm.relocatable import RelocatableValue
    \\both_ints = isinstance(ids.a, int) and isinstance(ids.b, int)
    \\both_relocatable = (
    \\    isinstance(ids.a, RelocatableValue) and isinstance(ids.b, RelocatableValue) and
    \\    ids.a.segment_index == ids.b.segment_index)
    \\assert both_ints or both_relocatable, \
    \\    f'assert_not_equal failed: non-comparable values: {ids.a}, {ids.b}.'
    \\assert (ids.a - ids.b) % PRIME != 0, f'assert_not_equal failed: {ids.a} = {ids.b}.'
;

pub const SQRT =
    \\from starkware.python.math_utils import isqrt
    \\value = ids.value % PRIME
    \\assert value < 2 ** 250, f"value={value} is outside of the range [0, 2**250)."
    \\assert 2 ** 250 < PRIME
    \\ids.root = isqrt(value)
;

pub const UNSIGNED_DIV_REM =
    \\from starkware.cairo.common.math_utils import assert_integer
    \\assert_integer(ids.div)
    \\assert 0 < ids.div <= PRIME // range_check_builtin.bound, \
    \\    f'div={hex(ids.div)} is out of the valid range.'
    \\ids.q, ids.r = divmod(ids.value, ids.div)
;

pub const SIGNED_DIV_REM =
    \\from starkware.cairo.common.math_utils import as_int, assert_integer
    \\
    \\assert_integer(ids.div)
    \\assert 0 < ids.div <= PRIME // range_check_builtin.bound, \
    \\    f'div={hex(ids.div)} is out of the valid range.'
    \\
    \\assert_integer(ids.bound)
    \\assert ids.bound <= range_check_builtin.bound // 2, \
    \\    f'bound={hex(ids.bound)} is out of the valid range.'
    \\
    \\int_value = as_int(ids.value, PRIME)
    \\q, ids.r = divmod(int_value, ids.div)
    \\
    \\assert -ids.bound <= q < ids.bound, \
    \\    f'{int_value} / {ids.div} = {q} is out of the range [{-ids.bound}, {ids.bound}).'
    \\
    \\ids.biased_q = q + ids.bound
;

pub const ASSERT_LE_FELT =
    \\import itertools
    \\
    \\from starkware.cairo.common.math_utils import assert_integer
    \\assert_integer(ids.a)
    \\assert_integer(ids.b)
    \\a = ids.a % PRIME
    \\b = ids.b % PRIME
    \\assert a <= b, f'a = {a} is not less than or equal to b = {b}.'
    \\
    \\# Find an arc less than PRIME / 3, and another less than PRIME / 2.
    \\lengths_and_indices = [(a, 0), (b - a, 1), (PRIME - 1 - b, 2)]
    \\lengths_and_indices.sort()
    \\assert lengths_and_indices[0][0] <= PRIME // 3 and lengths_and_indices[1][0] <= PRIME // 2
    \\excluded = lengths_and_indices[2][1]
    \\
    \\memory[ids.range_check_ptr + 1], memory[ids.range_check_ptr + 0] = (
    \\    divmod(lengths_and_indices[0][0], ids.PRIME_OVER_3_HIGH))
    \\memory[ids.range_check_ptr + 3], memory[ids.range_check_ptr + 2] = (
    \\    divmod(lengths_and_indices[1][0], ids.PRIME_OVER_2_HIGH))
;

pub const ASSERT_LE_FELT_EXCLUDED_0 = "memory[ap] = 1 if excluded != 0 else 0";

pub const ASSERT_LE_FELT_EXCLUDED_1 = "memory[ap] = 1 if excluded != 1 else 0";

pub const ASSERT_LE_FELT_EXCLUDED_2 = "assert excluded == 2";

pub const ASSERT_LT_FELT =
    \\from starkware.cairo.common.math_utils import assert_integer
    \\assert_integer(ids.a)
    \\assert_integer(ids.b)
    \\assert (ids.a % PRIME) < (ids.b % PRIME), \
    \\    f'a = {ids.a % PRIME} is not less than b = {ids.b % PRIME}.'
;

pub const IS_250_BITS = "ids.is_250 = 1 if ids.addr < 2**250 else 0";

pub const ASSERT_250_BITS =
    \\from starkware.cairo.common.math_utils import as_int
    \\
    \\# Correctness check.
    \\value = as_int(ids.value, PRIME) % PRIME
    \\assert value < ids.UPPER_BOUND, f'{value} is outside of the range [0, 2**250).'
    \\
    \\# Calculation for the assertion.
    \\ids.high, ids.low = divmod(ids.value, ids.SHIFT)
;

pub const SPLIT_FELT =
    \\from starkware.cairo.common.math_utils import assert_integer
    \\assert ids.MAX_HIGH < 2**128 and ids.MAX_LOW < 2**128
    \\assert PRIME - 1 == ids.MAX_HIGH * 2**128 + ids.MAX_LOW
    \\assert_integer(ids.value)
    \\ids.low = ids.value & ((1 << 128) - 1)
    \\ids.high = ids.value >> 128
;

pub const SPLIT_INT = "memory[ids.output] = res = (int(ids.value) % PRIME) % ids.base\nassert res < ids.bound, f'split_int(): Limb {res} is out of range.'";

pub const SPLIT_INT_ASSERT_RANGE = "assert ids.value == 0, 'split_int(): value is out of range.'";

pub const ADD_SEGMENT = "memory[ap] = segments.add()";

pub const VM_ENTER_SCOPE = "vm_enter_scope()";
pub const VM_EXIT_SCOPE = "vm_exit_scope()";

pub const MEMCPY_ENTER_SCOPE = "vm_enter_scope({'n': ids.len})";
pub const NONDET_N_GREATER_THAN_10 = "memory[ap] = to_felt_or_relocatable(ids.n >= 10)";
pub const NONDET_N_GREATER_THAN_2 = "memory[ap] = to_felt_or_relocatable(ids.n >= 2)";

pub const UNSAFE_KECCAK =
    \\from eth_hash.auto import keccak
    \\
    \\data, length = ids.data, ids.length
    \\
    \\if '__keccak_max_size' in globals():
    \\    assert length <= __keccak_max_size, \
    \\        f'unsafe_keccak() can only be used with length<={__keccak_max_size}. ' \
    \\        f'Got: length={length}.'
    \\
    \\keccak_input = bytearray()
    \\for word_i, byte_i in enumerate(range(0, length, 16)):
    \\    word = memory[data + word_i]
    \\    n_bytes = min(16, length - byte_i)
    \\    assert 0 <= word < 2 ** (8 * n_bytes)
    \\    keccak_input += word.to_bytes(n_bytes, 'big')
    \\
    \\hashed = keccak(keccak_input)
    \\ids.high = int.from_bytes(hashed[:16], 'big')
    \\ids.low = int.from_bytes(hashed[16:32], 'big')
;

pub const UNSAFE_KECCAK_FINALIZE =
    \\from eth_hash.auto import keccak
    \\keccak_input = bytearray()
    \\n_elms = ids.keccak_state.end_ptr - ids.keccak_state.start_ptr
    \\for word in memory.get_range(ids.keccak_state.start_ptr, n_elms):
    \\    keccak_input += word.to_bytes(16, 'big')
    \\hashed = keccak(keccak_input)
    \\ids.high = int.from_bytes(hashed[:16], 'big')
    \\ids.low = int.from_bytes(hashed[16:32], 'big')
;

pub const SPLIT_INPUT_3 = "ids.high3, ids.low3 = divmod(memory[ids.inputs + 3], 256)";
pub const SPLIT_INPUT_6 = "ids.high6, ids.low6 = divmod(memory[ids.inputs + 6], 256 ** 2)";
pub const SPLIT_INPUT_9 = "ids.high9, ids.low9 = divmod(memory[ids.inputs + 9], 256 ** 3)";
pub const SPLIT_INPUT_12 =
    "ids.high12, ids.low12 = divmod(memory[ids.inputs + 12], 256 ** 4)";
pub const SPLIT_INPUT_15 =
    "ids.high15, ids.low15 = divmod(memory[ids.inputs + 15], 256 ** 5)";

pub const SPLIT_OUTPUT_0 =
    \\ids.output0_low = ids.output0 & ((1 << 128) - 1)
    \\ids.output0_high = ids.output0 >> 128
;
pub const SPLIT_OUTPUT_1 =
    \\ids.output1_low = ids.output1 & ((1 << 128) - 1)
    \\ids.output1_high = ids.output1 >> 128
;

pub const SPLIT_N_BYTES = "ids.n_words_to_copy, ids.n_bytes_left = divmod(ids.n_bytes, ids.BYTES_IN_WORD)";
pub const SPLIT_OUTPUT_MID_LOW_HIGH =
    \\tmp, ids.output1_low = divmod(ids.output1, 256 ** 7)
    \\ids.output1_high, ids.output1_mid = divmod(tmp, 2 ** 128)
;

pub const BIGINT_TO_UINT256 = "ids.low = (ids.x.d0 + ids.x.d1 * ids.BASE) & ((1 << 128) - 1)";
pub const UINT256_ADD =
    \\sum_low = ids.a.low + ids.b.low
    \\ids.carry_low = 1 if sum_low >= ids.SHIFT else 0
    \\sum_high = ids.a.high + ids.b.high + ids.carry_low
    \\ids.carry_high = 1 if sum_high >= ids.SHIFT else 0
;

pub const UINT256_ADD_LOW =
    \\sum_low = ids.a.low + ids.b.low
    \\ids.carry_low = 1 if sum_low >= ids.SHIFT else 0
;

pub const UINT128_ADD =
    \\res = ids.a + ids.b
    \\ids.carry = 1 if res >= ids.SHIFT else 0
;

pub const UINT256_SUB =
    \\def split(num: int, num_bits_shift: int = 128, length: int = 2):
    \\    a = []
    \\    for _ in range(length):
    \\        a.append( num & ((1 << num_bits_shift) - 1) )
    \\        num = num >> num_bits_shift
    \\    return tuple(a)
    \\
    \\def pack(z, num_bits_shift: int = 128) -> int:
    \\    limbs = (z.low, z.high)
    \\    return sum(limb << (num_bits_shift * i) for i, limb in enumerate(limbs))
    \\
    \\a = pack(ids.a)
    \\b = pack(ids.b)
    \\res = (a - b)%2**256
    \\res_split = split(res)
    \\ids.res.low = res_split[0]
    \\ids.res.high = res_split[1]
;

pub const UINT256_SQRT =
    \\from starkware.python.math_utils import isqrt
    \\n = (ids.n.high << 128) + ids.n.low
    \\root = isqrt(n)
    \\assert 0 <= root < 2 ** 128
    \\ids.root.low = root
    \\ids.root.high = 0
;

pub const UINT256_SQRT_FELT =
    \\from starkware.python.math_utils import isqrt
    \\n = (ids.n.high << 128) + ids.n.low
    \\root = isqrt(n)
    \\assert 0 <= root < 2 ** 128
    \\ids.root = root
;

pub const UINT256_SIGNED_NN = "memory[ap] = 1 if 0 <= (ids.a.high % PRIME) < 2 ** 127 else 0";

pub const UINT256_UNSIGNED_DIV_REM =
    \\a = (ids.a.high << 128) + ids.a.low
    \\div = (ids.div.high << 128) + ids.div.low
    \\quotient, remainder = divmod(a, div)
    \\
    \\ids.quotient.low = quotient & ((1 << 128) - 1)
    \\ids.quotient.high = quotient >> 128
    \\ids.remainder.low = remainder & ((1 << 128) - 1)
    \\ids.remainder.high = remainder >> 128
;

pub const UINT256_EXPANDED_UNSIGNED_DIV_REM =
    \\a = (ids.a.high << 128) + ids.a.low
    \\div = (ids.div.b23 << 128) + ids.div.b01
    \\quotient, remainder = divmod(a, div)
    \\
    \\ids.quotient.low = quotient & ((1 << 128) - 1)
    \\ids.quotient.high = quotient >> 128
    \\ids.remainder.low = remainder & ((1 << 128) - 1)
    \\ids.remainder.high = remainder >> 128
;

pub const UINT256_MUL_DIV_MOD =
    \\a = (ids.a.high << 128) + ids.a.low
    \\b = (ids.b.high << 128) + ids.b.low
    \\div = (ids.div.high << 128) + ids.div.low
    \\quotient, remainder = divmod(a * b, div)
    \\
    \\ids.quotient_low.low = quotient & ((1 << 128) - 1)
    \\ids.quotient_low.high = (quotient >> 128) & ((1 << 128) - 1)
    \\ids.quotient_high.low = (quotient >> 256) & ((1 << 128) - 1)
    \\ids.quotient_high.high = quotient >> 384
    \\ids.remainder.low = remainder & ((1 << 128) - 1)
    \\ids.remainder.high = remainder >> 128
;

pub const SPLIT_64 =
    \\ids.low = ids.a & ((1<<64) - 1)
    \\ids.high = ids.a >> 64
;

pub const USORT_ENTER_SCOPE =
    "vm_enter_scope(dict(__usort_max_size = globals().get('__usort_max_size')))";
pub const USORT_BODY =
    \\from collections import defaultdict
    \\
    \\input_ptr = ids.input
    \\input_len = int(ids.input_len)
    \\if __usort_max_size is not None:
    \\    assert input_len <= __usort_max_size, (
    \\        f"usort() can only be used with input_len<={__usort_max_size}. "
    \\        f"Got: input_len={input_len}."
    \\    )
    \\
    \\positions_dict = defaultdict(list)
    \\for i in range(input_len):
    \\    val = memory[input_ptr + i]
    \\    positions_dict[val].append(i)
    \\
    \\output = sorted(positions_dict.keys())
    \\ids.output_len = len(output)
    \\ids.output = segments.gen_arg(output)
    \\ids.multiplicities = segments.gen_arg([len(positions_dict[k]) for k in output])
;

pub const USORT_VERIFY =
    \\last_pos = 0
    \\positions = positions_dict[ids.value][::-1]
;

pub const USORT_VERIFY_MULTIPLICITY_ASSERT = "assert len(positions) == 0";
pub const USORT_VERIFY_MULTIPLICITY_BODY =
    \\current_pos = positions.pop()
    \\ids.next_item_index = current_pos - last_pos
    \\last_pos = current_pos + 1
;

pub const MEMSET_ENTER_SCOPE = "vm_enter_scope({'n': ids.n})";
pub const MEMSET_CONTINUE_LOOP =
    \\n -= 1
    \\ids.continue_loop = 1 if n > 0 else 0
;

pub const MEMCPY_CONTINUE_COPYING =
    \\n -= 1
    \\ids.continue_copying = 1 if n > 0 else 0
;

pub const DEFAULT_DICT_NEW =
    \\if '__dict_manager' not in globals():
    \\    from starkware.cairo.common.dict import DictManager
    \\    __dict_manager = DictManager()
    \\
    \\memory[ap] = __dict_manager.new_default_dict(segments, ids.default_value)
;

pub const DICT_NEW =
    \\if '__dict_manager' not in globals():
    \\    from starkware.cairo.common.dict import DictManager
    \\    __dict_manager = DictManager()
    \\
    \\memory[ap] = __dict_manager.new_dict(segments, initial_dict)
    \\del initial_dict
;

pub const DICT_READ =
    \\dict_tracker = __dict_manager.get_tracker(ids.dict_ptr)
    \\dict_tracker.current_ptr += ids.DictAccess.SIZE
    \\ids.value = dict_tracker.data[ids.key]
;

pub const DICT_WRITE =
    \\dict_tracker = __dict_manager.get_tracker(ids.dict_ptr)
    \\dict_tracker.current_ptr += ids.DictAccess.SIZE
    \\ids.dict_ptr.prev_value = dict_tracker.data[ids.key]
    \\dict_tracker.data[ids.key] = ids.new_value
;

pub const DICT_UPDATE =
    \\# Verify dict pointer and prev value.
    \\dict_tracker = __dict_manager.get_tracker(ids.dict_ptr)
    \\current_value = dict_tracker.data[ids.key]
    \\assert current_value == ids.prev_value, \
    \\    f'Wrong previous value in dict. Got {ids.prev_value}, expected {current_value}.'
    \\
    \\# Update value.
    \\dict_tracker.data[ids.key] = ids.new_value
    \\dict_tracker.current_ptr += ids.DictAccess.SIZE
;

pub const SQUASH_DICT =
    \\dict_access_size = ids.DictAccess.SIZE
    \\address = ids.dict_accesses.address_
    \\assert ids.ptr_diff % dict_access_size == 0, \
    \\    'Accesses array size must be divisible by DictAccess.SIZE'
    \\n_accesses = ids.n_accesses
    \\if '__squash_dict_max_size' in globals():
    \\    assert n_accesses <= __squash_dict_max_size, \
    \\        f'squash_dict() can only be used with n_accesses<={__squash_dict_max_size}. ' \
    \\        f'Got: n_accesses={n_accesses}.'
    \\# A map from key to the list of indices accessing it.
    \\access_indices = {}
    \\for i in range(n_accesses):
    \\    key = memory[address + dict_access_size * i]
    \\    access_indices.setdefault(key, []).append(i)
    \\# Descending list of keys.
    \\keys = sorted(access_indices.keys(), reverse=True)
    \\# Are the keys used bigger than range_check bound.
    \\ids.big_keys = 1 if keys[0] >= range_check_builtin.bound else 0
    \\ids.first_key = key = keys.pop()
;

pub const SQUASH_DICT_INNER_SKIP_LOOP =
    "ids.should_skip_loop = 0 if current_access_indices else 1";
pub const SQUASH_DICT_INNER_FIRST_ITERATION =
    \\current_access_indices = sorted(access_indices[key])[::-1]
    \\current_access_index = current_access_indices.pop()
    \\memory[ids.range_check_ptr] = current_access_index
;

pub const SQUASH_DICT_INNER_CHECK_ACCESS_INDEX =
    \\new_access_index = current_access_indices.pop()
    \\ids.loop_temps.index_delta_minus1 = new_access_index - current_access_index - 1
    \\current_access_index = new_access_index
;

pub const SQUASH_DICT_INNER_CONTINUE_LOOP =
    "ids.loop_temps.should_continue = 1 if current_access_indices else 0";
pub const SQUASH_DICT_INNER_ASSERT_LEN_KEYS = "assert len(keys) == 0";
pub const SQUASH_DICT_INNER_LEN_ASSERT = "assert len(current_access_indices) == 0";
pub const SQUASH_DICT_INNER_USED_ACCESSES_ASSERT =
    "assert ids.n_used_accesses == len(access_indices[key])";
pub const SQUASH_DICT_INNER_NEXT_KEY =
    \\assert len(keys) > 0, 'No keys left but remaining_accesses > 0.'
    \\ids.next_key = key = keys.pop()
;

pub const DICT_SQUASH_UPDATE_PTR =
    \\# Update the DictTracker's current_ptr to point to the end of the squashed dict.
    \\__dict_manager.get_tracker(ids.squashed_dict_start).current_ptr = \
    \\    ids.squashed_dict_end.address_
;

pub const DICT_SQUASH_COPY_DICT =
    \\# Prepare arguments for dict_new. In particular, the same dictionary values should be copied
    \\# to the new (squashed) dictionary.
    \\vm_enter_scope({
    \\    # Make __dict_manager accessible.
    \\    '__dict_manager': __dict_manager,
    \\    # Create a copy of the dict, in case it changes in the future.
    \\    'initial_dict': dict(__dict_manager.get_dict(ids.dict_accesses_end)),
    \\})
;
pub const BIGINT_PACK_DIV_MOD_HINT =
    \\from starkware.cairo.common.cairo_secp.secp_utils import pack
    \\from starkware.cairo.common.math_utils import as_int
    \\from starkware.python.math_utils import div_mod, safe_div
    \\p = pack(ids.P, PRIME)
    \\x = pack(ids.x, PRIME) + as_int(ids.x.d3, PRIME) * ids.BASE ** 3 + as_int(ids.x.d4, PRIME) * ids.BASE ** 4
    \\y = pack(ids.y, PRIME)
    \\value = res = div_mod(x, y, p)
;

pub const BIGINT_SAFE_DIV =
    \\ k = safe_div(res * y - x, p)
    \\ value = k if k > 0 else 0 - k
    \\ ids.flag = 1 if k > 0 else 0
;

pub const HI_MAX_BIT_LEN = "ids.len_hi = max(ids.scalar_u.d2.bit_length(), ids.scalar_v.d2.bit_length())-1";

pub const BLOCK_PERMUTATION =
    \\from starkware.cairo.common.keccak_utils.keccak_utils import keccak_func
    \\_keccak_state_size_felts = int(ids.KECCAK_STATE_SIZE_FELTS)
    \\assert 0 <= _keccak_state_size_felts < 100
    \\
    \\output_values = keccak_func(memory.get_range(
    \\    ids.keccak_ptr - _keccak_state_size_felts, _keccak_state_size_felts))
    \\segments.write_arg(ids.keccak_ptr, output_values)
;

// The 0.10.3 whitelist uses this variant (instead of the one used by the common library), but both hints have the same behaviour
// We should check for future refactors that may discard one of the variants
pub const BLOCK_PERMUTATION_WHITELIST_V1 =
    \\from starkware.cairo.common.cairo_keccak.keccak_utils import keccak_func
    \\_keccak_state_size_felts = int(ids.KECCAK_STATE_SIZE_FELTS)
    \\assert 0 <= _keccak_state_size_felts < 100
    \\
    \\output_values = keccak_func(memory.get_range(
    \\    ids.keccak_ptr - _keccak_state_size_felts, _keccak_state_size_felts))
    \\segments.write_arg(ids.keccak_ptr, output_values)
;

pub const BLOCK_PERMUTATION_WHITELIST_V2 =
    \\from starkware.cairo.common.cairo_keccak.keccak_utils import keccak_func
    \\_keccak_state_size_felts = int(ids.KECCAK_STATE_SIZE_FELTS)
    \\assert 0 <= _keccak_state_size_felts < 100
    \\output_values = keccak_func(memory.get_range(
    \\    ids.keccak_ptr_start, _keccak_state_size_felts))
    \\segments.write_arg(ids.output, output_values)
;

pub const KECCAK_WRITE_ARGS =
    \\segments.write_arg(ids.inputs, [ids.low % 2 ** 64, ids.low // 2 ** 64])
    \\segments.write_arg(ids.inputs + 2, [ids.high % 2 ** 64, ids.high // 2 ** 64])
;

pub const COMPARE_BYTES_IN_WORD_NONDET =
    "memory[ap] = to_felt_or_relocatable(ids.n_bytes < ids.BYTES_IN_WORD)";

pub const COMPARE_KECCAK_FULL_RATE_IN_BYTES_NONDET =
    "memory[ap] = to_felt_or_relocatable(ids.n_bytes >= ids.KECCAK_FULL_RATE_IN_BYTES)";

pub const CAIRO_KECCAK_INPUT_IS_FULL_WORD = "ids.full_word = int(ids.n_bytes >= 8)";

pub const CAIRO_KECCAK_FINALIZE_V1 =
    \\# Add dummy pairs of input and output.
    \\_keccak_state_size_felts = int(ids.KECCAK_STATE_SIZE_FELTS)
    \\_block_size = int(ids.BLOCK_SIZE)
    \\assert 0 <= _keccak_state_size_felts < 100
    \\assert 0 <= _block_size < 10
    \\inp = [0] * _keccak_state_size_felts
    \\padding = (inp + keccak_func(inp)) * _block_size
    \\segments.write_arg(ids.keccak_ptr_end, padding)
;

pub const CAIRO_KECCAK_FINALIZE_V2 =
    \\# Add dummy pairs of input and output.
    \\_keccak_state_size_felts = int(ids.KECCAK_STATE_SIZE_FELTS)
    \\_block_size = int(ids.BLOCK_SIZE)
    \\assert 0 <= _keccak_state_size_felts < 100
    \\assert 0 <= _block_size < 1000
    \\inp = [0] * _keccak_state_size_felts
    \\padding = (inp + keccak_func(inp)) * _block_size
    \\segments.write_arg(ids.keccak_ptr_end, padding)
;

pub const IS_NN = "memory[ap] = 0 if 0 <= (ids.a % PRIME) < range_check_builtin.bound else 1";

pub const IS_NN_OUT_OF_RANGE = "memory[ap] = 0 if 0 <= ((-ids.a - 1) % PRIME) < range_check_builtin.bound else 1";

pub const ASSERT_LE_FELT_V_0_6 =
    \\from starkware.cairo.common.math_utils import assert_integer
    \\assert_integer(ids.a)
    \\assert_integer(ids.b)
    \\assert (ids.a % PRIME) <= (ids.b % PRIME), \
    \\    f'a = {ids.a % PRIME} is not less than or equal to b = {ids.b % PRIME}.'
;

pub const ASSERT_LE_FELT_V_0_8 =
    \\from starkware.cairo.common.math_utils import assert_integer
    \\assert_integer(ids.a)
    \\assert_integer(ids.b)
    \\a = ids.a % PRIME
    \\b = ids.b % PRIME
    \\assert a <= b, f'a = {a} is not less than or equal to b = {b}.'
    \\
    \\ids.small_inputs = int(
    \\    a < range_check_builtin.bound and (b - a) < range_check_builtin.bound)
;

pub const A_B_BITAND_1 =
    \\ids.a_lsb = ids.a & 1
    \\ids.b_lsb = ids.b & 1
;

pub const IS_LE_FELT = "memory[ap] = 0 if (ids.a % PRIME) <= (ids.b % PRIME) else 1";

pub const IS_ADDR_BOUNDED =
    \\# Verify the assumptions on the relationship between 2**250, ADDR_BOUND and PRIME.
    \\ADDR_BOUND = ids.ADDR_BOUND % PRIME
    \\assert (2**250 < ADDR_BOUND <= 2**251) and (2 * 2**250 < PRIME) and (
    \\        ADDR_BOUND * 2 > PRIME), \
    \\    'normalize_address() cannot be used with the current constants.'
    \\ids.is_small = 1 if ids.addr < ADDR_BOUND else 0
;

pub const SPLIT_XX =
    \\PRIME = 2**255 - 19
    \\II = pow(2, (PRIME - 1) // 4, PRIME)
    \\
    \\xx = ids.xx.low + (ids.xx.high<<128)
    \\x = pow(xx, (PRIME + 3) // 8, PRIME)
    \\if (x * x - xx) % PRIME != 0:
    \\    x = (x * II) % PRIME
    \\if x % 2 != 0:
    \\    x = PRIME - x
    \\ids.x.low = x & ((1<<128)-1)
    \\ids.x.high = x >> 128
;

<<<<<<< HEAD
pub const PRINT_ARR =
    \\print(bytes.fromhex(f"{ids.name:062x}").decode().replace('\x00',''))
    \\arr = [memory[ids.arr + i] for i in range(ids.arr_len)]
    \\print(arr)
;

pub const PRINT_FELT =
    \\print(ids.x)
;

pub const PRINT_DICT =
    \\print(bytes.fromhex(f"{ids.name:062x}").decode().replace('\x00',''))
    \\data = __dict_manager.get_dict(ids.dict_ptr)
    \\print(
    \\    {k: v if isinstance(v, int) else [memory[v + i] for i in range(ids.pointer_size)] for k, v in data.items()}
    \\)
=======
pub const NONDET_BIGINT3_V1 =
    \\from starkware.cairo.common.cairo_secp.secp_utils import split
    \\
    \\segments.write_arg(ids.res.address_, split(value))
;

pub const NONDET_BIGINT3_V2 =
    \\from starkware.cairo.common.cairo_secp.secp_utils import split
    \\segments.write_arg(ids.res.address_, split(value))
>>>>>>> cf4a3fdc
;<|MERGE_RESOLUTION|>--- conflicted
+++ resolved
@@ -654,7 +654,6 @@
     \\ids.x.high = x >> 128
 ;
 
-<<<<<<< HEAD
 pub const PRINT_ARR =
     \\print(bytes.fromhex(f"{ids.name:062x}").decode().replace('\x00',''))
     \\arr = [memory[ids.arr + i] for i in range(ids.arr_len)]
@@ -671,7 +670,8 @@
     \\print(
     \\    {k: v if isinstance(v, int) else [memory[v + i] for i in range(ids.pointer_size)] for k, v in data.items()}
     \\)
-=======
+;
+
 pub const NONDET_BIGINT3_V1 =
     \\from starkware.cairo.common.cairo_secp.secp_utils import split
     \\
@@ -681,5 +681,4 @@
 pub const NONDET_BIGINT3_V2 =
     \\from starkware.cairo.common.cairo_secp.secp_utils import split
     \\segments.write_arg(ids.res.address_, split(value))
->>>>>>> cf4a3fdc
 ;