--- conflicted
+++ resolved
@@ -164,17 +164,11 @@
         }
 
         for (EC_POINTS[0..2]) |pair| {
-<<<<<<< HEAD
             if (!EC.AffinePoint.initUnchecked(
-                input_cells.items[try pair.x.tryIntoU64()],
-                input_cells.items[try pair.y.tryIntoU64()],
+                input_cells.items[try pair.x.intoU64()],
+                input_cells.items[try pair.y.intoU64()],
                 EC.ALPHA,
                 false,
-=======
-            if (!EC.ECPoint.init(
-                input_cells.items[try pair.x.intoU64()],
-                input_cells.items[try pair.y.intoU64()],
->>>>>>> e9a2bc46
             ).pointOnCurve(EC.ALPHA, EC.BETA))
                 return error.PointNotOnCurve;
         }
