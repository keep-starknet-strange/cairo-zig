// Core imports.
const std = @import("std");
const expect = std.testing.expect;
const expectEqual = std.testing.expectEqual;
const expectError = std.testing.expectError;
const expectEqualSlices = std.testing.expectEqualSlices;
const Allocator = std.mem.Allocator;

// Local imports.
const relocatable = @import("relocatable.zig");
const MaybeRelocatable = relocatable.MaybeRelocatable;
const Relocatable = relocatable.Relocatable;
const CairoVMError = @import("../error.zig").CairoVMError;
const MemoryError = @import("../error.zig").MemoryError;
const MathError = @import("../error.zig").MathError;
const starknet_felt = @import("../../math/fields/starknet.zig");
const Felt252 = starknet_felt.Felt252;

// Test imports.
const MemorySegmentManager = @import("./segments.zig").MemorySegmentManager;
const RangeCheckBuiltinRunner = @import("../builtins/builtin_runner/range_check.zig").RangeCheckBuiltinRunner;

// Function that validates a memory address and returns a list of validated adresses
pub const validation_rule = *const fn (*Memory, Relocatable) ?[]const Relocatable;

pub const MemoryCell = struct {
    /// Represents a memory cell that holds relocation information and access status.
    const Self = @This();
    /// The index or relocation information of the memory segment.
    maybe_relocatable: MaybeRelocatable,
    /// Indicates whether the MemoryCell has been accessed.
    is_accessed: bool,

    /// Creates a new MemoryCell.
    ///
    /// # Arguments
    /// - `maybe_relocatable`: The index or relocation information of the memory segment.
    /// # Returns
    /// A new MemoryCell.
    pub fn new(
        maybe_relocatable: MaybeRelocatable,
    ) Self {
        return .{
            .maybe_relocatable = maybe_relocatable,
            .is_accessed = false,
        };
    }

    /// Marks the MemoryCell as accessed.
    ///
    /// # Safety
    /// This function marks the MemoryCell as accessed, indicating it has been used or read.
    pub fn markAccessed(self: *Self) void {
        self.is_accessed = true;
    }

    /// Checks equality between two MemoryCell instances.
    ///
    /// Checks whether two MemoryCell instances are equal based on their relocation information
    /// and accessed status.
    ///
    /// # Arguments
    ///
    /// - `other`: The other MemoryCell to compare against.
    ///
    /// # Returns
    ///
    /// Returns `true` if both MemoryCell instances are equal, otherwise `false`.
    pub fn eql(self: Self, other: Self) bool {
        return self.maybe_relocatable.eq(other.maybe_relocatable) and self.is_accessed == other.is_accessed;
    }

    /// Checks equality between slices of MemoryCell instances.
    ///
    /// Compares two slices of MemoryCell instances for equality based on their relocation information
    /// and accessed status.
    ///
    /// # Arguments
    ///
    /// - `a`: The first slice of MemoryCell instances to compare.
    /// - `b`: The second slice of MemoryCell instances to compare.
    ///
    /// # Returns
    ///
    /// Returns `true` if both slices of MemoryCell instances are equal, otherwise `false`.
    pub fn eqlSlice(a: []const ?Self, b: []const ?Self) bool {
        if (a.len != b.len) return false;
        if (a.ptr == b.ptr) return true;
        for (a, b) |a_elem, b_elem| {
            if (a_elem) |ann| {
                if (b_elem) |bnn| {
                    if (!ann.eql(bnn)) return false;
                } else {
                    return false;
                }
            }
            if (b_elem) |bnn| {
                if (a_elem) |ann| {
                    if (!ann.eql(bnn)) return false;
                } else {
                    return false;
                }
            }
        }
        return true;
    }

    /// Compares two MemoryCell instances based on their relocation information
    /// and accessed status, returning their order relationship.
    ///
    /// This function compares MemoryCell instances by their relocation information first.
    /// If the relocation information is the same, it considers their accessed status,
    /// favoring cells that have been accessed (.eq). It returns the order relationship
    /// between the MemoryCell instances: `.lt` for less than, `.gt` for greater than,
    /// and `.eq` for equal.
    ///
    /// # Arguments
    ///
    /// - `self`: The first MemoryCell instance to compare.
    /// - `other`: The second MemoryCell instance to compare against.
    ///
    /// # Returns
    ///
    /// Returns a `std.math.Order` representing the order relationship between
    /// the two MemoryCell instances.
    pub fn cmp(self: ?Self, other: ?Self) std.math.Order {
        if (self) |lhs| {
            if (other) |rhs| {
                return switch (lhs.maybe_relocatable.cmp(rhs.maybe_relocatable)) {
                    .eq => switch (lhs.is_accessed) {
                        true => if (rhs.is_accessed) .eq else .gt,
                        false => if (rhs.is_accessed) .lt else .eq,
                    },
                    else => |res| res,
                };
            }
            return .gt;
        }
        return if (other == null) .eq else .lt;
    }

    /// Compares two slices of MemoryCell instances for order relationship.
    ///
    /// This function compares two slices of MemoryCell instances based on their
    /// relocation information and accessed status, returning their order relationship.
    /// It iterates through the slices, comparing each corresponding pair of cells.
    /// If a difference in relocation information is found, it returns the order relationship
    /// between those cells. If one slice ends before the other, it returns `.lt` or `.gt`
    /// accordingly. If both slices are identical, it returns `.eq`.
    ///
    /// # Arguments
    ///
    /// - `a`: The first slice of MemoryCell instances to compare.
    /// - `b`: The second slice of MemoryCell instances to compare.
    ///
    /// # Returns
    ///
    /// Returns a `std.math.Order` representing the order relationship between
    /// the two slices of MemoryCell instances.
    pub fn cmpSlice(a: []const ?Self, b: []const ?Self) std.math.Order {
        if (a.ptr == b.ptr) return .eq;

        const len = @min(a.len, b.len);

        for (0..len) |i| {
            if (a[i]) |a_elem| {
                if (b[i]) |b_elem| {
                    const comp = a_elem.cmp(b_elem);
                    if (comp != .eq) return comp;
                } else {
                    return .gt;
                }
            }

            if (b[i]) |b_elem| {
                if (a[i]) |a_elem| {
                    const comp = a_elem.cmp(b_elem);
                    if (comp != .eq) return comp;
                } else {
                    return .lt;
                }
            }
        }

        if (a.len == b.len) return .eq;

        return if (len == a.len) .lt else .gt;
    }
};

/// Represents a set of validated memory addresses in the Cairo VM.
pub const AddressSet = struct {
    const Self = @This();

    /// Internal hash map storing the validated addresses and their accessibility status.
    set: std.HashMap(
        Relocatable,
        bool,
        std.hash_map.AutoContext(Relocatable),
        std.hash_map.default_max_load_percentage,
    ),

    /// Initializes a new AddressSet using the provided allocator.
    ///
    /// # Arguments
    /// - `allocator`: The allocator used for set initialization.
    /// # Returns
    /// A new AddressSet instance.
    pub fn init(allocator: Allocator) Self {
        return .{ .set = std.AutoHashMap(Relocatable, bool).init(allocator) };
    }

    /// Checks if the set contains the specified memory address.
    ///
    /// # Arguments
    /// - `address`: The memory address to check.
    /// # Returns
    /// `true` if the address is in the set and accessible, otherwise `false`.
    pub fn contains(self: *Self, address: Relocatable) bool {
        if (address.segment_index < 0) {
            return false;
        }
        return self.set.get(address) orelse false;
    }

    /// Adds an array of memory addresses to the set, ignoring addresses with negative segment indexes.
    ///
    /// # Arguments
    /// - `addresses`: An array of memory addresses to add to the set.
    /// # Returns
    /// An error if the addition fails.
    pub fn addAddresses(self: *Self, addresses: []const Relocatable) !void {
        for (addresses) |address| {
            if (address.segment_index < 0) {
                continue;
            }
            try self.set.put(address, true);
        }
    }

    /// Returns the number of validated addresses in the set.
    ///
    /// # Returns
    /// The count of validated addresses in the set.
    pub fn len(self: *Self) u32 {
        return self.set.count();
    }

    /// Safely deallocates the memory used by the set.
    pub fn deinit(self: *Self) void {
        self.set.deinit();
    }
};

// Representation of the VM memory.
pub const Memory = struct {
    const Self = @This();

    /// Allocator responsible for memory allocation within the VM memory.
    allocator: Allocator,
    /// ArrayList storing the main data in the memory, indexed by Relocatable addresses.
    data: std.ArrayList(std.ArrayListUnmanaged(?MemoryCell)),
    /// ArrayList storing temporary data in the memory, indexed by Relocatable addresses.
    temp_data: std.ArrayList(std.ArrayListUnmanaged(?MemoryCell)),
    /// Number of segments currently present in the memory.
    num_segments: u32,
    /// Number of temporary segments in the memory.
    num_temp_segments: u32,
    /// Hash map tracking validated addresses to ensure they have been properly validated.
    /// Consideration: Possible merge with `data` for optimization; benchmarking recommended.
    validated_addresses: AddressSet,
    /// Hash map linking temporary data indices to their corresponding relocation rules.
    /// Keys are derived from temp_data's indices (segment_index), starting at zero.
    /// For example, segment_index = -1 maps to key 0, -2 to key 1, and so on.
    relocation_rules: std.HashMap(
        u64,
        Relocatable,
        std.hash_map.AutoContext(u64),
        std.hash_map.default_max_load_percentage,
    ),
    /// Hash map associating segment indices with their respective validation rules.
    validation_rules: std.HashMap(
        u32,
        validation_rule,
        std.hash_map.AutoContext(u32),
        std.hash_map.default_max_load_percentage,
    ),

    // ************************************************************
    // *             MEMORY ALLOCATION AND DEALLOCATION           *
    // ************************************************************

    // Creates a new memory.
    // # Arguments
    // - `allocator` - The allocator to use.
    // # Returns
    // The new memory.
    pub fn init(allocator: Allocator) !*Self {
        const memory = try allocator.create(Self);

        memory.* = Self{
            .allocator = allocator,
            .data = std.ArrayList(std.ArrayListUnmanaged(?MemoryCell)).init(allocator),
            .temp_data = std.ArrayList(std.ArrayListUnmanaged(?MemoryCell)).init(allocator),
            .num_segments = 0,
            .num_temp_segments = 0,
            .validated_addresses = AddressSet.init(allocator),
            .relocation_rules = std.AutoHashMap(
                u64,
                Relocatable,
            ).init(allocator),
            .validation_rules = std.AutoHashMap(
                u32,
                validation_rule,
            ).init(allocator),
        };
        return memory;
    }

    /// Safely deallocates memory, clearing internal data structures and deallocating 'self'.
    /// # Safety
    /// This function safely deallocates memory managed by 'self', clearing internal data structures
    /// and deallocating the memory for the instance.
    pub fn deinit(self: *Self) void {
        self.data.deinit();
        self.temp_data.deinit();
        self.validated_addresses.deinit();
        self.validation_rules.deinit();
        self.relocation_rules.deinit();
        self.allocator.destroy(self);
    }

    /// Safely deallocates memory within 'data' and 'temp_data' using the provided 'allocator'.
    /// # Arguments
    /// - `allocator` - The allocator to use for deallocation.
    /// # Safety
    /// This function safely deallocates memory within 'data' and 'temp_data'
    /// using the provided 'allocator'.
    pub fn deinitData(self: *Self, allocator: Allocator) void {
        for (self.data.items) |*v| {
            v.deinit(allocator);
        }
        for (self.temp_data.items) |*v| {
            v.deinit(allocator);
        }
    }

    // Inserts a value into the memory at the given address.
    // # Arguments
    // - `address` - The address to insert the value at.
    // - `value` - The value to insert.
    pub fn set(
        self: *Self,
        allocator: Allocator,
        address: Relocatable,
        value: MaybeRelocatable,
    ) !void {
        var data = if (address.segment_index < 0) &self.temp_data else &self.data;
        const segment_index: usize = @intCast(if (address.segment_index < 0) -(address.segment_index + 1) else address.segment_index);

        if (data.items.len <= segment_index) {
            return MemoryError.UnallocatedSegment;
        }

        if (data.items.len <= @as(usize, segment_index)) {
            try data.appendNTimes(
                std.ArrayListUnmanaged(?MemoryCell){},
                @as(usize, segment_index) + 1 - data.items.len,
            );
        }

        var data_segment = &data.items[segment_index];

        if (data_segment.items.len <= @as(usize, @intCast(address.offset))) {
            try data_segment.appendNTimes(
                allocator,
                null,
                @as(usize, @intCast(address.offset)) + 1 - data_segment.items.len,
            );
        }

        // check if existing memory, cannot overwrite
        if (data_segment.items[@as(usize, @intCast(address.offset))] != null) {
            if (data_segment.items[@intCast(address.offset)]) |item| {
                if (!item.maybe_relocatable.eq(value)) {
                    return MemoryError.DuplicatedRelocation;
                }
            }
        }
        data_segment.items[address.offset] = MemoryCell.new(value);
    }

    // Get some value from the memory at the given address.
    // # Arguments
    // - `address` - The address to get the value from.
    // # Returns
    // The value at the given address.
    pub fn get(
        self: *Self,
        address: Relocatable,
    ) error{MemoryOutOfBounds}!?MaybeRelocatable {
        const data = if (address.segment_index < 0) &self.temp_data else &self.data;
        const segment_index: usize = @intCast(if (address.segment_index < 0) -(address.segment_index + 1) else address.segment_index);

        const isSegmentIndexValid = address.segment_index < data.items.len;
        const isOffsetValid = isSegmentIndexValid and (address.offset < data.items[segment_index].items.len);

        if (!isSegmentIndexValid or !isOffsetValid) {
            return CairoVMError.MemoryOutOfBounds;
        }

        if (data.items[segment_index].items[@intCast(address.offset)]) |val| {
            return val.maybe_relocatable;
        }
        return null;
    }

    /// Retrieves a `Felt252` value from the memory at the specified relocatable address.
    ///
    /// This function internally calls `get` on the memory, attempting to retrieve a value at the given address.
    /// If the value is of type `Felt252`, it is returned; otherwise, an error of type `ExpectedInteger` is returned.
    ///
    /// Additionally, it handles the possibility of an out-of-bounds memory access and returns an error of type `MemoryOutOfBounds` if needed.
    ///
    /// # Arguments
    ///
    /// - `address`: The relocatable address to retrieve the `Felt252` value from.
    /// # Returns
    ///
    /// - The `Felt252` value at the specified address, or an error if not available or not of the expected type.
    pub fn getFelt(
        self: *Self,
        address: Relocatable,
    ) error{ MemoryOutOfBounds, ExpectedInteger }!Felt252 {
        if (try self.get(address)) |m| {
            return switch (m) {
                .felt => |fe| fe,
                else => error.ExpectedInteger,
            };
        } else {
            return error.ExpectedInteger;
        }
    }

    /// Retrieves a `Relocatable` value from the memory at the specified relocatable address in the Cairo VM.
    ///
    /// This function internally calls `getRelocatable` on the memory segments manager, attempting
    /// to retrieve a `Relocatable` value at the given address. It handles the possibility of an
    /// out-of-bounds memory access and returns an error if needed.
    ///
    /// # Arguments
    ///
    /// - `address`: The relocatable address to retrieve the `Relocatable` value from.
    /// # Returns
    ///
    /// - The `Relocatable` value at the specified address, or an error if not available.
    pub fn getRelocatable(
        self: *Self,
        address: Relocatable,
    ) error{ MemoryOutOfBounds, ExpectedRelocatable }!Relocatable {
        if (try self.get(address)) |m| {
            return switch (m) {
                .relocatable => |rel| rel,
                else => error.ExpectedRelocatable,
            };
        } else {
            return error.ExpectedRelocatable;
        }
    }

    // Adds a validation rule for a given segment.
    // # Arguments
    // - `segment_index` - The index of the segment.
    // - `rule` - The validation rule.
    pub fn addValidationRule(self: *Self, segment_index: usize, rule: validation_rule) !void {
        try self.validation_rules.put(@intCast(segment_index), rule);
    }

    /// Marks a `MemoryCell` as accessed at the specified relocatable address.
    /// # Arguments
    /// - `address` - The relocatable address to mark.
    pub fn markAsAccessed(self: *Self, address: Relocatable) void {
        const segment_index: usize = @intCast(if (address.segment_index < 0) -(address.segment_index + 1) else address.segment_index);
        (if (address.segment_index < 0) &self.temp_data else &self.data).items[segment_index].items[address.offset].?.markAccessed();
    }

    /// Adds a relocation rule to the VM memory, allowing redirection of temporary data to a specified destination.
    ///
    /// # Arguments
    /// - `src_ptr`: The source Relocatable pointer representing the temporary segment to be relocated.
    /// - `dst_ptr`: The destination Relocatable pointer where the temporary segment will be redirected.
    ///
    /// # Returns
    /// This function returns an error if the relocation fails due to invalid conditions.
    pub fn addRelocationRule(
        self: *Self,
        src_ptr: Relocatable,
        dst_ptr: Relocatable,
    ) !void {
        // Check if the source pointer is in a temporary segment.
        if (src_ptr.segment_index >= 0) {
            return MemoryError.AddressNotInTemporarySegment;
        }
        // Check if the source pointer has a non-zero offset.
        if (src_ptr.offset != 0) {
            return MemoryError.NonZeroOffset;
        }
        // Adjust the segment index to begin at zero.
        const segment_index: u64 = @intCast(-(src_ptr.segment_index + 1));
        // Check for duplicated relocation rules.
        if (self.relocation_rules.contains(segment_index)) {
            return MemoryError.DuplicatedRelocation;
        }
        // Add the relocation rule to the memory.
        try self.relocation_rules.put(segment_index, dst_ptr);
    }

    /// Adds a validated memory cell to the VM memory.
    ///
    /// # Arguments
    /// - `address`: The source Relocatable address of the memory cell to be checked.
    ///
    /// # Returns
    /// This function returns an error if the validation fails due to invalid conditions.
    pub fn validateMemoryCell(self: *Self, address: Relocatable) !void {
        if (self.validation_rules.get(@intCast(address.segment_index))) |rule| {
            if (!self.validated_addresses.contains(address)) {
                if (rule(self, address)) |list| {
                    _ = list;
                    // TODO: debug rangeCheckValidationRule to be able to push list here again
                    try self.validated_addresses.addAddresses(&[_]Relocatable{address});
                }
            }
        }
    }

    /// Applies validation_rules to every memory address
    ///
    /// # Returns
    /// This function returns an error if the validation fails due to invalid conditions.
    pub fn validateExistingMemory(self: *Self) !void {
        for (self.data.items, 0..) |row, i| {
            for (row.items, 0..) |cell, j| {
                if (cell != null) {
                    try self.validateMemoryCell(Relocatable.new(@intCast(i), j));
                }
            }
        }
    }

<<<<<<< HEAD
    /// Retrieves a segment of MemoryCell items at the specified index.
    ///
    /// Retrieves the segment of MemoryCell items located at the given index.
    ///
    /// # Arguments
    ///
    /// - `idx`: The index of the segment to retrieve.
    ///
    /// # Returns
    ///
    /// Returns the segment of MemoryCell items if it exists, or `null` if not found.
    fn getSegmentAtIndex(self: *Self, idx: i64) ?[]?MemoryCell {
        return switch (idx < 0) {
            true => blk: {
                const i: usize = @intCast(-(idx + 1));
                if (i < self.temp_data.items.len) {
                    break :blk self.temp_data.items[i].items;
                } else {
                    break :blk null;
                }
            },
            false => if (idx < self.data.items.len) self.data.items[@intCast(idx)].items else null,
        };
    }

    /// Compares two memory segments within the VM's memory starting from specified addresses
    /// for a given length.
    ///
    /// This function provides a comparison mechanism for memory segments within the VM's memory.
    /// It compares the segments starting from the specified `lhs` (left-hand side) and `rhs`
    /// (right-hand side) addresses for a length defined by `len`.
    ///
    /// Special Cases:
    /// - If `lhs` exists in memory but `rhs` does not: returns `(Order::Greater, 0)`.
    /// - If `rhs` exists in memory but `lhs` does not: returns `(Order::Less, 0)`.
    /// - If neither `lhs` nor `rhs` exist in memory: returns `(Order::Equal, 0)`.
    ///
    /// The function behavior aligns with the C `memcmp` function for other cases,
    /// offering an optimized comparison mechanism that hints to avoid unnecessary allocations.
    ///
    /// # Arguments
    ///
    /// - `lhs`: The starting address of the left-hand memory segment.
    /// - `rhs`: The starting address of the right-hand memory segment.
    /// - `len`: The length to compare from each memory segment.
    ///
    /// # Returns
    ///
    /// Returns a tuple containing the ordering of the segments and the first relative position
    /// where they differ.
    pub fn memCmp(
        self: *Self,
        lhs: Relocatable,
        rhs: Relocatable,
        len: usize,
    ) std.meta.Tuple(&.{ std.math.Order, usize }) {
        const r = self.getSegmentAtIndex(rhs.segment_index);
        if (self.getSegmentAtIndex(lhs.segment_index)) |ls| {
            if (r) |rs| {
                for (0..len) |i| {
                    const l_idx: usize = @intCast(lhs.offset + i);
                    const r_idx: usize = @intCast(rhs.offset + i);
                    return switch (MemoryCell.cmp(
                        if (l_idx < ls.len) ls[l_idx] else null,
                        if (r_idx < rs.len) rs[r_idx] else null,
                    )) {
                        .eq => continue,
                        else => |res| .{ res, i },
                    };
                }
            } else {
                return .{ .gt, 0 };
            }
        } else {
            return .{ if (r == null) .eq else .lt, 0 };
        }
        return .{ .eq, len };
    }

    /// Compares memory segments for equality.
    ///
    /// Compares segments of MemoryCell items starting from the specified addresses
    /// (`lhs` and `rhs`) for a given length.
    ///
    /// # Arguments
    ///
    /// - `lhs`: The starting address of the left-hand segment.
    /// - `rhs`: The starting address of the right-hand segment.
    /// - `len`: The length to compare from each segment.
    ///
    /// # Returns
    ///
    /// Returns `true` if segments are equal up to the specified length, otherwise `false`.
    pub fn memEq(self: *Self, lhs: Relocatable, rhs: Relocatable, len: usize) !bool {
        if (lhs.eq(rhs)) return true;

        const l = if (self.getSegmentAtIndex(lhs.segment_index)) |s| blk: {
            break :blk if (lhs.offset < s.len) s[lhs.offset..] else null;
        } else null;

        const r = if (self.getSegmentAtIndex(rhs.segment_index)) |s| blk: {
            break :blk if (rhs.offset < s.len) s[rhs.offset..] else null;
        } else null;

        if (l) |ls| {
            if (r) |rs| {
                const lhs_len = @min(ls.len, len);
                const rhs_len = @min(rs.len, len);

                return switch (lhs_len == rhs_len) {
                    true => MemoryCell.eqlSlice(ls[0..lhs_len], rs[0..rhs_len]),
                    else => false,
                };
            }
            return false;
        }
        return r == null;
=======
    /// Retrieves a range of memory values starting from a specified address.
    ///
    /// # Arguments
    ///
    /// * `allocator`: The allocator used for the memory allocation of the returned list.
    /// * `address`: The starting address in the memory from which the range is retrieved.
    /// * `size`: The size of the range to be retrieved.
    ///
    /// # Returns
    ///
    /// Returns a list containing memory values retrieved from the specified range starting at the given address.
    /// The list may contain `null` elements for inaccessible memory positions.
    ///
    /// # Errors
    ///
    /// Returns an error if there are any issues encountered during the retrieval of the memory range.
    pub fn getRange(
        self: *Self,
        allocator: Allocator,
        address: Relocatable,
        size: usize,
    ) !std.ArrayList(?MaybeRelocatable) {
        var values = std.ArrayList(?MaybeRelocatable).init(allocator);
        for (0..size) |i| {
            try values.append(try self.get(try address.addUint(@intCast(i))));
        }
        return values;
    }

    /// Counts the number of accessed addresses within a specified segment in the VM memory.
    ///
    /// # Arguments
    ///
    /// * `segment_index`: The index of the segment for which accessed addresses are counted.
    ///
    /// # Returns
    ///
    /// Returns the count of accessed addresses within the specified segment if it exists within the VM memory.
    /// Returns `None` if the provided segment index exceeds the available segments in the VM memory.
    pub fn countAccessedAddressesInSegment(self: *Self, segment_index: usize) ?usize {
        if (segment_index < self.data.items.len) {
            var count: usize = 0;
            for (self.data.items[segment_index].items) |item| {
                if (item) |i| {
                    if (i.is_accessed) count += 1;
                }
            }
            return count;
        }
        return null;
>>>>>>> fbdf84ec
    }
};

// Utility function to help set up memory for tests
//
// # Arguments
// - `memory` - memory to be set
// - `vals` - complile time structure with heterogenous types
pub fn setUpMemory(memory: *Memory, allocator: Allocator, comptime vals: anytype) !void {
    const segment = std.ArrayListUnmanaged(?MemoryCell){};
    var si: usize = 0;
    inline for (vals) |row| {
        if (row[0][0] < 0) {
            si = @intCast(-(row[0][0] + 1));
            while (si >= memory.num_temp_segments) {
                try memory.temp_data.append(segment);
                memory.num_temp_segments += 1;
            }
        } else {
            si = @intCast(row[0][0]);
            while (si >= memory.num_segments) {
                try memory.data.append(segment);
                memory.num_segments += 1;
            }
        }
        // Check number of inputs in row
        if (row[1].len == 1) {
            try memory.set(
                allocator,
                Relocatable.new(row[0][0], row[0][1]),
                .{ .felt = Felt252.fromInteger(row[1][0]) },
            );
        } else {
            switch (@typeInfo(@TypeOf(row[1][0]))) {
                .Pointer => {
                    try memory.set(
                        allocator,
                        Relocatable.new(row[0][0], row[0][1]),
                        .{ .relocatable = Relocatable.new(
                            try std.fmt.parseUnsigned(i64, row[1][0], 10),
                            row[1][1],
                        ) },
                    );
                },
                else => {
                    try memory.set(
                        allocator,
                        Relocatable.new(row[0][0], row[0][1]),
                        .{ .relocatable = Relocatable.new(row[1][0], row[1][1]) },
                    );
                },
            }
        }
    }
}

test "Memory: validate existing memory" {
    const allocator = std.testing.allocator;

    var segments = try MemorySegmentManager.init(allocator);
    defer segments.deinit();

    var builtin = RangeCheckBuiltinRunner.new(8, 8, true);
    try builtin.initializeSegments(segments);
    try builtin.addValidationRule(segments.memory);

    try setUpMemory(segments.memory, std.testing.allocator, .{
        .{ .{ 0, 2 }, .{1} },
        .{ .{ 0, 5 }, .{1} },
        .{ .{ 0, 7 }, .{1} },
        .{ .{ 1, 1 }, .{1} },
        .{ .{ 2, 2 }, .{1} },
    });
    defer segments.memory.deinitData(std.testing.allocator);

    try segments.memory.validateExistingMemory();

    try expect(
        segments.memory.validated_addresses.contains(Relocatable.new(0, 2)),
    );
    try expect(
        segments.memory.validated_addresses.contains(Relocatable.new(0, 5)),
    );
    try expect(
        segments.memory.validated_addresses.contains(Relocatable.new(0, 7)),
    );
    try expectEqual(
        false,
        segments.memory.validated_addresses.contains(Relocatable.new(1, 1)),
    );
    try expectEqual(
        false,
        segments.memory.validated_addresses.contains(Relocatable.new(2, 2)),
    );
}

test "Memory: validate memory cell" {
    const allocator = std.testing.allocator;

    var segments = try MemorySegmentManager.init(allocator);
    defer segments.deinit();

    var builtin = RangeCheckBuiltinRunner.new(8, 8, true);
    try builtin.initializeSegments(segments);
    try builtin.addValidationRule(segments.memory);

    try setUpMemory(
        segments.memory,
        std.testing.allocator,
        .{.{ .{ 0, 1 }, .{1} }},
    );

    try segments.memory.validateMemoryCell(Relocatable.new(0, 1));
    // null case
    try segments.memory.validateMemoryCell(Relocatable.new(0, 7));
    defer segments.memory.deinitData(std.testing.allocator);

    try expectEqual(
        true,
        segments.memory.validated_addresses.contains(Relocatable.new(0, 1)),
    );
    try expectEqual(
        false,
        segments.memory.validated_addresses.contains(Relocatable.new(0, 7)),
    );
}

test "Memory: validate memory cell segment index not in validation rules" {
    const allocator = std.testing.allocator;

    var segments = try MemorySegmentManager.init(allocator);
    defer segments.deinit();

    var builtin = RangeCheckBuiltinRunner.new(8, 8, true);
    try builtin.initializeSegments(segments);

    try setUpMemory(
        segments.memory,
        std.testing.allocator,
        .{.{ .{ 0, 1 }, .{1} }},
    );

    try segments.memory.validateMemoryCell(Relocatable.new(0, 1));
    defer segments.memory.deinitData(std.testing.allocator);

    try expectEqual(
        segments.memory.validated_addresses.contains(Relocatable.new(0, 1)),
        false,
    );
}

test "Memory: validate memory cell already exist in validation rules" {
    const allocator = std.testing.allocator;

    var segments = try MemorySegmentManager.init(allocator);
    defer segments.deinit();

    var builtin = RangeCheckBuiltinRunner.new(8, 8, true);
    try builtin.initializeSegments(segments);
    try builtin.addValidationRule(segments.memory);

    try segments.memory.data.append(std.ArrayListUnmanaged(?MemoryCell){});
    const seg = segments.addSegment();
    _ = try seg;

    try segments.memory.set(std.testing.allocator, Relocatable.new(0, 1), MaybeRelocatable.fromFelt(starknet_felt.Felt252.one()));
    defer segments.memory.deinitData(std.testing.allocator);

    try segments.memory.validateMemoryCell(Relocatable.new(0, 1));

    try expectEqual(
        segments.memory.validated_addresses.contains(Relocatable.new(0, 1)),
        true,
    );

    //attempt to validate memory cell a second time
    try segments.memory.validateMemoryCell(Relocatable.new(0, 1));

    try expectEqual(
        segments.memory.validated_addresses.contains(Relocatable.new(0, 1)),
        // should stay true
        true,
    );
}

test "memory inner for testing test" {
    const allocator = std.testing.allocator;

    var memory = try Memory.init(allocator);
    defer memory.deinit();

    try setUpMemory(
        memory,
        std.testing.allocator,
        .{
            .{ .{ 1, 3 }, .{ 4, 5 } },
            .{ .{ 1, 2 }, .{ "234", 10 } },
            .{ .{ 2, 6 }, .{ 7, 8 } },
            .{ .{ 9, 10 }, .{23} },
        },
    );
    defer memory.deinitData(std.testing.allocator);

    try expectEqual(
        Felt252.fromInteger(23),
        try memory.getFelt(Relocatable.new(9, 10)),
    );

    try expectEqual(
        Relocatable.new(7, 8),
        try memory.getRelocatable(Relocatable.new(2, 6)),
    );

    try expectEqual(
        Relocatable.new(234, 10),
        try memory.getRelocatable(Relocatable.new(1, 2)),
    );
}

test "memory get without value raises error" {
    // ************************************************************
    // *                 SETUP TEST CONTEXT                       *
    // ************************************************************
    // Initialize an allocator.
    const allocator = std.testing.allocator;

    // Initialize a memory instance.
    var memory = try Memory.init(allocator);
    defer memory.deinit();

    // ************************************************************
    // *                      TEST CHECKS                         *
    // ************************************************************
    // Get a value from the memory at an address that doesn't exist.
    try expectError(
        error.MemoryOutOfBounds,
        memory.get(Relocatable.new(0, 0)),
    );
}

test "memory set and get" {
    // ************************************************************
    // *                 SETUP TEST CONTEXT                       *
    // ************************************************************
    // Initialize an allocator.
    const allocator = std.testing.allocator;

    // Initialize a memory instance.
    var memory = try Memory.init(allocator);
    defer memory.deinit();

    // ************************************************************
    // *                      TEST BODY                           *
    // ************************************************************
    const address_1 = Relocatable.new(
        0,
        0,
    );
    const value_1 = MaybeRelocatable.fromFelt(starknet_felt.Felt252.one());

    const address_2 = Relocatable.new(
        -1,
        0,
    );
    const value_2 = MaybeRelocatable.fromFelt(starknet_felt.Felt252.one());

    // Set a value into the memory.
    try setUpMemory(
        memory,
        std.testing.allocator,
        .{
            .{ .{ 0, 0 }, .{1} },
            .{ .{ -1, 0 }, .{1} },
        },
    );

    defer memory.deinitData(std.testing.allocator);

    // Get the value from the memory.
    const maybe_value_1 = try memory.get(address_1);
    const maybe_value_2 = try memory.get(address_2);

    // ************************************************************
    // *                      TEST CHECKS                         *
    // ************************************************************
    // Assert that the value is the expected value.
    try expect(maybe_value_1.?.eq(value_1));
    try expect(maybe_value_2.?.eq(value_2));
}

test "Memory: get inside a segment without value but inbout should return null" {
    // Test setup
    // Initialize an allocator.
    const allocator = std.testing.allocator;

    // Initialize a memory instance.
    var memory = try Memory.init(allocator);
    defer memory.deinit();

    // Test body
    try setUpMemory(
        memory,
        std.testing.allocator,
        .{
            .{ .{ 1, 0 }, .{5} },
            .{ .{ 1, 1 }, .{2} },
            .{ .{ 1, 5 }, .{3} },
        },
    );
    defer memory.deinitData(std.testing.allocator);

    // Test check
    try expectEqual(
        @as(?MaybeRelocatable, null),
        try memory.get(Relocatable.new(1, 3)),
    );
}

test "Memory: set where number of segments is less than segment index should return UnallocatedSegment error" {
    const allocator = std.testing.allocator;

    var segments = try MemorySegmentManager.init(allocator);
    defer segments.deinit();

    try setUpMemory(
        segments.memory,
        std.testing.allocator,
        .{.{ .{ 0, 1 }, .{1} }},
    );

    try expectError(MemoryError.UnallocatedSegment, segments.memory.set(allocator, Relocatable.new(3, 1), .{ .felt = Felt252.fromInteger(3) }));
    defer segments.memory.deinitData(std.testing.allocator);
}

test "validate existing memory for range check within bound" {
    // ************************************************************
    // *                 SETUP TEST CONTEXT                       *
    // ************************************************************
    // Initialize an allocator.
    const allocator = std.testing.allocator;

    // Initialize a memory instance.
    var memory = try Memory.init(allocator);
    defer memory.deinit();

    var segments = try MemorySegmentManager.init(allocator);
    defer segments.deinit();

    var builtin = RangeCheckBuiltinRunner.new(8, 8, true);
    try builtin.initializeSegments(segments);

    // ************************************************************
    // *                      TEST BODY                           *
    // ************************************************************
    const address_1 = Relocatable.new(
        0,
        0,
    );
    const value_1 = MaybeRelocatable.fromFelt(starknet_felt.Felt252.one());

    // Set a value into the memory.
    try setUpMemory(
        memory,
        std.testing.allocator,
        .{.{ .{ 0, 0 }, .{1} }},
    );

    defer memory.deinitData(std.testing.allocator);

    // Get the value from the memory.
    const maybe_value_1 = try memory.get(address_1);

    // ************************************************************
    // *                      TEST CHECKS                         *
    // ************************************************************
    // Assert that the value is the expected value.
    try expect(maybe_value_1.?.eq(value_1));
}

test "Memory: getFelt should return MemoryOutOfBounds error if no value at the given address" {
    // Test setup
    var memory = try Memory.init(std.testing.allocator);
    defer memory.deinit();

    // Test checks
    try expectError(
        error.MemoryOutOfBounds,
        memory.getFelt(Relocatable.new(0, 0)),
    );
}

test "Memory: getFelt should return Felt252 if available at the given address" {
    // Test setup
    var memory = try Memory.init(std.testing.allocator);
    defer memory.deinit();

    try setUpMemory(
        memory,
        std.testing.allocator,
        .{.{ .{ 0, 0 }, .{23} }},
    );
    defer memory.deinitData(std.testing.allocator);

    // Test checks
    try expectEqual(
        Felt252.fromInteger(23),
        try memory.getFelt(Relocatable.new(0, 0)),
    );
}

test "Memory: getFelt should return ExpectedInteger error if Relocatable instead of Felt at the given address" {
    // Test setup
    var memory = try Memory.init(std.testing.allocator);
    defer memory.deinit();

    try setUpMemory(
        memory,
        std.testing.allocator,
        .{.{ .{ 0, 0 }, .{ 3, 7 } }},
    );
    defer memory.deinitData(std.testing.allocator);

    // Test checks
    try expectError(
        error.ExpectedInteger,
        memory.getFelt(Relocatable.new(0, 0)),
    );
}

test "Memory: getRelocatable should return MemoryOutOfBounds error if no value at the given address" {
    // Test setup
    var memory = try Memory.init(std.testing.allocator);
    defer memory.deinit();

    // Test checks
    try expectError(
        error.MemoryOutOfBounds,
        memory.getRelocatable(Relocatable.new(0, 0)),
    );
}

test "Memory: getRelocatable should return Relocatable if available at the given address" {
    // Test setup
    var memory = try Memory.init(std.testing.allocator);
    defer memory.deinit();

    try setUpMemory(
        memory,
        std.testing.allocator,
        .{.{ .{ 0, 0 }, .{ 4, 34 } }},
    );
    defer memory.deinitData(std.testing.allocator);

    // Test checks
    try expectEqual(
        Relocatable.new(4, 34),
        try memory.getRelocatable(Relocatable.new(0, 0)),
    );
}

test "Memory: getRelocatable should return ExpectedRelocatable error if Felt instead of Relocatable at the given address" {
    // Test setup
    var memory = try Memory.init(std.testing.allocator);
    defer memory.deinit();

    try setUpMemory(
        memory,
        std.testing.allocator,
        .{.{ .{ 0, 0 }, .{3} }},
    );
    defer memory.deinitData(std.testing.allocator);

    // Test checks
    try expectError(
        error.ExpectedRelocatable,
        memory.getRelocatable(Relocatable.new(0, 0)),
    );
}

test "Memory: markAsAccessed should mark memory cell" {
    // Test setup
    var memory = try Memory.init(std.testing.allocator);
    defer memory.deinit();

    const relo = Relocatable.new(0, 3);

    try setUpMemory(
        memory,
        std.testing.allocator,
        .{.{ .{ 0, 3 }, .{ 4, 5 } }},
    );
    defer memory.deinitData(std.testing.allocator);

    memory.markAsAccessed(relo);
    // Test checks
    try expectEqual(
        true,
        memory.data.items[0].items[3].?.is_accessed,
    );
}

test "Memory: addRelocationRule should return an error if source segment index >= 0" {
    // Test setup
    var memory = try Memory.init(std.testing.allocator);
    defer memory.deinit();

    // Test checks
    // Check if source pointer segment index is positive
    try expectError(
        MemoryError.AddressNotInTemporarySegment,
        memory.addRelocationRule(
            Relocatable.new(1, 3),
            Relocatable.new(4, 7),
        ),
    );
    // Check if source pointer segment index is zero
    try expectError(
        MemoryError.AddressNotInTemporarySegment,
        memory.addRelocationRule(
            Relocatable.new(0, 3),
            Relocatable.new(4, 7),
        ),
    );
}

test "Memory: addRelocationRule should return an error if source offset is not zero" {
    // Test setup
    var memory = try Memory.init(std.testing.allocator);
    defer memory.deinit();

    // Test checks
    // Check if source offset is not zero
    try expectError(
        MemoryError.NonZeroOffset,
        memory.addRelocationRule(
            Relocatable.new(-2, 3),
            Relocatable.new(4, 7),
        ),
    );
}

test "Memory: addRelocationRule should return an error if another relocation present at same index" {
    // Test setup
    var memory = try Memory.init(std.testing.allocator);
    defer memory.deinit();

    try memory.relocation_rules.put(1, Relocatable.new(9, 77));

    // Test checks
    try expectError(
        MemoryError.DuplicatedRelocation,
        memory.addRelocationRule(
            Relocatable.new(-2, 0),
            Relocatable.new(4, 7),
        ),
    );
}

test "Memory: addRelocationRule should add new relocation rule" {
    // Test setup
    var memory = try Memory.init(std.testing.allocator);
    defer memory.deinit();

    _ = try memory.addRelocationRule(
        Relocatable.new(-2, 0),
        Relocatable.new(4, 7),
    );

    // Test checks
    // Verify that relocation rule content is correct
    try expectEqual(
        @as(u32, 1),
        memory.relocation_rules.count(),
    );
    // Verify that new relocation rule was added properly
    try expectEqual(
        Relocatable.new(4, 7),
        memory.relocation_rules.get(1).?,
    );
}

<<<<<<< HEAD
test "Memory: memEq should return true if lhs and rhs are the same" {
    // Test setup
    var memory = try Memory.init(std.testing.allocator);
    defer memory.deinit();

    try expect(try memory.memEq(
        Relocatable.new(2, 3),
        Relocatable.new(2, 3),
        10,
    ));
}

test "Memory: memEq should return true if lhs and rhs segments don't exist in memory" {
    // Test setup
    var memory = try Memory.init(std.testing.allocator);
    defer memory.deinit();

    try expect(try memory.memEq(
        Relocatable.new(2, 3),
        Relocatable.new(2, 10),
        10,
    ));
}

test "Memory: memEq should return true if lhs and rhs segments don't exist in memory with negative indexes" {
    // Test setup
    var memory = try Memory.init(std.testing.allocator);
    defer memory.deinit();

    try expect(try memory.memEq(
        Relocatable.new(-2, 3),
        Relocatable.new(-2, 10),
        10,
    ));
}

test "Memory: memEq should return true if lhs and rhs offset are out of bounds for the given segments" {
=======
test "Memory: getRange for continuous memory" {
>>>>>>> fbdf84ec
    // Test setup
    var memory = try Memory.init(std.testing.allocator);
    defer memory.deinit();

    try setUpMemory(
        memory,
        std.testing.allocator,
        .{
<<<<<<< HEAD
            .{ .{ 0, 7 }, .{3} },
            .{ .{ 1, 10 }, .{3} },
=======
            .{ .{ 1, 0 }, .{2} },
            .{ .{ 1, 1 }, .{3} },
            .{ .{ 1, 2 }, .{4} },
>>>>>>> fbdf84ec
        },
    );
    defer memory.deinitData(std.testing.allocator);

<<<<<<< HEAD
    try expect(try memory.memEq(
        Relocatable.new(0, 9),
        Relocatable.new(1, 11),
        10,
    ));
}

test "Memory: memEq should return true if lhs and rhs offset are out of bounds for the given segments with negative indexes" {
    // Test setup
    var memory = try Memory.init(std.testing.allocator);
    defer memory.deinit();

    try setUpMemory(
        memory,
        std.testing.allocator,
        .{
            .{ .{ -2, 7 }, .{3} },
            .{ .{ -4, 10 }, .{3} },
        },
    );
    defer memory.deinitData(std.testing.allocator);

    try expect(try memory.memEq(
        Relocatable.new(-2, 9),
        Relocatable.new(-4, 11),
        10,
    ));
}

test "Memory: memEq should return false if lhs offset is out of bounds for the given segment but not rhs" {
    // Test setup
    var memory = try Memory.init(std.testing.allocator);
    defer memory.deinit();

    try setUpMemory(
        memory,
        std.testing.allocator,
        .{
            .{ .{ 0, 7 }, .{3} },
            .{ .{ 1, 10 }, .{3} },
        },
    );
    defer memory.deinitData(std.testing.allocator);

    try expect(!(try memory.memEq(
        Relocatable.new(0, 9),
        Relocatable.new(1, 5),
        10,
    )));
}

test "Memory: memEq should return false if rhs offset is out of bounds for the given segment but not lhs" {
=======
    var expected_vec = std.ArrayList(?MaybeRelocatable).init(std.testing.allocator);
    defer expected_vec.deinit();

    try expected_vec.append(MaybeRelocatable.fromU256(2));
    try expected_vec.append(MaybeRelocatable.fromU256(3));
    try expected_vec.append(MaybeRelocatable.fromU256(4));

    var actual = try memory.getRange(
        std.testing.allocator,
        Relocatable.new(1, 0),
        3,
    );
    defer actual.deinit();

    // Test checks
    try expectEqualSlices(
        ?MaybeRelocatable,
        expected_vec.items,
        actual.items,
    );
}

test "Memory: getRange for non continuous memory" {
>>>>>>> fbdf84ec
    // Test setup
    var memory = try Memory.init(std.testing.allocator);
    defer memory.deinit();

    try setUpMemory(
        memory,
        std.testing.allocator,
        .{
<<<<<<< HEAD
            .{ .{ 0, 7 }, .{3} },
            .{ .{ 1, 10 }, .{3} },
=======
            .{ .{ 1, 0 }, .{2} },
            .{ .{ 1, 1 }, .{3} },
            .{ .{ 1, 3 }, .{4} },
>>>>>>> fbdf84ec
        },
    );
    defer memory.deinitData(std.testing.allocator);

<<<<<<< HEAD
    try expect(!(try memory.memEq(
        Relocatable.new(0, 5),
        Relocatable.new(1, 20),
        10,
    )));
}

test "Memory: memEq should return false if lhs offset is out of bounds for the given segment but not rhs (negative indexes)" {
    // Test setup
    var memory = try Memory.init(std.testing.allocator);
    defer memory.deinit();

    try setUpMemory(
        memory,
        std.testing.allocator,
        .{
            .{ .{ -1, 7 }, .{3} },
            .{ .{ -3, 10 }, .{3} },
        },
    );
    defer memory.deinitData(std.testing.allocator);

    try expect(!(try memory.memEq(
        Relocatable.new(-1, 9),
        Relocatable.new(-3, 5),
        10,
    )));
}

test "Memory: memEq should return false if rhs offset is out of bounds for the given segment but not lhs (negative indexes)" {
    // Test setup
    var memory = try Memory.init(std.testing.allocator);
    defer memory.deinit();

    try setUpMemory(
        memory,
        std.testing.allocator,
        .{
            .{ .{ -1, 7 }, .{3} },
            .{ .{ -3, 10 }, .{3} },
        },
    );
    defer memory.deinitData(std.testing.allocator);

    try expect(!(try memory.memEq(
        Relocatable.new(-1, 5),
        Relocatable.new(-3, 20),
        10,
    )));
}

test "Memory: memEq should return false if lhs and rhs segment size after offset is not the same " {
=======
    var expected_vec = std.ArrayList(?MaybeRelocatable).init(std.testing.allocator);
    defer expected_vec.deinit();

    try expected_vec.append(MaybeRelocatable.fromU256(2));
    try expected_vec.append(MaybeRelocatable.fromU256(3));
    try expected_vec.append(null);
    try expected_vec.append(MaybeRelocatable.fromU256(4));

    var actual = try memory.getRange(
        std.testing.allocator,
        Relocatable.new(1, 0),
        4,
    );
    defer actual.deinit();

    // Test checks
    try expectEqualSlices(
        ?MaybeRelocatable,
        expected_vec.items,
        actual.items,
    );
}

test "Memory: countAccessedAddressesInSegment should return null if segment does not exist in data" {
>>>>>>> fbdf84ec
    // Test setup
    var memory = try Memory.init(std.testing.allocator);
    defer memory.deinit();

<<<<<<< HEAD
    try setUpMemory(
        memory,
        std.testing.allocator,
        .{
            .{ .{ 0, 7 }, .{3} },
            .{ .{ 1, 10 }, .{3} },
        },
    );
    defer memory.deinitData(std.testing.allocator);

    try expect(!(try memory.memEq(
        Relocatable.new(0, 5),
        Relocatable.new(1, 5),
        10,
    )));
}

test "Memory: memEq should return true if lhs and rhs segment are the same after offset" {
=======
    // Test checks
    try expectEqual(
        @as(?usize, null),
        memory.countAccessedAddressesInSegment(8),
    );
}

test "Memory: countAccessedAddressesInSegment should return 0 if no accessed addresses" {
>>>>>>> fbdf84ec
    // Test setup
    var memory = try Memory.init(std.testing.allocator);
    defer memory.deinit();

    try setUpMemory(
        memory,
        std.testing.allocator,
        .{
<<<<<<< HEAD
            .{ .{ 0, 7 }, .{3} },
            .{ .{ 1, 10 }, .{3} },
=======
            .{ .{ 10, 1 }, .{3} },
            .{ .{ 10, 2 }, .{3} },
            .{ .{ 10, 3 }, .{3} },
            .{ .{ 10, 4 }, .{3} },
            .{ .{ 10, 5 }, .{3} },
>>>>>>> fbdf84ec
        },
    );
    defer memory.deinitData(std.testing.allocator);

<<<<<<< HEAD
    try expect(try memory.memEq(
        Relocatable.new(0, 5),
        Relocatable.new(1, 8),
        10,
    ));
}

test "Memory: memEq should return true if lhs and rhs segment are the same after cut by len" {
    // Test setup
    var memory = try Memory.init(std.testing.allocator);
    defer memory.deinit();

    try setUpMemory(
        memory,
        std.testing.allocator,
        .{
            .{ .{ 0, 7 }, .{3} },
            .{ .{ 0, 15 }, .{33} },
            .{ .{ 1, 7 }, .{3} },
            .{ .{ 1, 15 }, .{44} },
        },
    );
    defer memory.deinitData(std.testing.allocator);

    try expect((try memory.memEq(
        Relocatable.new(0, 5),
        Relocatable.new(1, 5),
        4,
    )));
}

test "Memory: memCmp function" {
=======
    // Test checks
    try expectEqual(
        @as(?usize, 0),
        memory.countAccessedAddressesInSegment(10),
    );
}

test "Memory: countAccessedAddressesInSegment should return number of accessed addresses" {
>>>>>>> fbdf84ec
    // Test setup
    var memory = try Memory.init(std.testing.allocator);
    defer memory.deinit();

    try setUpMemory(
        memory,
        std.testing.allocator,
        .{
<<<<<<< HEAD
            .{ .{ -2, 0 }, .{1} },
            .{ .{ -2, 1 }, .{ 1, 1 } },
            .{ .{ -2, 3 }, .{0} },
            .{ .{ -2, 4 }, .{0} },
            .{ .{ -1, 0 }, .{1} },
            .{ .{ -1, 1 }, .{ 1, 1 } },
            .{ .{ -1, 3 }, .{0} },
            .{ .{ -1, 4 }, .{3} },
            .{ .{ 0, 0 }, .{1} },
            .{ .{ 0, 1 }, .{ 1, 1 } },
            .{ .{ 0, 3 }, .{0} },
            .{ .{ 0, 4 }, .{0} },
            .{ .{ 1, 0 }, .{1} },
            .{ .{ 1, 1 }, .{ 1, 1 } },
            .{ .{ 1, 3 }, .{0} },
            .{ .{ 1, 4 }, .{3} },
=======
            .{ .{ 10, 1 }, .{3} },
            .{ .{ 10, 2 }, .{3} },
            .{ .{ 10, 3 }, .{3} },
            .{ .{ 10, 4 }, .{3} },
            .{ .{ 10, 5 }, .{3} },
>>>>>>> fbdf84ec
        },
    );
    defer memory.deinitData(std.testing.allocator);

<<<<<<< HEAD
    try expectEqual(
        @as(std.meta.Tuple(&.{ std.math.Order, usize }), .{ .eq, 3 }),
        memory.memCmp(
            Relocatable.new(0, 0),
            Relocatable.new(0, 0),
            3,
        ),
    );
    try expectEqual(
        @as(std.meta.Tuple(&.{ std.math.Order, usize }), .{ .eq, 3 }),
        memory.memCmp(
            Relocatable.new(0, 0),
            Relocatable.new(1, 0),
            3,
        ),
    );
    try expectEqual(
        @as(std.meta.Tuple(&.{ std.math.Order, usize }), .{ .lt, 4 }),
        memory.memCmp(
            Relocatable.new(0, 0),
            Relocatable.new(1, 0),
            5,
        ),
    );
    try expectEqual(
        @as(std.meta.Tuple(&.{ std.math.Order, usize }), .{ .gt, 4 }),
        memory.memCmp(
            Relocatable.new(1, 0),
            Relocatable.new(0, 0),
            5,
        ),
    );
    try expectEqual(
        @as(std.meta.Tuple(&.{ std.math.Order, usize }), .{ .eq, 0 }),
        memory.memCmp(
            Relocatable.new(2, 2),
            Relocatable.new(2, 5),
            8,
        ),
    );
    try expectEqual(
        @as(std.meta.Tuple(&.{ std.math.Order, usize }), .{ .gt, 0 }),
        memory.memCmp(
            Relocatable.new(0, 0),
            Relocatable.new(2, 5),
            8,
        ),
    );
    try expectEqual(
        @as(std.meta.Tuple(&.{ std.math.Order, usize }), .{ .lt, 0 }),
        memory.memCmp(
            Relocatable.new(2, 5),
            Relocatable.new(0, 0),
            8,
        ),
    );
    try expectEqual(
        @as(std.meta.Tuple(&.{ std.math.Order, usize }), .{ .eq, 3 }),
        memory.memCmp(
            Relocatable.new(-2, 0),
            Relocatable.new(-2, 0),
            3,
        ),
    );
    try expectEqual(
        @as(std.meta.Tuple(&.{ std.math.Order, usize }), .{ .eq, 3 }),
        memory.memCmp(
            Relocatable.new(-2, 0),
            Relocatable.new(-1, 0),
            3,
        ),
    );
    try expectEqual(
        @as(std.meta.Tuple(&.{ std.math.Order, usize }), .{ .lt, 4 }),
        memory.memCmp(
            Relocatable.new(-2, 0),
            Relocatable.new(-1, 0),
            5,
        ),
    );
    try expectEqual(
        @as(std.meta.Tuple(&.{ std.math.Order, usize }), .{ .gt, 4 }),
        memory.memCmp(
            Relocatable.new(-1, 0),
            Relocatable.new(-2, 0),
            5,
        ),
    );
    try expectEqual(
        @as(std.meta.Tuple(&.{ std.math.Order, usize }), .{ .eq, 0 }),
        memory.memCmp(
            Relocatable.new(-3, 2),
            Relocatable.new(-3, 5),
            8,
        ),
    );
    try expectEqual(
        @as(std.meta.Tuple(&.{ std.math.Order, usize }), .{ .gt, 0 }),
        memory.memCmp(
            Relocatable.new(-2, 0),
            Relocatable.new(-3, 5),
            8,
        ),
    );
    try expectEqual(
        @as(std.meta.Tuple(&.{ std.math.Order, usize }), .{ .lt, 0 }),
        memory.memCmp(
            Relocatable.new(-3, 5),
            Relocatable.new(-2, 0),
            8,
        ),
=======
    memory.data.items[10].items[3].?.is_accessed = true;
    memory.data.items[10].items[4].?.is_accessed = true;
    memory.data.items[10].items[5].?.is_accessed = true;

    // Test checks
    try expectEqual(
        @as(?usize, 3),
        memory.countAccessedAddressesInSegment(10),
>>>>>>> fbdf84ec
    );
}

test "AddressSet: contains should return false if segment index is negative" {
    // Test setup
    var addressSet = AddressSet.init(std.testing.allocator);
    defer addressSet.deinit();

    // Test checks
    try expect(!addressSet.contains(Relocatable.new(-10, 2)));
}

test "AddressSet: contains should return false if address key does not exist" {
    // Test setup
    var addressSet = AddressSet.init(std.testing.allocator);
    defer addressSet.deinit();

    // Test checks
    try expect(!addressSet.contains(Relocatable.new(10, 2)));
}

test "AddressSet: contains should return true if address key is true in address set" {
    // Test setup
    var addressSet = AddressSet.init(std.testing.allocator);
    defer addressSet.deinit();
    try addressSet.set.put(Relocatable.new(10, 2), true);

    // Test checks
    try expect(addressSet.contains(Relocatable.new(10, 2)));
}

test "AddressSet: addAddresses should add new addresses to the address set without negative indexes" {
    // Test setup
    var addressSet = AddressSet.init(std.testing.allocator);
    defer addressSet.deinit();

    const addresses: [4]Relocatable = .{
        Relocatable.new(0, 10),
        Relocatable.new(3, 4),
        Relocatable.new(-2, 2),
        Relocatable.new(23, 7),
    };

    _ = try addressSet.addAddresses(&addresses);

    // Test checks
    try expectEqual(@as(u32, 3), addressSet.set.count());
    try expect(addressSet.set.get(Relocatable.new(0, 10)).?);
    try expect(addressSet.set.get(Relocatable.new(3, 4)).?);
    try expect(addressSet.set.get(Relocatable.new(23, 7)).?);
}

test "AddressSet: len should return the number of addresses in the address set" {
    // Test setup
    var addressSet = AddressSet.init(std.testing.allocator);
    defer addressSet.deinit();

    const addresses: [4]Relocatable = .{
        Relocatable.new(0, 10),
        Relocatable.new(3, 4),
        Relocatable.new(-2, 2),
        Relocatable.new(23, 7),
    };

    _ = try addressSet.addAddresses(&addresses);

    // Test checks
    try expectEqual(@as(u32, 3), addressSet.len());
}

test "MemoryCell: eql function" {
    // Test setup
    const memoryCell1 = MemoryCell.new(.{ .felt = Felt252.fromInteger(10) });
    const memoryCell2 = MemoryCell.new(.{ .felt = Felt252.fromInteger(10) });
    const memoryCell3 = MemoryCell.new(.{ .felt = Felt252.fromInteger(3) });
    var memoryCell4 = MemoryCell.new(.{ .felt = Felt252.fromInteger(10) });
    memoryCell4.is_accessed = true;

    // Test checks
    try expect(memoryCell1.eql(memoryCell2));
    try expect(!memoryCell1.eql(memoryCell3));
    try expect(!memoryCell1.eql(memoryCell4));
}

test "MemoryCell: eqlSlice should return false if slice len are not the same" {
    // Test setup
    const memoryCell1 = MemoryCell.new(.{ .felt = Felt252.fromInteger(10) });
    const memoryCell2 = MemoryCell.new(.{ .felt = Felt252.fromInteger(10) });
    const memoryCell3 = MemoryCell.new(.{ .felt = Felt252.fromInteger(3) });

    // Test checks
    try expect(!MemoryCell.eqlSlice(
        &[_]?MemoryCell{ memoryCell1, memoryCell2 },
        &[_]?MemoryCell{ memoryCell1, memoryCell2, memoryCell3 },
    ));
}

test "MemoryCell: eqlSlice should return true if same pointer" {
    // Test setup
    const memoryCell1 = MemoryCell.new(.{ .felt = Felt252.fromInteger(10) });
    const memoryCell2 = MemoryCell.new(.{ .felt = Felt252.fromInteger(10) });

    const a = [_]?MemoryCell{ memoryCell1, memoryCell2 };

    // Test checks
    try expect(MemoryCell.eqlSlice(&a, &a));
}

test "MemoryCell: eqlSlice should return false if slice are not equal" {
    // Test setup
    const memoryCell1 = MemoryCell.new(.{ .felt = Felt252.fromInteger(10) });
    const memoryCell2 = MemoryCell.new(.{ .felt = Felt252.fromInteger(10) });

    // Test checks
    try expect(!MemoryCell.eqlSlice(
        &[_]?MemoryCell{ memoryCell1, memoryCell2 },
        &[_]?MemoryCell{ null, memoryCell2 },
    ));
}

test "MemoryCell: eqlSlice should return true if slice are equal" {
    // Test setup
    const memoryCell1 = MemoryCell.new(.{ .felt = Felt252.fromInteger(10) });
    const memoryCell2 = MemoryCell.new(.{ .felt = Felt252.fromInteger(10) });

    // Test checks
    try expect(MemoryCell.eqlSlice(
        &[_]?MemoryCell{ null, memoryCell1, null, memoryCell2, null },
        &[_]?MemoryCell{ null, memoryCell1, null, memoryCell2, null },
    ));
    try expect(MemoryCell.eqlSlice(
        &[_]?MemoryCell{ memoryCell1, memoryCell2 },
        &[_]?MemoryCell{ memoryCell1, memoryCell2 },
    ));
    try expect(MemoryCell.eqlSlice(
        &[_]?MemoryCell{ null, null, null },
        &[_]?MemoryCell{ null, null, null },
    ));
}

test "MemoryCell: cmp should compare two Relocatable Memory cell instance" {
    // Testing if two MemoryCell instances with the same relocatable segment and offset
    // should return an equal comparison.
    try expectEqual(
        std.math.Order.eq,
        MemoryCell.new(MaybeRelocatable.fromSegment(4, 10)).cmp(MemoryCell.new(MaybeRelocatable.fromSegment(4, 10))),
    );

    // Testing if a MemoryCell instance with is_accessed set to true and another MemoryCell
    // with the same relocatable segment and offset but is_accessed set to false should result in a less than comparison.
    var memCell = MemoryCell.new(MaybeRelocatable.fromSegment(4, 10));
    memCell.is_accessed = true;
    try expectEqual(
        std.math.Order.lt,
        MemoryCell.new(MaybeRelocatable.fromSegment(4, 10)).cmp(memCell),
    );

    // Testing the opposite of the previous case where is_accessed is set to false for the first MemoryCell,
    // and true for the second MemoryCell with the same relocatable segment and offset. It should result in a greater than comparison.
    try expectEqual(
        std.math.Order.gt,
        memCell.cmp(MemoryCell.new(MaybeRelocatable.fromSegment(4, 10))),
    );

    // Testing if a MemoryCell instance with a smaller offset compared to another MemoryCell instance
    // with the same segment but a larger offset should result in a less than comparison.
    try expectEqual(
        std.math.Order.lt,
        MemoryCell.new(MaybeRelocatable.fromSegment(4, 5)).cmp(MemoryCell.new(MaybeRelocatable.fromSegment(4, 10))),
    );

    // Testing if a MemoryCell instance with a larger offset compared to another MemoryCell instance
    // with the same segment but a smaller offset should result in a greater than comparison.
    try expectEqual(
        std.math.Order.gt,
        MemoryCell.new(MaybeRelocatable.fromSegment(4, 15)).cmp(MemoryCell.new(MaybeRelocatable.fromSegment(4, 10))),
    );

    // Testing if a MemoryCell instance with a smaller segment index compared to another MemoryCell instance
    // with a larger segment index but the same offset should result in a less than comparison.
    try expectEqual(
        std.math.Order.lt,
        MemoryCell.new(MaybeRelocatable.fromSegment(2, 15)).cmp(MemoryCell.new(MaybeRelocatable.fromSegment(4, 10))),
    );

    // Testing if a MemoryCell instance with a larger segment index compared to another MemoryCell instance
    // with a smaller segment index but the same offset should result in a greater than comparison.
    try expectEqual(
        std.math.Order.gt,
        MemoryCell.new(MaybeRelocatable.fromSegment(20, 15)).cmp(MemoryCell.new(MaybeRelocatable.fromSegment(4, 10))),
    );
}

test "MemoryCell: cmp should return an error if incompatible types for a comparison" {
    try expectEqual(
        std.math.Order.lt,
        MemoryCell.new(MaybeRelocatable.fromSegment(
            4,
            10,
        )).cmp(MemoryCell.new(MaybeRelocatable.fromU256(4))),
    );
    try expectEqual(
        std.math.Order.gt,
        MemoryCell.new(MaybeRelocatable.fromU256(
            4,
        )).cmp(MemoryCell.new(MaybeRelocatable.fromSegment(4, 10))),
    );
}

test "MemoryCell: cmp should return proper order results for Felt252 comparisons" {
    // Should return less than (lt) when the first Felt252 is smaller than the second Felt252.
    try expectEqual(std.math.Order.lt, MemoryCell.new(MaybeRelocatable.fromU256(10)).cmp(MemoryCell.new(MaybeRelocatable.fromU256(343535))));

    // Should return greater than (gt) when the first Felt252 is larger than the second Felt252.
    try expectEqual(std.math.Order.gt, MemoryCell.new(MaybeRelocatable.fromU256(543636535)).cmp(MemoryCell.new(MaybeRelocatable.fromU256(434))));

    // Should return equal (eq) when both Felt252 values are identical.
    try expectEqual(std.math.Order.eq, MemoryCell.new(MaybeRelocatable.fromU256(10)).cmp(MemoryCell.new(MaybeRelocatable.fromU256(10))));

    // Should return less than (lt) when the cell's accessed status differs.
    var memCell = MemoryCell.new(MaybeRelocatable.fromU256(10));
    memCell.is_accessed = true;
    try expectEqual(std.math.Order.lt, MemoryCell.new(MaybeRelocatable.fromU256(10)).cmp(memCell));

    // Should return greater than (gt) when the cell's accessed status differs (reversed order).
    try expectEqual(std.math.Order.gt, memCell.cmp(MemoryCell.new(MaybeRelocatable.fromU256(10))));
}

test "MemoryCell: cmp with null values" {
    const memCell = MemoryCell.new(MaybeRelocatable.fromSegment(4, 15));
    const memCell1 = MemoryCell.new(MaybeRelocatable.fromU256(15));

    try expectEqual(std.math.Order.lt, MemoryCell.cmp(null, memCell));
    try expectEqual(std.math.Order.gt, MemoryCell.cmp(memCell, null));
    try expectEqual(std.math.Order.lt, MemoryCell.cmp(null, memCell1));
    try expectEqual(std.math.Order.gt, MemoryCell.cmp(memCell1, null));
}

test "MemoryCell: cmpSlice should compare MemoryCell slices (if eq and one longer than the other)" {
    const memCell = MemoryCell.new(MaybeRelocatable.fromSegment(4, 15));

    try expectEqual(
        std.math.Order.gt,
        MemoryCell.cmpSlice(
            &[_]?MemoryCell{ null, null, memCell, memCell },
            &[_]?MemoryCell{ null, null, memCell },
        ),
    );

    try expectEqual(
        std.math.Order.lt,
        MemoryCell.cmpSlice(
            &[_]?MemoryCell{ null, null, memCell },
            &[_]?MemoryCell{ null, null, memCell, memCell },
        ),
    );
}

test "MemoryCell: cmpSlice should return .eq if both slices are equal" {
    const memCell = MemoryCell.new(MaybeRelocatable.fromSegment(4, 15));
    const memCell1 = MemoryCell.new(MaybeRelocatable.fromU256(15));
    const slc = &[_]?MemoryCell{ null, null, memCell };

    try expectEqual(
        std.math.Order.eq,
        MemoryCell.cmpSlice(slc, slc),
    );
    try expectEqual(
        std.math.Order.eq,
        MemoryCell.cmpSlice(
            &[_]?MemoryCell{ memCell1, null, memCell, null },
            &[_]?MemoryCell{ memCell1, null, memCell, null },
        ),
    );
    try expectEqual(
        std.math.Order.eq,
        MemoryCell.cmpSlice(
            &[_]?MemoryCell{ memCell1, null, memCell, null },
            &[_]?MemoryCell{ memCell1, null, memCell, null },
        ),
    );
}

test "MemoryCell: cmpSlice should return .lt if a < b" {
    const memCell = MemoryCell.new(MaybeRelocatable.fromSegment(40, 15));
    const memCell1 = MemoryCell.new(MaybeRelocatable.fromSegment(3, 15));
    const memCell2 = MemoryCell.new(MaybeRelocatable.fromU256(10));
    const memCell3 = MemoryCell.new(MaybeRelocatable.fromU256(15));

    try expectEqual(
        std.math.Order.lt,
        MemoryCell.cmpSlice(
            &[_]?MemoryCell{ memCell1, null, memCell1, null },
            &[_]?MemoryCell{ memCell1, null, memCell, null },
        ),
    );
    try expectEqual(
        std.math.Order.lt,
        MemoryCell.cmpSlice(
            &[_]?MemoryCell{ memCell1, null, memCell2, null },
            &[_]?MemoryCell{ memCell1, null, memCell3, null },
        ),
    );
    try expectEqual(
        std.math.Order.lt,
        MemoryCell.cmpSlice(
            &[_]?MemoryCell{ memCell1, null, memCell, null },
            &[_]?MemoryCell{ memCell1, null, memCell3, null },
        ),
    );
}

test "MemoryCell: cmpSlice should return .gt if a > b" {
    const memCell = MemoryCell.new(MaybeRelocatable.fromSegment(40, 15));
    const memCell1 = MemoryCell.new(MaybeRelocatable.fromSegment(3, 15));
    const memCell2 = MemoryCell.new(MaybeRelocatable.fromU256(10));
    const memCell3 = MemoryCell.new(MaybeRelocatable.fromU256(15));

    try expectEqual(
        std.math.Order.gt,
        MemoryCell.cmpSlice(
            &[_]?MemoryCell{ memCell1, null, memCell, null },
            &[_]?MemoryCell{ memCell1, null, memCell1, null },
        ),
    );
    try expectEqual(
        std.math.Order.gt,
        MemoryCell.cmpSlice(
            &[_]?MemoryCell{ memCell1, null, memCell3, null },
            &[_]?MemoryCell{ memCell1, null, memCell2, null },
        ),
    );
    try expectEqual(
        std.math.Order.gt,
        MemoryCell.cmpSlice(
            &[_]?MemoryCell{ memCell1, null, memCell3, null },
            &[_]?MemoryCell{ memCell1, null, memCell, null },
        ),
    );
}

test "Memory: set should not rewrite memory" {
    // Test setup
    var memory = try Memory.init(std.testing.allocator);
    defer memory.deinit();

    try memory.data.append(std.ArrayListUnmanaged(?MemoryCell){});
    memory.num_segments += 1;
    try memory.set(
        std.testing.allocator,
        Relocatable.new(0, 1),
        .{ .felt = Felt252.fromInteger(23) },
    );
    defer memory.deinitData(std.testing.allocator);

    // Test checks
    try expectError(MemoryError.DuplicatedRelocation, memory.set(
        std.testing.allocator,
        Relocatable.new(0, 1),
        .{ .felt = Felt252.fromInteger(8) },
    ));
}
<|MERGE_RESOLUTION|>--- conflicted
+++ resolved
@@ -548,7 +548,6 @@
         }
     }
 
-<<<<<<< HEAD
     /// Retrieves a segment of MemoryCell items at the specified index.
     ///
     /// Retrieves the segment of MemoryCell items located at the given index.
@@ -666,7 +665,8 @@
             return false;
         }
         return r == null;
-=======
+    }
+
     /// Retrieves a range of memory values starting from a specified address.
     ///
     /// # Arguments
@@ -717,7 +717,6 @@
             return count;
         }
         return null;
->>>>>>> fbdf84ec
     }
 };
 
@@ -1299,7 +1298,6 @@
     );
 }
 
-<<<<<<< HEAD
 test "Memory: memEq should return true if lhs and rhs are the same" {
     // Test setup
     var memory = try Memory.init(std.testing.allocator);
@@ -1337,9 +1335,6 @@
 }
 
 test "Memory: memEq should return true if lhs and rhs offset are out of bounds for the given segments" {
-=======
-test "Memory: getRange for continuous memory" {
->>>>>>> fbdf84ec
     // Test setup
     var memory = try Memory.init(std.testing.allocator);
     defer memory.deinit();
@@ -1348,19 +1343,12 @@
         memory,
         std.testing.allocator,
         .{
-<<<<<<< HEAD
             .{ .{ 0, 7 }, .{3} },
             .{ .{ 1, 10 }, .{3} },
-=======
-            .{ .{ 1, 0 }, .{2} },
-            .{ .{ 1, 1 }, .{3} },
-            .{ .{ 1, 2 }, .{4} },
->>>>>>> fbdf84ec
         },
     );
     defer memory.deinitData(std.testing.allocator);
 
-<<<<<<< HEAD
     try expect(try memory.memEq(
         Relocatable.new(0, 9),
         Relocatable.new(1, 11),
@@ -1413,31 +1401,6 @@
 }
 
 test "Memory: memEq should return false if rhs offset is out of bounds for the given segment but not lhs" {
-=======
-    var expected_vec = std.ArrayList(?MaybeRelocatable).init(std.testing.allocator);
-    defer expected_vec.deinit();
-
-    try expected_vec.append(MaybeRelocatable.fromU256(2));
-    try expected_vec.append(MaybeRelocatable.fromU256(3));
-    try expected_vec.append(MaybeRelocatable.fromU256(4));
-
-    var actual = try memory.getRange(
-        std.testing.allocator,
-        Relocatable.new(1, 0),
-        3,
-    );
-    defer actual.deinit();
-
-    // Test checks
-    try expectEqualSlices(
-        ?MaybeRelocatable,
-        expected_vec.items,
-        actual.items,
-    );
-}
-
-test "Memory: getRange for non continuous memory" {
->>>>>>> fbdf84ec
     // Test setup
     var memory = try Memory.init(std.testing.allocator);
     defer memory.deinit();
@@ -1446,19 +1409,12 @@
         memory,
         std.testing.allocator,
         .{
-<<<<<<< HEAD
             .{ .{ 0, 7 }, .{3} },
             .{ .{ 1, 10 }, .{3} },
-=======
-            .{ .{ 1, 0 }, .{2} },
-            .{ .{ 1, 1 }, .{3} },
-            .{ .{ 1, 3 }, .{4} },
->>>>>>> fbdf84ec
         },
     );
     defer memory.deinitData(std.testing.allocator);
 
-<<<<<<< HEAD
     try expect(!(try memory.memEq(
         Relocatable.new(0, 5),
         Relocatable.new(1, 20),
@@ -1511,37 +1467,10 @@
 }
 
 test "Memory: memEq should return false if lhs and rhs segment size after offset is not the same " {
-=======
-    var expected_vec = std.ArrayList(?MaybeRelocatable).init(std.testing.allocator);
-    defer expected_vec.deinit();
-
-    try expected_vec.append(MaybeRelocatable.fromU256(2));
-    try expected_vec.append(MaybeRelocatable.fromU256(3));
-    try expected_vec.append(null);
-    try expected_vec.append(MaybeRelocatable.fromU256(4));
-
-    var actual = try memory.getRange(
-        std.testing.allocator,
-        Relocatable.new(1, 0),
-        4,
-    );
-    defer actual.deinit();
-
-    // Test checks
-    try expectEqualSlices(
-        ?MaybeRelocatable,
-        expected_vec.items,
-        actual.items,
-    );
-}
-
-test "Memory: countAccessedAddressesInSegment should return null if segment does not exist in data" {
->>>>>>> fbdf84ec
-    // Test setup
-    var memory = try Memory.init(std.testing.allocator);
-    defer memory.deinit();
-
-<<<<<<< HEAD
+    // Test setup
+    var memory = try Memory.init(std.testing.allocator);
+    defer memory.deinit();
+
     try setUpMemory(
         memory,
         std.testing.allocator,
@@ -1560,16 +1489,6 @@
 }
 
 test "Memory: memEq should return true if lhs and rhs segment are the same after offset" {
-=======
-    // Test checks
-    try expectEqual(
-        @as(?usize, null),
-        memory.countAccessedAddressesInSegment(8),
-    );
-}
-
-test "Memory: countAccessedAddressesInSegment should return 0 if no accessed addresses" {
->>>>>>> fbdf84ec
     // Test setup
     var memory = try Memory.init(std.testing.allocator);
     defer memory.deinit();
@@ -1578,21 +1497,12 @@
         memory,
         std.testing.allocator,
         .{
-<<<<<<< HEAD
             .{ .{ 0, 7 }, .{3} },
             .{ .{ 1, 10 }, .{3} },
-=======
-            .{ .{ 10, 1 }, .{3} },
-            .{ .{ 10, 2 }, .{3} },
-            .{ .{ 10, 3 }, .{3} },
-            .{ .{ 10, 4 }, .{3} },
-            .{ .{ 10, 5 }, .{3} },
->>>>>>> fbdf84ec
         },
     );
     defer memory.deinitData(std.testing.allocator);
 
-<<<<<<< HEAD
     try expect(try memory.memEq(
         Relocatable.new(0, 5),
         Relocatable.new(1, 8),
@@ -1625,16 +1535,6 @@
 }
 
 test "Memory: memCmp function" {
-=======
-    // Test checks
-    try expectEqual(
-        @as(?usize, 0),
-        memory.countAccessedAddressesInSegment(10),
-    );
-}
-
-test "Memory: countAccessedAddressesInSegment should return number of accessed addresses" {
->>>>>>> fbdf84ec
     // Test setup
     var memory = try Memory.init(std.testing.allocator);
     defer memory.deinit();
@@ -1643,7 +1543,6 @@
         memory,
         std.testing.allocator,
         .{
-<<<<<<< HEAD
             .{ .{ -2, 0 }, .{1} },
             .{ .{ -2, 1 }, .{ 1, 1 } },
             .{ .{ -2, 3 }, .{0} },
@@ -1660,18 +1559,10 @@
             .{ .{ 1, 1 }, .{ 1, 1 } },
             .{ .{ 1, 3 }, .{0} },
             .{ .{ 1, 4 }, .{3} },
-=======
-            .{ .{ 10, 1 }, .{3} },
-            .{ .{ 10, 2 }, .{3} },
-            .{ .{ 10, 3 }, .{3} },
-            .{ .{ 10, 4 }, .{3} },
-            .{ .{ 10, 5 }, .{3} },
->>>>>>> fbdf84ec
         },
     );
     defer memory.deinitData(std.testing.allocator);
 
-<<<<<<< HEAD
     try expectEqual(
         @as(std.meta.Tuple(&.{ std.math.Order, usize }), .{ .eq, 3 }),
         memory.memCmp(
@@ -1783,16 +1674,6 @@
             Relocatable.new(-2, 0),
             8,
         ),
-=======
-    memory.data.items[10].items[3].?.is_accessed = true;
-    memory.data.items[10].items[4].?.is_accessed = true;
-    memory.data.items[10].items[5].?.is_accessed = true;
-
-    // Test checks
-    try expectEqual(
-        @as(?usize, 3),
-        memory.countAccessedAddressesInSegment(10),
->>>>>>> fbdf84ec
     );
 }
 
@@ -2154,4 +2035,4 @@
         Relocatable.new(0, 1),
         .{ .felt = Felt252.fromInteger(8) },
     ));
-}
+}