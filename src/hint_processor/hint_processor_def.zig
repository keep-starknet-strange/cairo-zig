--- conflicted
+++ resolved
@@ -764,7 +764,6 @@
                 hint_data.ids_data,
                 hint_data.ap_tracking,
             );
-<<<<<<< HEAD
         } else if (std.mem.eql(u8, hint_codes.UINT512_UNSIGNED_DIV_REM, hint_data.code)) {
             try fq.uint512UnsignedDivRem(
                 allocator,
@@ -857,8 +856,6 @@
                 hint_data.ids_data,
                 hint_data.ap_tracking,
             );
-=======
->>>>>>> 46453e2d
         } else {
             std.log.err("not implemented: {s}\n", .{hint_data.code});
             return HintError.HintNotImplemented;
