pub const vm = struct {
    pub usingnamespace @import("vm/core.zig");
    pub usingnamespace @import("vm/cairo_run.zig");
    pub usingnamespace @import("vm/core_test.zig");
    pub usingnamespace @import("vm/config.zig");
    pub usingnamespace @import("vm/error.zig");
    pub usingnamespace @import("vm/instructions.zig");
    pub usingnamespace @import("vm/run_context.zig");
    pub usingnamespace @import("vm/trace_context.zig");
    pub usingnamespace @import("vm/types/program.zig");
    pub usingnamespace @import("vm/types/programjson.zig");
    pub usingnamespace @import("vm/types/pedersen_instance_def.zig");
    pub usingnamespace @import("vm/types/poseidon_instance_def.zig");
    pub usingnamespace @import("vm/memory/memory.zig");
    pub usingnamespace @import("vm/memory/relocatable.zig");
    pub usingnamespace @import("vm/memory/segments.zig");
    pub usingnamespace @import("vm/runners/cairo_runner.zig");
    pub usingnamespace @import("vm/types/builtins_instance_def.zig");
    pub usingnamespace @import("vm/types/diluted_pool_instance_def.zig");
    pub usingnamespace @import("vm/types/cpu_instance_def.zig");
    pub usingnamespace @import("vm/types/execution_scopes.zig");
    pub usingnamespace @import("vm/types/layout.zig");
    pub usingnamespace @import("vm/types/execution_scopes.zig");
    pub usingnamespace @import("vm/decoding/decoder.zig");

    pub usingnamespace @import("vm/builtins/builtin_runner/bitwise.zig");
    pub usingnamespace @import("vm/builtins/builtin_runner/builtin_runner.zig");
    pub usingnamespace @import("vm/builtins/builtin_runner/ec_op.zig");
    pub usingnamespace @import("vm/builtins/builtin_runner/hash.zig");
    pub usingnamespace @import("vm/builtins/builtin_runner/keccak.zig");
    pub usingnamespace @import("vm/builtins/builtin_runner/output.zig");
    pub usingnamespace @import("vm/builtins/builtin_runner/poseidon.zig");
    pub usingnamespace @import("vm/builtins/builtin_runner/range_check.zig");
    pub usingnamespace @import("vm/builtins/builtin_runner/segment_arena.zig");
    pub usingnamespace @import("vm/builtins/builtin_runner/signature.zig");
};

pub const math = struct {
    pub usingnamespace @import("math/fields/helper.zig");
    pub usingnamespace @import("math/fields/fields.zig");
    pub usingnamespace @import("math/fields/stark_felt_252_gen_fp.zig");
    pub usingnamespace @import("math/fields/starknet.zig");
    pub usingnamespace @import("math/crypto/poseidon/poseidon.zig");
    pub usingnamespace @import("math/crypto/pedersen/pedersen.zig");
};

pub const utils = struct {
    pub usingnamespace @import("utils/log.zig");
    pub usingnamespace @import("utils/time.zig");
};

pub const build_options = @import("build_options.zig");

pub const hint_processor = struct {
    pub usingnamespace @import("hint_processor/hint_processor_def.zig");
    pub usingnamespace @import("hint_processor/hint_processor_utils.zig");
    pub usingnamespace @import("hint_processor/memcpy_hint_utils.zig");
    pub usingnamespace @import("hint_processor/hint_utils.zig");
    pub usingnamespace @import("hint_processor/math_hints.zig");
    pub usingnamespace @import("hint_processor/keccak_utils.zig");
    pub usingnamespace @import("hint_processor/poseidon_utils.zig");
    pub usingnamespace @import("hint_processor/felt_bit_length.zig");
    pub usingnamespace @import("hint_processor/find_element.zig");
    pub usingnamespace @import("hint_processor/set.zig");
    pub usingnamespace @import("hint_processor/pow_utils.zig");
    pub usingnamespace @import("hint_processor/segments.zig");
    pub usingnamespace @import("hint_processor/uint256_utils.zig");
    pub usingnamespace @import("hint_processor/uint_utils.zig");
    pub usingnamespace @import("hint_processor/dict_manager.zig");
    pub usingnamespace @import("hint_processor/dict_hint_utils.zig");
    pub usingnamespace @import("hint_processor/squash_dict_utils.zig");
    pub usingnamespace @import("hint_processor/usort.zig");
    pub usingnamespace @import("hint_processor/memset_utils.zig");
    pub usingnamespace @import("hint_processor/builtin_hint_processor/secp/bigint_utils.zig");
    pub usingnamespace @import("hint_processor/cairo_keccak_hints.zig");
    pub usingnamespace @import("hint_processor/math_utils.zig");

    pub usingnamespace @import("hint_processor/uint384.zig");
    pub usingnamespace @import("hint_processor/vrf/inv_mod_p_uint512.zig");
    pub usingnamespace @import("hint_processor/ec_recover.zig");
    pub usingnamespace @import("hint_processor/ec_utils.zig");
    pub usingnamespace @import("hint_processor/builtin_hint_processor/secp/ec_utils.zig");
    pub usingnamespace @import("hint_processor/builtin_hint_processor/secp/field_utils.zig");

    pub usingnamespace @import("hint_processor/blake2s_hash.zig");
    pub usingnamespace @import("hint_processor/blake2s_utils.zig");
    pub usingnamespace @import("hint_processor/uint384.zig");
<<<<<<< HEAD
    pub usingnamespace @import("hint_processor/vrf/fq.zig");
    pub usingnamespace @import("hint_processor/vrf/pack.zig");
    pub usingnamespace @import("hint_processor/builtin_hint_processor/secp/signature.zig");
=======
>>>>>>> 46453e2d
};

pub const parser = struct {
    pub usingnamespace @import("parser/deserialize_utils.zig");
};<|MERGE_RESOLUTION|>--- conflicted
+++ resolved
@@ -85,12 +85,10 @@
     pub usingnamespace @import("hint_processor/blake2s_hash.zig");
     pub usingnamespace @import("hint_processor/blake2s_utils.zig");
     pub usingnamespace @import("hint_processor/uint384.zig");
-<<<<<<< HEAD
+
     pub usingnamespace @import("hint_processor/vrf/fq.zig");
     pub usingnamespace @import("hint_processor/vrf/pack.zig");
     pub usingnamespace @import("hint_processor/builtin_hint_processor/secp/signature.zig");
-=======
->>>>>>> 46453e2d
 };
 
 pub const parser = struct {
