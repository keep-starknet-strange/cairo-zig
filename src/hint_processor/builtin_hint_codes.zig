pub const FIND_ELEMENT =
    \\array_ptr = ids.array_ptr
    \\elm_size = ids.elm_size
    \\assert isinstance(elm_size, int) and elm_size > 0, \
    \\    f'Invalid value for elm_size. Got: {elm_size}.'
    \\key = ids.key
    \\
    \\if '__find_element_index' in globals():
    \\    ids.index = __find_element_index
    \\    found_key = memory[array_ptr + elm_size * __find_element_index]
    \\    assert found_key == key, \
    \\        f'Invalid index found in __find_element_index. index: {__find_element_index}, ' \
    \\        f'expected key {key}, found key: {found_key}.'
    \\    # Delete __find_element_index to make sure it's not used for the next calls.
    \\    del __find_element_index
    \\else:
    \\    n_elms = ids.n_elms
    \\    assert isinstance(n_elms, int) and n_elms >= 0, \
    \\        f'Invalid value for n_elms. Got: {n_elms}.'
    \\    if '__find_element_max_size' in globals():
    \\        assert n_elms <= __find_element_max_size, \
    \\            f'find_element() can only be used with n_elms<={__find_element_max_size}. ' \
    \\            f'Got: n_elms={n_elms}.'
    \\
    \\    for i in range(n_elms):
    \\        if memory[array_ptr + elm_size * i] == key:
    \\            ids.index = i
    \\            break
    \\    else:
    \\        raise ValueError(f'Key {key} was not found.')
;

pub const SEARCH_SORTED_LOWER =
    \\array_ptr = ids.array_ptr
    \\elm_size = ids.elm_size
    \\assert isinstance(elm_size, int) and elm_size > 0, \
    \\    f'Invalid value for elm_size. Got: {elm_size}.'
    \\
    \\n_elms = ids.n_elms
    \\assert isinstance(n_elms, int) and n_elms >= 0, \
    \\    f'Invalid value for n_elms. Got: {n_elms}.'
    \\if '__find_element_max_size' in globals():
    \\    assert n_elms <= __find_element_max_size, \
    \\        f'find_element() can only be used with n_elms<={__find_element_max_size}. ' \
    \\        f'Got: n_elms={n_elms}.'
    \\
    \\for i in range(n_elms):
    \\    if memory[array_ptr + elm_size * i] >= ids.key:
    \\        ids.index = i
    \\        break
    \\else:
    \\    ids.index = n_elms
;

pub const SET_ADD =
    \\assert ids.elm_size > 0
    \\assert ids.set_ptr <= ids.set_end_ptr
    \\elm_list = memory.get_range(ids.elm_ptr, ids.elm_size)
    \\for i in range(0, ids.set_end_ptr - ids.set_ptr, ids.elm_size):
    \\    if memory.get_range(ids.set_ptr + i, ids.elm_size) == elm_list:
    \\        ids.index = i // ids.elm_size
    \\        ids.is_elm_in_set = 1
    \\        break
    \\else:
    \\    ids.is_elm_in_set = 0
;

pub const TEMPORARY_ARRAY = "ids.temporary_array = segments.add_temp_segment()";

pub const RELOCATE_SEGMENT = "memory.add_relocation_rule(src_ptr=ids.src_ptr, dest_ptr=ids.dest_ptr)";

pub const GET_FELT_BIT_LENGTH =
    \\x = ids.x
    \\ids.bit_length = x.bit_length()
;

pub const POW = "ids.locs.bit = (ids.prev_locs.exp % PRIME) & 1";

pub const ASSERT_NN = "from starkware.cairo.common.math_utils import assert_integer\nassert_integer(ids.a)\nassert 0 <= ids.a % PRIME < range_check_builtin.bound, f'a = {ids.a} is out of range.'";
pub const VERIFY_ECDSA_SIGNATURE = "ecdsa_builtin.add_signature(ids.ecdsa_ptr.address_, (ids.signature_r, ids.signature_s))";
pub const IS_POSITIVE = "from starkware.cairo.common.math_utils import is_positive\nids.is_positive = 1 if is_positive(\n    value=ids.value, prime=PRIME, rc_bound=range_check_builtin.bound) else 0";
pub const ASSERT_NOT_ZERO = "from starkware.cairo.common.math_utils import assert_integer\nassert_integer(ids.value)\nassert ids.value % PRIME != 0, f'assert_not_zero failed: {ids.value} = 0.'";

pub const IS_QUAD_RESIDUE =
    \\from starkware.crypto.signature.signature import FIELD_PRIME
    \\from starkware.python.math_utils import div_mod, is_quad_residue, sqrt
    \\
    \\x = ids.x
    \\if is_quad_residue(x, FIELD_PRIME):
    \\    ids.y = sqrt(x, FIELD_PRIME)
    \\else:
    \\    ids.y = sqrt(div_mod(x, 3, FIELD_PRIME), FIELD_PRIME)
;

pub const ASSERT_NOT_EQUAL =
    \\from starkware.cairo.lang.vm.relocatable import RelocatableValue
    \\both_ints = isinstance(ids.a, int) and isinstance(ids.b, int)
    \\both_relocatable = (
    \\    isinstance(ids.a, RelocatableValue) and isinstance(ids.b, RelocatableValue) and
    \\    ids.a.segment_index == ids.b.segment_index)
    \\assert both_ints or both_relocatable, \
    \\    f'assert_not_equal failed: non-comparable values: {ids.a}, {ids.b}.'
    \\assert (ids.a - ids.b) % PRIME != 0, f'assert_not_equal failed: {ids.a} = {ids.b}.'
;

pub const SQRT =
    \\from starkware.python.math_utils import isqrt
    \\value = ids.value % PRIME
    \\assert value < 2 ** 250, f"value={value} is outside of the range [0, 2**250)."
    \\assert 2 ** 250 < PRIME
    \\ids.root = isqrt(value)
;

pub const UNSIGNED_DIV_REM =
    \\from starkware.cairo.common.math_utils import assert_integer
    \\assert_integer(ids.div)
    \\assert 0 < ids.div <= PRIME // range_check_builtin.bound, \
    \\    f'div={hex(ids.div)} is out of the valid range.'
    \\ids.q, ids.r = divmod(ids.value, ids.div)
;

pub const SIGNED_DIV_REM =
    \\from starkware.cairo.common.math_utils import as_int, assert_integer
    \\
    \\assert_integer(ids.div)
    \\assert 0 < ids.div <= PRIME // range_check_builtin.bound, \
    \\    f'div={hex(ids.div)} is out of the valid range.'
    \\
    \\assert_integer(ids.bound)
    \\assert ids.bound <= range_check_builtin.bound // 2, \
    \\    f'bound={hex(ids.bound)} is out of the valid range.'
    \\
    \\int_value = as_int(ids.value, PRIME)
    \\q, ids.r = divmod(int_value, ids.div)
    \\
    \\assert -ids.bound <= q < ids.bound, \
    \\    f'{int_value} / {ids.div} = {q} is out of the range [{-ids.bound}, {ids.bound}).'
    \\
    \\ids.biased_q = q + ids.bound
;

pub const ASSERT_LE_FELT =
    \\import itertools
    \\
    \\from starkware.cairo.common.math_utils import assert_integer
    \\assert_integer(ids.a)
    \\assert_integer(ids.b)
    \\a = ids.a % PRIME
    \\b = ids.b % PRIME
    \\assert a <= b, f'a = {a} is not less than or equal to b = {b}.'
    \\
    \\# Find an arc less than PRIME / 3, and another less than PRIME / 2.
    \\lengths_and_indices = [(a, 0), (b - a, 1), (PRIME - 1 - b, 2)]
    \\lengths_and_indices.sort()
    \\assert lengths_and_indices[0][0] <= PRIME // 3 and lengths_and_indices[1][0] <= PRIME // 2
    \\excluded = lengths_and_indices[2][1]
    \\
    \\memory[ids.range_check_ptr + 1], memory[ids.range_check_ptr + 0] = (
    \\    divmod(lengths_and_indices[0][0], ids.PRIME_OVER_3_HIGH))
    \\memory[ids.range_check_ptr + 3], memory[ids.range_check_ptr + 2] = (
    \\    divmod(lengths_and_indices[1][0], ids.PRIME_OVER_2_HIGH))
;

pub const ASSERT_LE_FELT_EXCLUDED_0 = "memory[ap] = 1 if excluded != 0 else 0";

pub const ASSERT_LE_FELT_EXCLUDED_1 = "memory[ap] = 1 if excluded != 1 else 0";

pub const ASSERT_LE_FELT_EXCLUDED_2 = "assert excluded == 2";

pub const ASSERT_LT_FELT =
    \\from starkware.cairo.common.math_utils import assert_integer
    \\assert_integer(ids.a)
    \\assert_integer(ids.b)
    \\assert (ids.a % PRIME) < (ids.b % PRIME), \
    \\    f'a = {ids.a % PRIME} is not less than b = {ids.b % PRIME}.'
;

pub const IS_250_BITS = "ids.is_250 = 1 if ids.addr < 2**250 else 0";

pub const ASSERT_250_BITS =
    \\from starkware.cairo.common.math_utils import as_int
    \\
    \\# Correctness check.
    \\value = as_int(ids.value, PRIME) % PRIME
    \\assert value < ids.UPPER_BOUND, f'{value} is outside of the range [0, 2**250).'
    \\
    \\# Calculation for the assertion.
    \\ids.high, ids.low = divmod(ids.value, ids.SHIFT)
;

pub const SPLIT_FELT =
    \\from starkware.cairo.common.math_utils import assert_integer
    \\assert ids.MAX_HIGH < 2**128 and ids.MAX_LOW < 2**128
    \\assert PRIME - 1 == ids.MAX_HIGH * 2**128 + ids.MAX_LOW
    \\assert_integer(ids.value)
    \\ids.low = ids.value & ((1 << 128) - 1)
    \\ids.high = ids.value >> 128
;

pub const SPLIT_INT = "memory[ids.output] = res = (int(ids.value) % PRIME) % ids.base\nassert res < ids.bound, f'split_int(): Limb {res} is out of range.'";

pub const SPLIT_INT_ASSERT_RANGE = "assert ids.value == 0, 'split_int(): value is out of range.'";

pub const ADD_SEGMENT = "memory[ap] = segments.add()";

pub const VM_ENTER_SCOPE = "vm_enter_scope()";
pub const VM_EXIT_SCOPE = "vm_exit_scope()";

pub const MEMCPY_ENTER_SCOPE = "vm_enter_scope({'n': ids.len})";
pub const NONDET_N_GREATER_THAN_10 = "memory[ap] = to_felt_or_relocatable(ids.n >= 10)";
pub const NONDET_N_GREATER_THAN_2 = "memory[ap] = to_felt_or_relocatable(ids.n >= 2)";

pub const UNSAFE_KECCAK =
    \\from eth_hash.auto import keccak
    \\
    \\data, length = ids.data, ids.length
    \\
    \\if '__keccak_max_size' in globals():
    \\    assert length <= __keccak_max_size, \
    \\        f'unsafe_keccak() can only be used with length<={__keccak_max_size}. ' \
    \\        f'Got: length={length}.'
    \\
    \\keccak_input = bytearray()
    \\for word_i, byte_i in enumerate(range(0, length, 16)):
    \\    word = memory[data + word_i]
    \\    n_bytes = min(16, length - byte_i)
    \\    assert 0 <= word < 2 ** (8 * n_bytes)
    \\    keccak_input += word.to_bytes(n_bytes, 'big')
    \\
    \\hashed = keccak(keccak_input)
    \\ids.high = int.from_bytes(hashed[:16], 'big')
    \\ids.low = int.from_bytes(hashed[16:32], 'big')
;

pub const UNSAFE_KECCAK_FINALIZE =
    \\from eth_hash.auto import keccak
    \\keccak_input = bytearray()
    \\n_elms = ids.keccak_state.end_ptr - ids.keccak_state.start_ptr
    \\for word in memory.get_range(ids.keccak_state.start_ptr, n_elms):
    \\    keccak_input += word.to_bytes(16, 'big')
    \\hashed = keccak(keccak_input)
    \\ids.high = int.from_bytes(hashed[:16], 'big')
    \\ids.low = int.from_bytes(hashed[16:32], 'big')
;

pub const SPLIT_INPUT_3 = "ids.high3, ids.low3 = divmod(memory[ids.inputs + 3], 256)";
pub const SPLIT_INPUT_6 = "ids.high6, ids.low6 = divmod(memory[ids.inputs + 6], 256 ** 2)";
pub const SPLIT_INPUT_9 = "ids.high9, ids.low9 = divmod(memory[ids.inputs + 9], 256 ** 3)";
pub const SPLIT_INPUT_12 =
    "ids.high12, ids.low12 = divmod(memory[ids.inputs + 12], 256 ** 4)";
pub const SPLIT_INPUT_15 =
    "ids.high15, ids.low15 = divmod(memory[ids.inputs + 15], 256 ** 5)";

pub const SPLIT_OUTPUT_0 =
    \\ids.output0_low = ids.output0 & ((1 << 128) - 1)
    \\ids.output0_high = ids.output0 >> 128
;
pub const SPLIT_OUTPUT_1 =
    \\ids.output1_low = ids.output1 & ((1 << 128) - 1)
    \\ids.output1_high = ids.output1 >> 128
;

pub const SPLIT_N_BYTES = "ids.n_words_to_copy, ids.n_bytes_left = divmod(ids.n_bytes, ids.BYTES_IN_WORD)";
pub const SPLIT_OUTPUT_MID_LOW_HIGH =
    \\tmp, ids.output1_low = divmod(ids.output1, 256 ** 7)
    \\ids.output1_high, ids.output1_mid = divmod(tmp, 2 ** 128)
;

pub const BIGINT_TO_UINT256 = "ids.low = (ids.x.d0 + ids.x.d1 * ids.BASE) & ((1 << 128) - 1)";
pub const UINT256_ADD =
    \\sum_low = ids.a.low + ids.b.low
    \\ids.carry_low = 1 if sum_low >= ids.SHIFT else 0
    \\sum_high = ids.a.high + ids.b.high + ids.carry_low
    \\ids.carry_high = 1 if sum_high >= ids.SHIFT else 0
;

pub const UINT256_ADD_LOW =
    \\sum_low = ids.a.low + ids.b.low
    \\ids.carry_low = 1 if sum_low >= ids.SHIFT else 0
;

pub const UINT128_ADD =
    \\res = ids.a + ids.b
    \\ids.carry = 1 if res >= ids.SHIFT else 0
;

pub const UINT256_SUB =
    \\def split(num: int, num_bits_shift: int = 128, length: int = 2):
    \\    a = []
    \\    for _ in range(length):
    \\        a.append( num & ((1 << num_bits_shift) - 1) )
    \\        num = num >> num_bits_shift
    \\    return tuple(a)
    \\
    \\def pack(z, num_bits_shift: int = 128) -> int:
    \\    limbs = (z.low, z.high)
    \\    return sum(limb << (num_bits_shift * i) for i, limb in enumerate(limbs))
    \\
    \\a = pack(ids.a)
    \\b = pack(ids.b)
    \\res = (a - b)%2**256
    \\res_split = split(res)
    \\ids.res.low = res_split[0]
    \\ids.res.high = res_split[1]
;

pub const UINT256_SQRT =
    \\from starkware.python.math_utils import isqrt
    \\n = (ids.n.high << 128) + ids.n.low
    \\root = isqrt(n)
    \\assert 0 <= root < 2 ** 128
    \\ids.root.low = root
    \\ids.root.high = 0
;

pub const UINT256_SQRT_FELT =
    \\from starkware.python.math_utils import isqrt
    \\n = (ids.n.high << 128) + ids.n.low
    \\root = isqrt(n)
    \\assert 0 <= root < 2 ** 128
    \\ids.root = root
;

pub const UINT256_SIGNED_NN = "memory[ap] = 1 if 0 <= (ids.a.high % PRIME) < 2 ** 127 else 0";

pub const UINT256_UNSIGNED_DIV_REM =
    \\a = (ids.a.high << 128) + ids.a.low
    \\div = (ids.div.high << 128) + ids.div.low
    \\quotient, remainder = divmod(a, div)
    \\
    \\ids.quotient.low = quotient & ((1 << 128) - 1)
    \\ids.quotient.high = quotient >> 128
    \\ids.remainder.low = remainder & ((1 << 128) - 1)
    \\ids.remainder.high = remainder >> 128
;

pub const UINT256_EXPANDED_UNSIGNED_DIV_REM =
    \\a = (ids.a.high << 128) + ids.a.low
    \\div = (ids.div.b23 << 128) + ids.div.b01
    \\quotient, remainder = divmod(a, div)
    \\
    \\ids.quotient.low = quotient & ((1 << 128) - 1)
    \\ids.quotient.high = quotient >> 128
    \\ids.remainder.low = remainder & ((1 << 128) - 1)
    \\ids.remainder.high = remainder >> 128
;

pub const UINT256_MUL_DIV_MOD =
    \\a = (ids.a.high << 128) + ids.a.low
    \\b = (ids.b.high << 128) + ids.b.low
    \\div = (ids.div.high << 128) + ids.div.low
    \\quotient, remainder = divmod(a * b, div)
    \\
    \\ids.quotient_low.low = quotient & ((1 << 128) - 1)
    \\ids.quotient_low.high = (quotient >> 128) & ((1 << 128) - 1)
    \\ids.quotient_high.low = (quotient >> 256) & ((1 << 128) - 1)
    \\ids.quotient_high.high = quotient >> 384
    \\ids.remainder.low = remainder & ((1 << 128) - 1)
    \\ids.remainder.high = remainder >> 128
;

pub const SPLIT_64 =
    \\ids.low = ids.a & ((1<<64) - 1)
    \\ids.high = ids.a >> 64
;

pub const USORT_ENTER_SCOPE =
    "vm_enter_scope(dict(__usort_max_size = globals().get('__usort_max_size')))";
pub const USORT_BODY =
    \\from collections import defaultdict
    \\
    \\input_ptr = ids.input
    \\input_len = int(ids.input_len)
    \\if __usort_max_size is not None:
    \\    assert input_len <= __usort_max_size, (
    \\        f"usort() can only be used with input_len<={__usort_max_size}. "
    \\        f"Got: input_len={input_len}."
    \\    )
    \\
    \\positions_dict = defaultdict(list)
    \\for i in range(input_len):
    \\    val = memory[input_ptr + i]
    \\    positions_dict[val].append(i)
    \\
    \\output = sorted(positions_dict.keys())
    \\ids.output_len = len(output)
    \\ids.output = segments.gen_arg(output)
    \\ids.multiplicities = segments.gen_arg([len(positions_dict[k]) for k in output])
;

pub const USORT_VERIFY =
    \\last_pos = 0
    \\positions = positions_dict[ids.value][::-1]
;

pub const USORT_VERIFY_MULTIPLICITY_ASSERT = "assert len(positions) == 0";
pub const USORT_VERIFY_MULTIPLICITY_BODY =
    \\current_pos = positions.pop()
    \\ids.next_item_index = current_pos - last_pos
    \\last_pos = current_pos + 1
;

pub const MEMSET_ENTER_SCOPE = "vm_enter_scope({'n': ids.n})";
pub const MEMSET_CONTINUE_LOOP =
    \\n -= 1
    \\ids.continue_loop = 1 if n > 0 else 0
;

pub const MEMCPY_CONTINUE_COPYING =
    \\n -= 1
    \\ids.continue_copying = 1 if n > 0 else 0
;

pub const DEFAULT_DICT_NEW =
    \\if '__dict_manager' not in globals():
    \\    from starkware.cairo.common.dict import DictManager
    \\    __dict_manager = DictManager()
    \\
    \\memory[ap] = __dict_manager.new_default_dict(segments, ids.default_value)
;

pub const DICT_NEW =
    \\if '__dict_manager' not in globals():
    \\    from starkware.cairo.common.dict import DictManager
    \\    __dict_manager = DictManager()
    \\
    \\memory[ap] = __dict_manager.new_dict(segments, initial_dict)
    \\del initial_dict
;

pub const DICT_READ =
    \\dict_tracker = __dict_manager.get_tracker(ids.dict_ptr)
    \\dict_tracker.current_ptr += ids.DictAccess.SIZE
    \\ids.value = dict_tracker.data[ids.key]
;

pub const DICT_WRITE =
    \\dict_tracker = __dict_manager.get_tracker(ids.dict_ptr)
    \\dict_tracker.current_ptr += ids.DictAccess.SIZE
    \\ids.dict_ptr.prev_value = dict_tracker.data[ids.key]
    \\dict_tracker.data[ids.key] = ids.new_value
;

pub const DICT_UPDATE =
    \\# Verify dict pointer and prev value.
    \\dict_tracker = __dict_manager.get_tracker(ids.dict_ptr)
    \\current_value = dict_tracker.data[ids.key]
    \\assert current_value == ids.prev_value, \
    \\    f'Wrong previous value in dict. Got {ids.prev_value}, expected {current_value}.'
    \\
    \\# Update value.
    \\dict_tracker.data[ids.key] = ids.new_value
    \\dict_tracker.current_ptr += ids.DictAccess.SIZE
;

pub const SQUASH_DICT =
    \\dict_access_size = ids.DictAccess.SIZE
    \\address = ids.dict_accesses.address_
    \\assert ids.ptr_diff % dict_access_size == 0, \
    \\    'Accesses array size must be divisible by DictAccess.SIZE'
    \\n_accesses = ids.n_accesses
    \\if '__squash_dict_max_size' in globals():
    \\    assert n_accesses <= __squash_dict_max_size, \
    \\        f'squash_dict() can only be used with n_accesses<={__squash_dict_max_size}. ' \
    \\        f'Got: n_accesses={n_accesses}.'
    \\# A map from key to the list of indices accessing it.
    \\access_indices = {}
    \\for i in range(n_accesses):
    \\    key = memory[address + dict_access_size * i]
    \\    access_indices.setdefault(key, []).append(i)
    \\# Descending list of keys.
    \\keys = sorted(access_indices.keys(), reverse=True)
    \\# Are the keys used bigger than range_check bound.
    \\ids.big_keys = 1 if keys[0] >= range_check_builtin.bound else 0
    \\ids.first_key = key = keys.pop()
;

pub const SQUASH_DICT_INNER_SKIP_LOOP =
    "ids.should_skip_loop = 0 if current_access_indices else 1";
pub const SQUASH_DICT_INNER_FIRST_ITERATION =
    \\current_access_indices = sorted(access_indices[key])[::-1]
    \\current_access_index = current_access_indices.pop()
    \\memory[ids.range_check_ptr] = current_access_index
;

pub const SQUASH_DICT_INNER_CHECK_ACCESS_INDEX =
    \\new_access_index = current_access_indices.pop()
    \\ids.loop_temps.index_delta_minus1 = new_access_index - current_access_index - 1
    \\current_access_index = new_access_index
;

pub const SQUASH_DICT_INNER_CONTINUE_LOOP =
    "ids.loop_temps.should_continue = 1 if current_access_indices else 0";
pub const SQUASH_DICT_INNER_ASSERT_LEN_KEYS = "assert len(keys) == 0";
pub const SQUASH_DICT_INNER_LEN_ASSERT = "assert len(current_access_indices) == 0";
pub const SQUASH_DICT_INNER_USED_ACCESSES_ASSERT =
    "assert ids.n_used_accesses == len(access_indices[key])";
pub const SQUASH_DICT_INNER_NEXT_KEY =
    \\assert len(keys) > 0, 'No keys left but remaining_accesses > 0.'
    \\ids.next_key = key = keys.pop()
;

pub const DICT_SQUASH_UPDATE_PTR =
    \\# Update the DictTracker's current_ptr to point to the end of the squashed dict.
    \\__dict_manager.get_tracker(ids.squashed_dict_start).current_ptr = \
    \\    ids.squashed_dict_end.address_
;

pub const DICT_SQUASH_COPY_DICT =
    \\# Prepare arguments for dict_new. In particular, the same dictionary values should be copied
    \\# to the new (squashed) dictionary.
    \\vm_enter_scope({
    \\    # Make __dict_manager accessible.
    \\    '__dict_manager': __dict_manager,
    \\    # Create a copy of the dict, in case it changes in the future.
    \\    'initial_dict': dict(__dict_manager.get_dict(ids.dict_accesses_end)),
    \\})
;
pub const BIGINT_PACK_DIV_MOD_HINT =
    \\from starkware.cairo.common.cairo_secp.secp_utils import pack
    \\from starkware.cairo.common.math_utils import as_int
    \\from starkware.python.math_utils import div_mod, safe_div
    \\p = pack(ids.P, PRIME)
    \\x = pack(ids.x, PRIME) + as_int(ids.x.d3, PRIME) * ids.BASE ** 3 + as_int(ids.x.d4, PRIME) * ids.BASE ** 4
    \\y = pack(ids.y, PRIME)
    \\value = res = div_mod(x, y, p)
;

pub const BIGINT_SAFE_DIV =
    \\ k = safe_div(res * y - x, p)
    \\ value = k if k > 0 else 0 - k
    \\ ids.flag = 1 if k > 0 else 0
;

pub const HI_MAX_BIT_LEN = "ids.len_hi = max(ids.scalar_u.d2.bit_length(), ids.scalar_v.d2.bit_length())-1";

pub const BLOCK_PERMUTATION =
    \\from starkware.cairo.common.keccak_utils.keccak_utils import keccak_func
    \\_keccak_state_size_felts = int(ids.KECCAK_STATE_SIZE_FELTS)
    \\assert 0 <= _keccak_state_size_felts < 100
    \\
    \\output_values = keccak_func(memory.get_range(
    \\    ids.keccak_ptr - _keccak_state_size_felts, _keccak_state_size_felts))
    \\segments.write_arg(ids.keccak_ptr, output_values)
;

// The 0.10.3 whitelist uses this variant (instead of the one used by the common library), but both hints have the same behaviour
// We should check for future refactors that may discard one of the variants
pub const BLOCK_PERMUTATION_WHITELIST_V1 =
    \\from starkware.cairo.common.cairo_keccak.keccak_utils import keccak_func
    \\_keccak_state_size_felts = int(ids.KECCAK_STATE_SIZE_FELTS)
    \\assert 0 <= _keccak_state_size_felts < 100
    \\
    \\output_values = keccak_func(memory.get_range(
    \\    ids.keccak_ptr - _keccak_state_size_felts, _keccak_state_size_felts))
    \\segments.write_arg(ids.keccak_ptr, output_values)
;

pub const BLOCK_PERMUTATION_WHITELIST_V2 =
    \\from starkware.cairo.common.cairo_keccak.keccak_utils import keccak_func
    \\_keccak_state_size_felts = int(ids.KECCAK_STATE_SIZE_FELTS)
    \\assert 0 <= _keccak_state_size_felts < 100
    \\output_values = keccak_func(memory.get_range(
    \\    ids.keccak_ptr_start, _keccak_state_size_felts))
    \\segments.write_arg(ids.output, output_values)
;

pub const KECCAK_WRITE_ARGS =
    \\segments.write_arg(ids.inputs, [ids.low % 2 ** 64, ids.low // 2 ** 64])
    \\segments.write_arg(ids.inputs + 2, [ids.high % 2 ** 64, ids.high // 2 ** 64])
;

pub const COMPARE_BYTES_IN_WORD_NONDET =
    "memory[ap] = to_felt_or_relocatable(ids.n_bytes < ids.BYTES_IN_WORD)";

pub const COMPARE_KECCAK_FULL_RATE_IN_BYTES_NONDET =
    "memory[ap] = to_felt_or_relocatable(ids.n_bytes >= ids.KECCAK_FULL_RATE_IN_BYTES)";

pub const CAIRO_KECCAK_INPUT_IS_FULL_WORD = "ids.full_word = int(ids.n_bytes >= 8)";

pub const CAIRO_KECCAK_FINALIZE_V1 =
    \\# Add dummy pairs of input and output.
    \\_keccak_state_size_felts = int(ids.KECCAK_STATE_SIZE_FELTS)
    \\_block_size = int(ids.BLOCK_SIZE)
    \\assert 0 <= _keccak_state_size_felts < 100
    \\assert 0 <= _block_size < 10
    \\inp = [0] * _keccak_state_size_felts
    \\padding = (inp + keccak_func(inp)) * _block_size
    \\segments.write_arg(ids.keccak_ptr_end, padding)
;

pub const CAIRO_KECCAK_FINALIZE_V2 =
    \\# Add dummy pairs of input and output.
    \\_keccak_state_size_felts = int(ids.KECCAK_STATE_SIZE_FELTS)
    \\_block_size = int(ids.BLOCK_SIZE)
    \\assert 0 <= _keccak_state_size_felts < 100
    \\assert 0 <= _block_size < 1000
    \\inp = [0] * _keccak_state_size_felts
    \\padding = (inp + keccak_func(inp)) * _block_size
    \\segments.write_arg(ids.keccak_ptr_end, padding)
;

pub const IS_NN = "memory[ap] = 0 if 0 <= (ids.a % PRIME) < range_check_builtin.bound else 1";

pub const IS_NN_OUT_OF_RANGE = "memory[ap] = 0 if 0 <= ((-ids.a - 1) % PRIME) < range_check_builtin.bound else 1";

pub const ASSERT_LE_FELT_V_0_6 =
    \\from starkware.cairo.common.math_utils import assert_integer
    \\assert_integer(ids.a)
    \\assert_integer(ids.b)
    \\assert (ids.a % PRIME) <= (ids.b % PRIME), \
    \\    f'a = {ids.a % PRIME} is not less than or equal to b = {ids.b % PRIME}.'
;

pub const ASSERT_LE_FELT_V_0_8 =
    \\from starkware.cairo.common.math_utils import assert_integer
    \\assert_integer(ids.a)
    \\assert_integer(ids.b)
    \\a = ids.a % PRIME
    \\b = ids.b % PRIME
    \\assert a <= b, f'a = {a} is not less than or equal to b = {b}.'
    \\
    \\ids.small_inputs = int(
    \\    a < range_check_builtin.bound and (b - a) < range_check_builtin.bound)
;

pub const A_B_BITAND_1 =
    \\ids.a_lsb = ids.a & 1
    \\ids.b_lsb = ids.b & 1
;

pub const IS_LE_FELT = "memory[ap] = 0 if (ids.a % PRIME) <= (ids.b % PRIME) else 1";

pub const IS_ADDR_BOUNDED =
    \\# Verify the assumptions on the relationship between 2**250, ADDR_BOUND and PRIME.
    \\ADDR_BOUND = ids.ADDR_BOUND % PRIME
    \\assert (2**250 < ADDR_BOUND <= 2**251) and (2 * 2**250 < PRIME) and (
    \\        ADDR_BOUND * 2 > PRIME), \
    \\    'normalize_address() cannot be used with the current constants.'
    \\ids.is_small = 1 if ids.addr < ADDR_BOUND else 0
;

pub const SPLIT_XX =
    \\PRIME = 2**255 - 19
    \\II = pow(2, (PRIME - 1) // 4, PRIME)
    \\
    \\xx = ids.xx.low + (ids.xx.high<<128)
    \\x = pow(xx, (PRIME + 3) // 8, PRIME)
    \\if (x * x - xx) % PRIME != 0:
    \\    x = (x * II) % PRIME
    \\if x % 2 != 0:
    \\    x = PRIME - x
    \\ids.x.low = x & ((1<<128)-1)
    \\ids.x.high = x >> 128
;

pub const NONDET_BIGINT3_V1 =
    \\from starkware.cairo.common.cairo_secp.secp_utils import split
    \\
    \\segments.write_arg(ids.res.address_, split(value))
;

pub const NONDET_BIGINT3_V2 =
    \\from starkware.cairo.common.cairo_secp.secp_utils import split
    \\segments.write_arg(ids.res.address_, split(value))
<<<<<<< HEAD
;

// The following hints support the lib https://github.com/NethermindEth/research-basic-Cairo-operations-big-integers/blob/main/lib
pub const UINT384_UNSIGNED_DIV_REM =
    \\def split(num: int, num_bits_shift: int, length: int):
    \\    a = []
    \\    for _ in range(length):
    \\        a.append( num & ((1 << num_bits_shift) - 1) )
    \\        num = num >> num_bits_shift
    \\    return tuple(a)
    \\
    \\def pack(z, num_bits_shift: int) -> int:
    \\    limbs = (z.d0, z.d1, z.d2)
    \\    return sum(limb << (num_bits_shift * i) for i, limb in enumerate(limbs))
    \\
    \\a = pack(ids.a, num_bits_shift = 128)
    \\div = pack(ids.div, num_bits_shift = 128)
    \\quotient, remainder = divmod(a, div)
    \\
    \\quotient_split = split(quotient, num_bits_shift=128, length=3)
    \\assert len(quotient_split) == 3
    \\
    \\ids.quotient.d0 = quotient_split[0]
    \\ids.quotient.d1 = quotient_split[1]
    \\ids.quotient.d2 = quotient_split[2]
    \\
    \\remainder_split = split(remainder, num_bits_shift=128, length=3)
    \\ids.remainder.d0 = remainder_split[0]
    \\ids.remainder.d1 = remainder_split[1]
    \\ids.remainder.d2 = remainder_split[2]
;

pub const UINT384_SPLIT_128 =
    \\ids.low = ids.a & ((1<<128) - 1)
    \\ids.high = ids.a >> 128
;

pub const ADD_NO_UINT384_CHECK =
    \\sum_d0 = ids.a.d0 + ids.b.d0
    \\ids.carry_d0 = 1 if sum_d0 >= ids.SHIFT else 0
    \\sum_d1 = ids.a.d1 + ids.b.d1 + ids.carry_d0
    \\ids.carry_d1 = 1 if sum_d1 >= ids.SHIFT else 0
    \\sum_d2 = ids.a.d2 + ids.b.d2 + ids.carry_d1
    \\ids.carry_d2 = 1 if sum_d2 >= ids.SHIFT else 0
;

pub const UINT384_SQRT =
    \\from starkware.python.math_utils import isqrt
    \\
    \\def split(num: int, num_bits_shift: int, length: int):
    \\    a = []
    \\    for _ in range(length):
    \\        a.append( num & ((1 << num_bits_shift) - 1) )
    \\        num = num >> num_bits_shift
    \\    return tuple(a)
    \\
    \\def pack(z, num_bits_shift: int) -> int:
    \\    limbs = (z.d0, z.d1, z.d2)
    \\    return sum(limb << (num_bits_shift * i) for i, limb in enumerate(limbs))
    \\
    \\a = pack(ids.a, num_bits_shift=128)
    \\root = isqrt(a)
    \\assert 0 <= root < 2 ** 192
    \\root_split = split(root, num_bits_shift=128, length=3)
    \\ids.root.d0 = root_split[0]
    \\ids.root.d1 = root_split[1]
    \\ids.root.d2 = root_split[2]
;

pub const SUB_REDUCED_A_AND_REDUCED_B =
    \\def split(num: int, num_bits_shift: int, length: int):
    \\    a = []
    \\    for _ in range(length):
    \\        a.append( num & ((1 << num_bits_shift) - 1) )
    \\        num = num >> num_bits_shift
    \\    return tuple(a)
    \\
    \\def pack(z, num_bits_shift: int) -> int:
    \\    limbs = (z.d0, z.d1, z.d2)
    \\    return sum(limb << (num_bits_shift * i) for i, limb in enumerate(limbs))
    \\
    \\a = pack(ids.a, num_bits_shift = 128)
    \\b = pack(ids.b, num_bits_shift = 128)
    \\p = pack(ids.p, num_bits_shift = 128)
    \\
    \\res = (a - b) % p
    \\
    \\
    \\res_split = split(res, num_bits_shift=128, length=3)
    \\
    \\ids.res.d0 = res_split[0]
    \\ids.res.d1 = res_split[1]
    \\ids.res.d2 = res_split[2]
;

pub const UINT384_SIGNED_NN = "memory[ap] = 1 if 0 <= (ids.a.d2 % PRIME) < 2 ** 127 else 0";

pub const UNSIGNED_DIV_REM_UINT768_BY_UINT384 =
    \\def split(num: int, num_bits_shift: int, length: int):
    \\    a = []
    \\    for _ in range(length):
    \\        a.append( num & ((1 << num_bits_shift) - 1) )
    \\        num = num >> num_bits_shift 
    \\    return tuple(a)
    \\
    \\def pack(z, num_bits_shift: int) -> int:
    \\    limbs = (z.d0, z.d1, z.d2)
    \\    return sum(limb << (num_bits_shift * i) for i, limb in enumerate(limbs))
    \\    
    \\def pack_extended(z, num_bits_shift: int) -> int:
    \\    limbs = (z.d0, z.d1, z.d2, z.d3, z.d4, z.d5)
    \\    return sum(limb << (num_bits_shift * i) for i, limb in enumerate(limbs))
    \\
    \\a = pack_extended(ids.a, num_bits_shift = 128)
    \\div = pack(ids.div, num_bits_shift = 128)
    \\
    \\quotient, remainder = divmod(a, div)
    \\
    \\quotient_split = split(quotient, num_bits_shift=128, length=6)
    \\
    \\ids.quotient.d0 = quotient_split[0]
    \\ids.quotient.d1 = quotient_split[1]
    \\ids.quotient.d2 = quotient_split[2]
    \\ids.quotient.d3 = quotient_split[3]
    \\ids.quotient.d4 = quotient_split[4]
    \\ids.quotient.d5 = quotient_split[5]
    \\
    \\remainder_split = split(remainder, num_bits_shift=128, length=3)
    \\ids.remainder.d0 = remainder_split[0]
    \\ids.remainder.d1 = remainder_split[1]
    \\ids.remainder.d2 = remainder_split[2]
;

// equal to UNSIGNED_DIV_REM_UINT768_BY_UINT384 but with some whitespace removed
// in the `num = num >> num_bits_shift` and between `pack` and `pack_extended`
pub const UNSIGNED_DIV_REM_UINT768_BY_UINT384_STRIPPED =
    \\def split(num: int, num_bits_shift: int, length: int):
    \\    a = []
    \\    for _ in range(length):
    \\        a.append( num & ((1 << num_bits_shift) - 1) )
    \\        num = num >> num_bits_shift
    \\    return tuple(a)
    \\
    \\def pack(z, num_bits_shift: int) -> int:
    \\    limbs = (z.d0, z.d1, z.d2)
    \\    return sum(limb << (num_bits_shift * i) for i, limb in enumerate(limbs))
    \\
    \\def pack_extended(z, num_bits_shift: int) -> int:
    \\    limbs = (z.d0, z.d1, z.d2, z.d3, z.d4, z.d5)
    \\    return sum(limb << (num_bits_shift * i) for i, limb in enumerate(limbs))
    \\
    \\a = pack_extended(ids.a, num_bits_shift = 128)
    \\div = pack(ids.div, num_bits_shift = 128)
    \\
    \\quotient, remainder = divmod(a, div)
    \\
    \\quotient_split = split(quotient, num_bits_shift=128, length=6)
    \\
    \\ids.quotient.d0 = quotient_split[0]
    \\ids.quotient.d1 = quotient_split[1]
    \\ids.quotient.d2 = quotient_split[2]
    \\ids.quotient.d3 = quotient_split[3]
    \\ids.quotient.d4 = quotient_split[4]
    \\ids.quotient.d5 = quotient_split[5]
    \\
    \\remainder_split = split(remainder, num_bits_shift=128, length=3)
    \\ids.remainder.d0 = remainder_split[0]
    \\ids.remainder.d1 = remainder_split[1]
    \\ids.remainder.d2 = remainder_split[2]
;

pub const INV_MOD_P_UINT512 =
    \\def pack_512(u, num_bits_shift: int) -> int:
    \\    limbs = (u.d0, u.d1, u.d2, u.d3)
    \\    return sum(limb << (num_bits_shift * i) for i, limb in enumerate(limbs))
    \\
    \\x = pack_512(ids.x, num_bits_shift = 128)
    \\p = ids.p.low + (ids.p.high << 128)
    \\x_inverse_mod_p = pow(x,-1, p)
    \\
    \\x_inverse_mod_p_split = (x_inverse_mod_p & ((1 << 128) - 1), x_inverse_mod_p >> 128)
    \\
    \\ids.x_inverse_mod_p.low = x_inverse_mod_p_split[0]
    \\ids.x_inverse_mod_p.high = x_inverse_mod_p_split[1]
=======
>>>>>>> cf4a3fdc
;<|MERGE_RESOLUTION|>--- conflicted
+++ resolved
@@ -663,8 +663,8 @@
 pub const NONDET_BIGINT3_V2 =
     \\from starkware.cairo.common.cairo_secp.secp_utils import split
     \\segments.write_arg(ids.res.address_, split(value))
-<<<<<<< HEAD
-;
+;
+
 
 // The following hints support the lib https://github.com/NethermindEth/research-basic-Cairo-operations-big-integers/blob/main/lib
 pub const UINT384_UNSIGNED_DIV_REM =
@@ -848,6 +848,4 @@
     \\
     \\ids.x_inverse_mod_p.low = x_inverse_mod_p_split[0]
     \\ids.x_inverse_mod_p.high = x_inverse_mod_p_split[1]
-=======
->>>>>>> cf4a3fdc
-;+;
