const std = @import("std");
const Felt252 = @import("../../math/fields/starknet.zig").Felt252;
const CairoVMError = @import("../error.zig").CairoVMError;

// Relocatable in the Cairo VM represents an address
// in some memory segment. When the VM finishes running,
// these values are replaced by real memory addresses,
// represented by a field element.
pub const Relocatable = struct {
    const Self = @This();

    // The index of the memory segment.
    segment_index: u64 = 0,
    // The offset in the memory segment.
    offset: u64 = 0,

    // Creates a new Relocatable.
    // # Arguments
    // - segment_index - The index of the memory segment.
    // - offset - The offset in the memory segment.
    // # Returns
    // A new Relocatable.
    pub fn new(
        segment_index: u64,
        offset: u64,
    ) Self {
        return .{
            .segment_index = segment_index,
            .offset = offset,
        };
    }

    // Determines if this Relocatable is equal to another.
    // # Arguments
    // - other: The other Relocatable to compare to.
    // # Returns
    // `true` if they are equal, `false` otherwise.
    pub fn eq(
        self: Self,
        other: Self,
    ) bool {
        return self.segment_index == other.segment_index and self.offset == other.offset;
    }

    /// Attempts to subtract a `Relocatable` from another.
    ///
    /// This method fails if `self` and other` are not from the same segment.
    pub fn sub(self: Relocatable, other: Relocatable) !Relocatable {
        if (self.segment_index != other.segment_index) {
            return error.TypeMismatchNotRelocatable;
        }

        return subUint(self, other.offset);
    }

    // Substract a u64 from a Relocatable and return a new Relocatable.
    // # Arguments
    // - other: The u64 to substract.
    // # Returns
    // A new Relocatable.
    pub fn subUint(
        self: Self,
        other: u64,
    ) !Self {
        if (self.offset < other) {
            return error.RelocatableSubUsizeNegOffset;
        }
        return .{
            .segment_index = self.segment_index,
            .offset = self.offset - other,
        };
    }

    // Add a u64 to a Relocatable and return a new Relocatable.
    // # Arguments
    // - other: The u64 to add.
    // # Returns
    // A new Relocatable.
    pub fn addUint(
        self: Self,
        other: u64,
    ) !Self {
        return .{
            .segment_index = self.segment_index,
            .offset = self.offset + other,
        };
    }

    /// Add a u64 to this Relocatable, modifying it in place.
    /// # Arguments
    /// - self: Pointer to the Relocatable object to modify.
    /// - other: The u64 to add to `self.offset`.
    pub fn addUintInPlace(
        self: *Self,
        other: u64,
    ) void {
        // Modify the offset of the existing Relocatable object
        self.offset += other;
    }

    // Add a i64 to a Relocatable and return a new Relocatable.
    // # Arguments
    // - other: The i64 to add.
    // # Returns
    // A new Relocatable.
    pub fn addInt(
        self: Self,
        other: i64,
    ) !Self {
        if (other < 0) {
            return self.subUint(@as(u64, @intCast(
                -other,
            )));
        }
        return self.addUint(@as(u64, @intCast(
            other,
        )));
    }

    /// Add a felt to this Relocatable, modifying it in place.
    /// # Arguments
    /// - self: Pointer to the Relocatable object to modify.
    /// - other: The felt to add to `self.offset`.
    pub fn addFeltInPlace(
        self: *Self,
        other: Felt252,
    ) !void {
        const new_offset_felt = Felt252.fromInteger(@as(
            u256,
            self.offset,
        )).add(other);
        const new_offset = try new_offset_felt.tryIntoU64();
        self.offset = new_offset;
    }

    /// Performs additions if other contains a Felt value, fails otherwise.
    /// # Arguments
    /// - other - The other MaybeRelocatable to add.
    pub fn addMaybeRelocatableInplace(
        self: *Self,
        other: MaybeRelocatable,
    ) !void {
        const other_as_felt = try other.tryIntoFelt();
        try self.addFeltInPlace(other_as_felt);
    }
};

// MaybeRelocatable is the type of the memory cells in the Cairo
// VM. It can either be a Relocatable or a field element.
pub const MaybeRelocatable = union(enum) {
    const Self = @This();

    relocatable: Relocatable,
    felt: Felt252,

    /// Determines if two `MaybeRelocatable` instances are equal.
    ///
    /// This method compares the variant type and the contained value. If both the variant
    /// and the value are identical between the two instances, they are considered equal.
    ///
    /// ## Arguments:
    ///   * other: The other `MaybeRelocatable` instance to compare against.
    ///
    /// ## Returns:
    ///   * `true` if the two instances are equal.
    ///   * `false` otherwise.
    pub fn eq(
        self: Self,
        other: Self,
    ) bool {
        // Switch on the type of `self`
        return switch (self) {
            // If `self` is of type `relocatable`
            .relocatable => |self_value| switch (other) {
                // Compare the `relocatable` values if both `self` and `other` are `relocatable`
                .relocatable => |other_value| self_value.eq(other_value),
                // If `self` is `relocatable` and `other` is `felt`, they are not equal
                .felt => false,
            },
            // If `self` is of type `felt`
            .felt => |self_value| switch (other) {
                // Compare the `felt` values if both `self` and `other` are `felt`
                .felt => self_value.equal(other.felt),
                // If `self` is `felt` and `other` is `relocatable`, they are not equal
                .relocatable => false,
            },
        };
    }

    /// Return the value of the MaybeRelocatable as a felt or error.
    /// # Returns
    /// The value of the MaybeRelocatable as a Relocatable felt or error.
    pub fn tryIntoFelt(self: Self) error{TypeMismatchNotFelt}!Felt252 {
        return switch (self) {
            .relocatable => CairoVMError.TypeMismatchNotFelt,
            .felt => |felt| felt,
        };
    }

    /// Return the value of the MaybeRelocatable as a felt or error.
    /// # Returns
    /// The value of the MaybeRelocatable as a Relocatable felt or error.
    pub fn tryIntoU64(self: Self) error{
        TypeMismatchNotFelt,
        ValueTooLarge,
    }!u64 {
        return switch (self) {
            .relocatable => CairoVMError.TypeMismatchNotFelt,
            .felt => |felt| felt.tryIntoU64(),
        };
    }

    /// Return the value of the MaybeRelocatable as a Relocatable.
    /// # Returns
    /// The value of the MaybeRelocatable as a Relocatable.
    pub fn tryIntoRelocatable(self: Self) !Relocatable {
        return switch (self) {
            .relocatable => |relocatable| relocatable,
            .felt => error.TypeMismatchNotRelocatable,
        };
    }

    /// Whether the MaybeRelocatable is zero or not.
    /// # Returns
    /// true if the MaybeRelocatable is zero, false otherwise.
    pub fn isZero(self: Self) bool {
        return switch (self) {
            .relocatable => false,
            .felt => |felt| felt.isZero(),
        };
    }

    /// Whether the MaybeRelocatable is a relocatable or not.
    /// # Returns
    /// true if the MaybeRelocatable is a relocatable, false otherwise.
<<<<<<< HEAD
    pub fn isRelocatable(self: MaybeRelocatable) bool {
        return std.meta.activeTag(self) == .relocatable;
    }

    /// Returns whether the MaybeRelocatable is a felt or not.
    ///
    /// # Returns
    ///
    /// `true` if the MaybeRelocatable is a felt, `false` otherwise.
    pub fn isFelt(self: MaybeRelocatable) bool {
        return std.meta.activeTag(self) == .felt;
=======
    pub fn isRelocatable(self: Self) bool {
        return switch (self) {
            .relocatable => true,
            .felt => false,
        };
>>>>>>> 5f704414
    }
};

// Creates a new MaybeRelocatable from a Relocatable.
// # Arguments
// - relocatable - The Relocatable to create the MaybeRelocatable from.
// # Returns
// A new MaybeRelocatable.
pub fn newFromRelocatable(relocatable: Relocatable) MaybeRelocatable {
    return .{ .relocatable = relocatable };
}

// Creates a new MaybeRelocatable from a field element.
// # Arguments
// - felt - The field element to create the MaybeRelocatable from.
// # Returns
// A new MaybeRelocatable.
pub fn fromFelt(felt: Felt252) MaybeRelocatable {
    return .{ .felt = felt };
}

// Creates a new MaybeRelocatable from a u256.
// # Arguments
// - value - The u64 to create the MaybeRelocatable from.
// # Returns
// A new MaybeRelocatable.
pub fn fromU256(value: u256) MaybeRelocatable {
    return .{ .felt = Felt252.fromInteger(value) };
}

// Creates a new MaybeRelocatable from a u64.
// # Arguments
// - value - The u64 to create the MaybeRelocatable from.
// # Returns
// A new MaybeRelocatable.
pub fn fromU64(value: u64) MaybeRelocatable {
    return fromU256(@as(
        u256,
        value,
    ));
}

// ************************************************************
// *                         TESTS                            *
// ************************************************************
const expect = std.testing.expect;
const expectEqual = std.testing.expectEqual;
const expectError = std.testing.expectError;

test "add uint" {
    const relocatable = Relocatable.new(
        2,
        4,
    );
    const result = relocatable.addUint(24);
    const expected = Relocatable.new(
        2,
        28,
    );
    try expectEqual(
        result,
        expected,
    );
}

test "add int" {
    const relocatable = Relocatable.new(
        2,
        4,
    );
    const result = relocatable.addInt(24);
    const expected = Relocatable.new(
        2,
        28,
    );
    try expectEqual(
        result,
        expected,
    );
}

test "add int negative" {
    const relocatable = Relocatable.new(
        2,
        4,
    );
    const result = relocatable.addInt(-4);
    const expected = Relocatable.new(
        2,
        0,
    );
    try expectEqual(
        result,
        expected,
    );
}

test "sub uint" {
    const relocatable = Relocatable.new(
        2,
        4,
    );
    const result = relocatable.subUint(2);
    const expected = Relocatable.new(
        2,
        2,
    );
    try expectEqual(
        result,
        expected,
    );
}

test "sub uint negative" {
    const relocatable = Relocatable.new(
        2,
        4,
    );
    const result = relocatable.subUint(6);
    try expectError(
        error.RelocatableSubUsizeNegOffset,
        result,
    );
}<|MERGE_RESOLUTION|>--- conflicted
+++ resolved
@@ -233,7 +233,6 @@
     /// Whether the MaybeRelocatable is a relocatable or not.
     /// # Returns
     /// true if the MaybeRelocatable is a relocatable, false otherwise.
-<<<<<<< HEAD
     pub fn isRelocatable(self: MaybeRelocatable) bool {
         return std.meta.activeTag(self) == .relocatable;
     }
@@ -245,13 +244,6 @@
     /// `true` if the MaybeRelocatable is a felt, `false` otherwise.
     pub fn isFelt(self: MaybeRelocatable) bool {
         return std.meta.activeTag(self) == .felt;
-=======
-    pub fn isRelocatable(self: Self) bool {
-        return switch (self) {
-            .relocatable => true,
-            .felt => false,
-        };
->>>>>>> 5f704414
     }
 };
 
