--- conflicted
+++ resolved
@@ -26,11 +26,8 @@
 const poseidon_utils = @import("poseidon_utils.zig");
 const keccak_utils = @import("keccak_utils.zig");
 const felt_bit_length = @import("felt_bit_length.zig");
-<<<<<<< HEAD
 const set = @import("set.zig");
-=======
 const pow_utils = @import("pow_utils.zig");
->>>>>>> db62dcec
 const segments = @import("segments.zig");
 
 const deserialize_utils = @import("../parser/deserialize_utils.zig");
@@ -238,13 +235,10 @@
             try keccak_utils.splitOutputMidLowHigh(allocator, vm, hint_data.ids_data, hint_data.ap_tracking);
         } else if (std.mem.eql(u8, hint_codes.GET_FELT_BIT_LENGTH, hint_data.code)) {
             try felt_bit_length.getFeltBitLength(allocator, vm, hint_data.ids_data, hint_data.ap_tracking);
-<<<<<<< HEAD
         } else if (std.mem.eql(u8, hint_codes.SET_ADD, hint_data.code)) {
             try set.setAdd(allocator, vm, hint_data.ids_data, hint_data.ap_tracking);
-=======
         } else if (std.mem.eql(u8, hint_codes.POW, hint_data.code)) {
             try pow_utils.pow(allocator, vm, hint_data.ids_data, hint_data.ap_tracking);
->>>>>>> db62dcec
         } else if (std.mem.eql(u8, hint_codes.RELOCATE_SEGMENT, hint_data.code)) {
             try segments.relocateSegment(vm, hint_data.ids_data, hint_data.ap_tracking);
         } else if (std.mem.eql(u8, hint_codes.TEMPORARY_ARRAY, hint_data.code)) {
@@ -290,10 +284,6 @@
         } else if (std.mem.eql(u8, hint_codes.MEMCPY_CONTINUE_COPYING, hint_data.code)) {
             try memset_utils.memsetStepLoop(allocator, vm, exec_scopes, hint_data.ids_data, hint_data.ap_tracking, "continue_copying");
         } else {}
-<<<<<<< HEAD
-=======
-
->>>>>>> db62dcec
     }
 
     // Executes the hint which's data is provided by a dynamic structure previously created by compile_hint
