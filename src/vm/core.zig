// Core imports.
const std = @import("std");
const expect = @import("std").testing.expect;
const Allocator = std.mem.Allocator;
const ArrayList = std.ArrayList;

// Local imports.
const segments = @import("memory/segments.zig");
const relocatable = @import("memory/relocatable.zig");
const instructions = @import("instructions.zig");
const RunContext = @import("run_context.zig").RunContext;
const CairoVMError = @import("error.zig").CairoVMError;
const Config = @import("config.zig").Config;
const TraceContext = @import("trace_context.zig").TraceContext;
const build_options = @import("../main.zig").build_options;

/// Represents the Cairo VM.
pub const CairoVM = struct {

    // ************************************************************
    // *                        FIELDS                            *
    // ************************************************************

    /// The memory allocator. Can be needed for the deallocation of the VM resources.
    allocator: *const Allocator,
    /// The run context.
    run_context: *RunContext,
    /// The memory segment manager.
    segments: *segments.MemorySegmentManager,
    /// Whether the run is finished or not.
    is_run_finished: bool,
    /// VM trace
    trace_context: TraceContext,

    // ************************************************************
    // *             MEMORY ALLOCATION AND DEALLOCATION           *
    // ************************************************************

    /// Creates a new Cairo VM.
    /// # Arguments
    /// - `allocator`: The allocator to use for the VM.
    /// - `config`: Configurations used to initialize the VM.
    /// # Returns
    /// - `CairoVM`: The created VM.
    /// # Errors
    /// - If a memory allocation fails.
    pub fn init(
        allocator: *const Allocator,
        config: Config,
        comptime trace_entries_initial_capacity: usize,
    ) !CairoVM {
        // Initialize the memory segment manager.
        const memory_segment_manager = try segments.MemorySegmentManager.init(allocator);
        // Initialize the run context.
        const run_context = try RunContext.init(allocator);
<<<<<<< HEAD
        // Initialize the trace context.
        const trace_context = try TraceContext.init(allocator.*, config.enable_trace);
=======

        var trace: ?ArrayList(TraceEntry) = null;
        if (config.enable_trace) {
            trace = try ArrayList(TraceEntry).initCapacity(allocator.*, trace_entries_initial_capacity);
        }
>>>>>>> 4fff97ec

        return CairoVM{
            .allocator = allocator,
            .run_context = run_context,
            .segments = memory_segment_manager,
            .is_run_finished = false,
            .trace_context = trace_context,
        };
    }

    /// Safe deallocation of the VM resources.
    pub fn deinit(self: *CairoVM) void {
        // Deallocate the memory segment manager.
        self.segments.deinit();
        // Deallocate the run context.
        self.run_context.deinit();
        // Deallocate trace
        self.trace_context.deinit();
    }

    // ************************************************************
    // *                        METHODS                           *
    // ************************************************************

    /// Do a single step of the VM.
    /// Process an instruction cycle using the typical fetch-decode-execute cycle.
    pub fn step(self: *CairoVM) !void {
        // TODO: Run hints.

        std.log.debug(
            "Running instruction at pc: {}",
            .{self.run_context.pc.*},
        );

        // ************************************************************
        // *                    FETCH                                 *
        // ************************************************************

        const encoded_instruction = self.segments.memory.get(self.run_context.pc.*) catch {
            return CairoVMError.InstructionFetchingFailed;
        };

        // ************************************************************
        // *                    DECODE                                *
        // ************************************************************

        // First, we convert the encoded instruction to a u64.
        // If the MaybeRelocatable is not a felt, this operation will fail.
        // If the MaybeRelocatable is a felt but the value does not fit into a u64, this operation will fail.
        const encoded_instruction_u64 = encoded_instruction.tryIntoU64() catch {
            return CairoVMError.InstructionEncodingError;
        };

        // Then, we decode the instruction.
        const instruction = try instructions.decode(encoded_instruction_u64);

        // ************************************************************
        // *                    EXECUTE                               *
        // ************************************************************
        return self.runInstruction(&instruction);
    }

    /// Run a specific instruction.
    // # Arguments
    /// - `instruction`: The instruction to run.
    pub fn runInstruction(
        self: *CairoVM,
        instruction: *const instructions.Instruction,
    ) !void {
        if (!build_options.disable_tracing) {
            try self.trace_context.traceInstruction(.{
                .pc = self.run_context.pc,
                .ap = self.run_context.ap,
                .fp = self.run_context.fp,
            });
        }

        const operands_result = try self.computeOperands(instruction);
        _ = operands_result;
    }

    /// Compute the operands for a given instruction.
    /// # Arguments
    /// - `instruction`: The instruction to compute the operands for.
    /// # Returns
    /// - `Operands`: The operands for the instruction.
    pub fn computeOperands(
        self: *CairoVM,
        instruction: *const instructions.Instruction,
    ) !OperandsResult {
        // Compute the destination address and get value from the memory.
        const dst_addr = try self.run_context.compute_dst_addr(instruction);
        const dst = try self.segments.memory.get(dst_addr);
        _ = dst;

        // Compute the OP 0 address and get value from the memory.
        const op_0_addr = try self.run_context.compute_op_0_addr(instruction);
        // Here we use `catch null` because we want op_0_op to be optional since it's not always used.
        const op_0_op = self.segments.memory.get(op_0_addr) catch null;

        // Compute the OP 1 address and get value from the memory.
        const op_1_addr = try self.run_context.compute_op_1_addr(
            instruction,
            op_0_op,
        );
        const op_1_op = try self.segments.memory.get(op_1_addr);
        _ = op_1_op;

        return OperandsResult{
            .dst = relocatable.fromU64(0),
            .res = relocatable.fromU64(0),
            .op_0 = relocatable.fromU64(0),
            .op_1 = relocatable.fromU64(0),
            .dst_addr = relocatable.fromU64(0),
            .op_0_addr = relocatable.fromU64(0),
            .op_1_addr = relocatable.fromU64(0),
        };
    }

    /// Runs deductions for Op0, first runs builtin deductions, if this fails, attempts to deduce it based on dst and op1
    /// Also returns res if it was also deduced in the process
    /// Inserts the deduced operand
    /// Fails if Op0 was not deduced or if an error arose in the process.
    /// # Arguments
    /// - `op_0_addr`: The address of the operand to deduce.
    /// - `instruction`: The instruction to deduce the operand for.
    /// - `dst`: The destination.
    /// - `op1`: The op1.
    pub fn computeOp0Deductions(
        self: *CairoVM,
        op_0_addr: relocatable.MaybeRelocatable,
        instruction: *const instructions.Instruction,
        dst: ?relocatable.MaybeRelocatable,
        op1: ?relocatable.MaybeRelocatable,
    ) void {
        _ = op1;
        _ = dst;
        _ = instruction;
        const op_o = try self.deduceMemoryCell(op_0_addr);
        _ = op_o;
    }

    /// Applies the corresponding builtin's deduction rules if addr's segment index corresponds to a builtin segment
    /// Returns null if there is no deduction for the address
    /// # Arguments
    /// - `address`: The address to deduce.
    /// # Returns
    /// - `MaybeRelocatable`: The deduced value.
    /// TODO: Implement this.
    pub fn deduceMemoryCell(
        self: *CairoVM,
        address: relocatable.Relocatable,
    ) !?relocatable.MaybeRelocatable {
        _ = address;
        _ = self;
        return null;
    }

    /// Updates the value of PC according to the executed instruction.
    /// # Arguments
    /// - `instruction`: The instruction that was executed.
    /// - `operands`: The operands of the instruction.
    pub fn updatePc(
        self: *CairoVM,
        instruction: *const instructions.Instruction,
        operands: OperandsResult,
    ) !void {
        switch (instruction.pc_update) {
            // ************************************************************
            // *                PC UPDATE REGULAR                         *
            // ************************************************************
            instructions.PcUpdate.Regular => {
                // Update the PC.
                self.run_context.pc.*.addUintInPlace(instruction.size());
            },
            // ************************************************************
            // *                PC UPDATE JUMP                            *
            // ************************************************************
            instructions.PcUpdate.Jump => {
                // Check that the res is not null.
                if (operands.res == null) {
                    return error.ResUnconstrainedUsedWithPcUpdateJump;
                }
                // Check that the res is a relocatable.
                const res = operands.res.?.tryIntoRelocatable() catch {
                    return error.PcUpdateJumpResNotRelocatable;
                };
                // Update the PC.
                self.run_context.pc.* = res;
            },
            // ************************************************************
            // *                PC UPDATE JUMP REL                        *
            // ************************************************************
            instructions.PcUpdate.JumpRel => {
                // Check that the res is not null.
                if (operands.res == null) {
                    return error.ResUnconstrainedUsedWithPcUpdateJumpRel;
                }
                // Check that the res is a felt.
                const res = operands.res.?.tryIntoFelt() catch {
                    return error.PcUpdateJumpRelResNotFelt;
                };
                // Update the PC.
                try self.run_context.pc.*.addFeltInPlace(res);
            },
            // ************************************************************
            // *                PC UPDATE JNZ                            *
            // ************************************************************
            instructions.PcUpdate.Jnz => {
                if (operands.dst.isZero()) {
                    // Update the PC.
                    self.run_context.pc.*.addUintInPlace(instruction.size());
                } else {
                    // Update the PC.
                    try self.run_context.pc.*.addMaybeRelocatableInplace(operands.op_1);
                }
            },
        }
    }

    /// Updates the value of AP according to the executed instruction.
    /// # Arguments
    /// - `instruction`: The instruction that was executed.
    /// - `operands`: The operands of the instruction.
    pub fn updateAp(
        self: *CairoVM,
        instruction: *const instructions.Instruction,
        operands: OperandsResult,
    ) !void {
        switch (instruction.ap_update) {
            // *********************************************************
            // *                      AP UPDATE ADD                    *
            // *********************************************************
            instructions.ApUpdate.Add => {
                // Check that Res is not null.
                if (operands.res == null) {
                    return error.ApUpdateAddResUnconstrained;
                }
                // Update AP.
                try self.run_context.ap.*.addMaybeRelocatableInplace(operands.res.?);
            },
            // *********************************************************
            // *                    AP UPDATE ADD1                     *
            // *********************************************************
            instructions.ApUpdate.Add1 => {
                self.run_context.ap.*.addUintInPlace(1);
            },
            // *********************************************************
            // *                    AP UPDATE ADD2                     *
            // *********************************************************
            instructions.ApUpdate.Add2 => {
                self.run_context.ap.*.addUintInPlace(2);
            },
            else => {},
        }
    }

    /// Updates the value of AP according to the executed instruction.
    /// # Arguments
    /// - `instruction`: The instruction that was executed.
    /// - `operands`: The operands of the instruction.
    pub fn updateFp(
        self: *CairoVM,
        instruction: *const instructions.Instruction,
        operands: OperandsResult,
    ) !void {
        switch (instruction.fp_update) {
            // *********************************************************
            // *                FP UPDATE AP PLUS 2                    *
            // *********************************************************
            instructions.FpUpdate.APPlus2 => {
                // Update the FP.
                // FP = AP + 2.
                self.run_context.fp.*.offset = self.run_context.ap.*.offset + 2;
            },
            // *********************************************************
            // *                    FP UPDATE DST                      *
            // *********************************************************
            instructions.FpUpdate.Dst => {
                switch (operands.dst) {
                    .relocatable => |rel| {
                        // Update the FP.
                        // FP = DST.
                        self.run_context.fp.* = rel;
                    },
                    .felt => |f| {
                        // Update the FP.
                        // FP += DST.
                        try self.run_context.fp.*.addFeltInPlace(f);
                    },
                }
            },
            else => {},
        }
    }

    // ************************************************************
    // *                    ACCESSORS                             *
    // ************************************************************

    /// Returns whether the run is finished or not.
    /// # Returns
    /// - `bool`: Whether the run is finished or not.
    pub fn isRunFinished(self: *const CairoVM) bool {
        return self.is_run_finished;
    }

    /// Returns the current ap.
    /// # Returns
    /// - `MaybeRelocatable`: The current ap.
    pub fn getAp(self: *const CairoVM) relocatable.Relocatable {
        return self.run_context.ap.*;
    }

    /// Returns the current fp.
    /// # Returns
    /// - `MaybeRelocatable`: The current fp.
    pub fn getFp(self: *const CairoVM) relocatable.Relocatable {
        return self.run_context.fp.*;
    }

    /// Returns the current pc.
    /// # Returns
    /// - `MaybeRelocatable`: The current pc.
    pub fn getPc(self: *const CairoVM) relocatable.Relocatable {
        return self.run_context.pc.*;
    }
};

// *****************************************************************************
// *                       CUSTOM TYPES                                        *
// *****************************************************************************

/// Represents the operands for an instruction.
const OperandsResult = struct {
    dst: relocatable.MaybeRelocatable,
    res: ?relocatable.MaybeRelocatable,
    op_0: relocatable.MaybeRelocatable,
    op_1: relocatable.MaybeRelocatable,
    dst_addr: relocatable.MaybeRelocatable,
    op_0_addr: relocatable.MaybeRelocatable,
    op_1_addr: relocatable.MaybeRelocatable,

    /// Returns a default instance of the OperandsResult struct.
    pub fn default() OperandsResult {
        return OperandsResult{
            .dst = relocatable.fromU64(0),
            .res = relocatable.fromU64(0),
            .op_0 = relocatable.fromU64(0),
            .op_1 = relocatable.fromU64(0),
            .dst_addr = relocatable.fromU64(0),
            .op_0_addr = relocatable.fromU64(0),
            .op_1_addr = relocatable.fromU64(0),
        };
    }
};

// ************************************************************
// *                         TESTS                            *
// ************************************************************
const expectEqual = std.testing.expectEqual;
const expectError = std.testing.expectError;

test "update pc regular no imm" {

    // ************************************************************
    // *                 SETUP TEST CONTEXT                       *
    // ************************************************************
    // Initialize an allocator.
    var allocator = std.testing.allocator;
    var instruction = instructions.Instruction.default();
    instruction.pc_update = instructions.PcUpdate.Regular;
    instruction.op_1_addr = instructions.Op1Src.AP;
    const operands = OperandsResult.default();
    // Create a new VM instance.
    var vm = try CairoVM.init(&allocator, .{}, 4096);
    defer vm.deinit();

    // ************************************************************
    // *                      TEST BODY                           *
    // ************************************************************
    try vm.updatePc(
        &instruction,
        operands,
    );

    // ************************************************************
    // *                      TEST CHECKS                         *
    // ************************************************************
    const pc = vm.getPc();
    try expectEqual(
        pc.offset,
        1,
    );
}

test "update pc regular with imm" {

    // ************************************************************
    // *                 SETUP TEST CONTEXT                       *
    // ************************************************************
    // Initialize an allocator.
    var allocator = std.testing.allocator;
    var instruction = instructions.Instruction.default();
    instruction.pc_update = instructions.PcUpdate.Regular;
    instruction.op_1_addr = instructions.Op1Src.Imm;
    const operands = OperandsResult.default();
    // Create a new VM instance.
    var vm = try CairoVM.init(&allocator, .{}, 4096);
    defer vm.deinit();

    // ************************************************************
    // *                      TEST BODY                           *
    // ************************************************************
    try vm.updatePc(
        &instruction,
        operands,
    );

    // ************************************************************
    // *                      TEST CHECKS                         *
    // ************************************************************
    const pc = vm.getPc();
    try expectEqual(
        pc.offset,
        2,
    );
}

test "update pc jump with operands res null" {

    // ************************************************************
    // *                 SETUP TEST CONTEXT                       *
    // ************************************************************
    // Initialize an allocator.
    var allocator = std.testing.allocator;
    var instruction = instructions.Instruction.default();
    instruction.pc_update = instructions.PcUpdate.Jump;
    var operands = OperandsResult.default();
    operands.res = null;
    // Create a new VM instance.
    var vm = try CairoVM.init(&allocator, .{}, 4096);
    defer vm.deinit();

    // ************************************************************
    // *                      TEST BODY                           *
    // ************************************************************
    try expectError(error.ResUnconstrainedUsedWithPcUpdateJump, vm.updatePc(
        &instruction,
        operands,
    ));
}

test "update pc jump with operands res not relocatable" {

    // ************************************************************
    // *                 SETUP TEST CONTEXT                       *
    // ************************************************************
    // Initialize an allocator.
    var allocator = std.testing.allocator;
    var instruction = instructions.Instruction.default();
    instruction.pc_update = instructions.PcUpdate.Jump;
    var operands = OperandsResult.default();
    operands.res = relocatable.fromU64(0);
    // Create a new VM instance.
    var vm = try CairoVM.init(&allocator, .{}, 4096);
    defer vm.deinit();

    // ************************************************************
    // *                      TEST BODY                           *
    // ************************************************************
    try expectError(error.PcUpdateJumpResNotRelocatable, vm.updatePc(
        &instruction,
        operands,
    ));
}

test "update pc jump with operands res relocatable" {

    // ************************************************************
    // *                 SETUP TEST CONTEXT                       *
    // ************************************************************
    // Initialize an allocator.
    var allocator = std.testing.allocator;
    var instruction = instructions.Instruction.default();
    instruction.pc_update = instructions.PcUpdate.Jump;
    var operands = OperandsResult.default();
    operands.res = relocatable.newFromRelocatable(relocatable.Relocatable.new(
        0,
        42,
    ));
    // Create a new VM instance.
    var vm = try CairoVM.init(&allocator, .{}, 4096);
    defer vm.deinit();

    // ************************************************************
    // *                      TEST BODY                           *
    // ************************************************************
    try vm.updatePc(
        &instruction,
        operands,
    );

    // ************************************************************
    // *                      TEST CHECKS                         *
    // ************************************************************
    const pc = vm.getPc();
    try expectEqual(
        pc.offset,
        42,
    );
}

test "update pc jump rel with operands res null" {

    // ************************************************************
    // *                 SETUP TEST CONTEXT                       *
    // ************************************************************
    // Initialize an allocator.
    var allocator = std.testing.allocator;
    var instruction = instructions.Instruction.default();
    instruction.pc_update = instructions.PcUpdate.JumpRel;
    var operands = OperandsResult.default();
    operands.res = null;
    // Create a new VM instance.
    var vm = try CairoVM.init(&allocator, .{}, 4096);
    defer vm.deinit();

    // ************************************************************
    // *                      TEST BODY                           *
    // ************************************************************
    try expectError(error.ResUnconstrainedUsedWithPcUpdateJumpRel, vm.updatePc(
        &instruction,
        operands,
    ));
}

test "update pc jump rel with operands res not felt" {

    // ************************************************************
    // *                 SETUP TEST CONTEXT                       *
    // ************************************************************
    // Initialize an allocator.
    var allocator = std.testing.allocator;
    var instruction = instructions.Instruction.default();
    instruction.pc_update = instructions.PcUpdate.JumpRel;
    var operands = OperandsResult.default();
    operands.res = relocatable.newFromRelocatable(relocatable.Relocatable.new(
        0,
        42,
    ));
    // Create a new VM instance.
    var vm = try CairoVM.init(&allocator, .{}, 4096);
    defer vm.deinit();

    // ************************************************************
    // *                      TEST BODY                           *
    // ************************************************************
    try expectError(error.PcUpdateJumpRelResNotFelt, vm.updatePc(
        &instruction,
        operands,
    ));
}

test "update pc jump rel with operands res felt" {

    // ************************************************************
    // *                 SETUP TEST CONTEXT                       *
    // ************************************************************
    // Initialize an allocator.
    var allocator = std.testing.allocator;
    var instruction = instructions.Instruction.default();
    instruction.pc_update = instructions.PcUpdate.JumpRel;
    var operands = OperandsResult.default();
    operands.res = relocatable.fromU64(42);
    // Create a new VM instance.
    var vm = try CairoVM.init(&allocator, .{}, 4096);
    defer vm.deinit();

    // ************************************************************
    // *                      TEST BODY                           *
    // ************************************************************
    try vm.updatePc(
        &instruction,
        operands,
    );

    // ************************************************************
    // *                      TEST CHECKS                         *
    // ************************************************************
    const pc = vm.getPc();
    try expectEqual(
        pc.offset,
        42,
    );
}

test "update pc update jnz with operands dst zero" {

    // ************************************************************
    // *                 SETUP TEST CONTEXT                       *
    // ************************************************************
    // Initialize an allocator.
    var allocator = std.testing.allocator;
    var instruction = instructions.Instruction.default();
    instruction.pc_update = instructions.PcUpdate.Jnz;
    var operands = OperandsResult.default();
    operands.dst = relocatable.fromU64(0);
    // Create a new VM instance.
    var vm = try CairoVM.init(&allocator, .{}, 4096);
    defer vm.deinit();

    // ************************************************************
    // *                      TEST BODY                           *
    // ************************************************************
    try vm.updatePc(
        &instruction,
        operands,
    );

    // ************************************************************
    // *                      TEST CHECKS                         *
    // ************************************************************
    const pc = vm.getPc();
    try expectEqual(
        pc.offset,
        2,
    );
}

test "update pc update jnz with operands dst not zero op1 not felt" {

    // ************************************************************
    // *                 SETUP TEST CONTEXT                       *
    // ************************************************************
    // Initialize an allocator.
    var allocator = std.testing.allocator;
    var instruction = instructions.Instruction.default();
    instruction.pc_update = instructions.PcUpdate.Jnz;
    var operands = OperandsResult.default();
    operands.dst = relocatable.fromU64(1);
    operands.op_1 = relocatable.newFromRelocatable(relocatable.Relocatable.new(
        0,
        42,
    ));
    // Create a new VM instance.
    var vm = try CairoVM.init(&allocator, .{}, 4096);
    defer vm.deinit();

    // ************************************************************
    // *                      TEST BODY                           *
    // ************************************************************
    try expectError(
        error.TypeMismatchNotFelt,
        vm.updatePc(
            &instruction,
            operands,
        ),
    );
}

test "update pc update jnz with operands dst not zero op1 felt" {

    // ************************************************************
    // *                 SETUP TEST CONTEXT                       *
    // ************************************************************
    // Initialize an allocator.
    var allocator = std.testing.allocator;
    var instruction = instructions.Instruction.default();
    instruction.pc_update = instructions.PcUpdate.Jnz;
    var operands = OperandsResult.default();
    operands.dst = relocatable.fromU64(1);
    operands.op_1 = relocatable.fromU64(42);
    // Create a new VM instance.
    var vm = try CairoVM.init(&allocator, .{}, 4096);
    defer vm.deinit();

    // ************************************************************
    // *                      TEST BODY                           *
    // ************************************************************
    try vm.updatePc(
        &instruction,
        operands,
    );

    // ************************************************************
    // *                      TEST CHECKS                         *
    // ************************************************************
    const pc = vm.getPc();
    try expectEqual(
        pc.offset,
        42,
    );
}

test "update ap add with operands res unconstrained" {
    // ************************************************************
    // *                 SETUP TEST CONTEXT                       *
    // ************************************************************
    // Initialize an allocator.
    var allocator = std.testing.allocator;
    var instruction = instructions.Instruction.default();
    instruction.ap_update = instructions.ApUpdate.Add;
    var operands = OperandsResult.default();
    operands.res = null; // Simulate unconstrained res
    // Create a new VM instance.
    var vm = try CairoVM.init(&allocator, .{}, 4096);
    defer vm.deinit();

    // ************************************************************
    // *                      TEST BODY                           *
    // ************************************************************
    try expectError(error.ApUpdateAddResUnconstrained, vm.updateAp(
        &instruction,
        operands,
    ));
}

test "update ap add1" {
    // ************************************************************
    // *                 SETUP TEST CONTEXT                       *
    // ************************************************************
    // Initialize an allocator.
    var allocator = std.testing.allocator;
    var instruction = instructions.Instruction.default();
    instruction.ap_update = instructions.ApUpdate.Add1;
    var operands = OperandsResult.default();
    // Create a new VM instance.
    var vm = try CairoVM.init(&allocator, .{}, 4096);
    defer vm.deinit();

    // ************************************************************
    // *                      TEST BODY                           *
    // ************************************************************
    try vm.updateAp(
        &instruction,
        operands,
    );

    // ************************************************************
    // *                      TEST CHECKS                         *
    // ************************************************************
    // Verify the AP offset was incremented by 1.
    const ap = vm.getAp();
    try expectEqual(
        ap.offset,
        1,
    );
}

test "update ap add2" {
    // ************************************************************
    // *                 SETUP TEST CONTEXT                       *
    // ************************************************************
    // Initialize an allocator.
    var allocator = std.testing.allocator;
    var instruction = instructions.Instruction.default();
    instruction.ap_update = instructions.ApUpdate.Add2;
    var operands = OperandsResult.default();
    // Create a new VM instance.
    var vm = try CairoVM.init(&allocator, .{}, 4096);
    defer vm.deinit();

    // ************************************************************
    // *                      TEST BODY                           *
    // ************************************************************
    try vm.updateAp(
        &instruction,
        operands,
    );

    // ************************************************************
    // *                      TEST CHECKS                         *
    // ************************************************************
    // Verify the AP offset was incremented by 2.
    const ap = vm.getAp();
    try expectEqual(
        ap.offset,
        2,
    );
}

test "update fp appplus2" {
    // ************************************************************
    // *                 SETUP TEST CONTEXT                       *
    // ************************************************************
    // Initialize an allocator.
    var allocator = std.testing.allocator;
    var instruction = instructions.Instruction.default();
    instruction.fp_update = instructions.FpUpdate.APPlus2;
    var operands = OperandsResult.default();
    // Create a new VM instance.
    var vm = try CairoVM.init(&allocator, .{}, 4096);
    defer vm.deinit();

    // ************************************************************
    // *                      TEST BODY                           *
    // ************************************************************
    try vm.updateFp(
        &instruction,
        operands,
    );

    // ************************************************************
    // *                      TEST CHECKS                         *
    // ************************************************************
    // Verify the FP offset was incremented by 2.
    const fp = vm.getFp();
    try expectEqual(
        fp.offset,
        2,
    );
}

test "update fp dst relocatable" {
    // ************************************************************
    // *                 SETUP TEST CONTEXT                       *
    // ************************************************************
    // Initialize an allocator.
    var allocator = std.testing.allocator;
    var instruction = instructions.Instruction.default();
    instruction.fp_update = instructions.FpUpdate.Dst;
    var operands = OperandsResult.default();
    operands.dst = relocatable.newFromRelocatable(relocatable.Relocatable.new(
        0,
        42,
    ));
    // Create a new VM instance.
    var vm = try CairoVM.init(&allocator, .{}, 4096);
    defer vm.deinit();

    // ************************************************************
    // *                      TEST BODY                           *
    // ************************************************************
    try vm.updateFp(
        &instruction,
        operands,
    );

    // ************************************************************
    // *                      TEST CHECKS                         *
    // ************************************************************
    // Verify the FP offset was incremented by 2.
    const fp = vm.getFp();
    try expectEqual(
        fp.offset,
        42,
    );
}

test "update fp dst felt" {
    // ************************************************************
    // *                 SETUP TEST CONTEXT                       *
    // ************************************************************
    // Initialize an allocator.
    var allocator = std.testing.allocator;
    var instruction = instructions.Instruction.default();
    instruction.fp_update = instructions.FpUpdate.Dst;
    var operands = OperandsResult.default();
    operands.dst = relocatable.fromU64(42);
    // Create a new VM instance.
    var vm = try CairoVM.init(&allocator, .{}, 4096);
    defer vm.deinit();

    // ************************************************************
    // *                      TEST BODY                           *
    // ************************************************************
    try vm.updateFp(
        &instruction,
        operands,
    );

    // ************************************************************
    // *                      TEST CHECKS                         *
    // ************************************************************
    // Verify the FP offset was incremented by 2.
    const fp = vm.getFp();
    try expectEqual(
        fp.offset,
        42,
    );
}

test "trace is enabled" {
    // ************************************************************
    // *                 SETUP TEST CONTEXT                       *
    // ************************************************************
    // Initialize an allocator.
    var allocator = std.testing.allocator;

    // Create a new VM instance.
    var config = Config{ .proof_mode = false, .enable_trace = true };

    var vm = try CairoVM.init(
        &allocator,
        config,
        4096,
    );
    defer vm.deinit();

    // ************************************************************
    // *                      TEST BODY                           *
    // ************************************************************
    // Do nothing

    // ************************************************************
    // *                      TEST CHECKS                         *
    // ************************************************************
    // Check that trace was initialized
    if (!vm.trace_context.isEnabled()) {
        return error.TraceShouldHaveBeenEnabled;
    }
}

test "trace is disabled" {
    // ************************************************************
    // *                 SETUP TEST CONTEXT                       *
    // ************************************************************
    // Initialize an allocator.
    var allocator = std.testing.allocator;

    // Create a new VM instance.
    var vm = try CairoVM.init(&allocator, .{}, 4096);
    defer vm.deinit();

    // ************************************************************
    // *                      TEST BODY                           *
    // ************************************************************
    // Do nothing

    // ************************************************************
    // *                      TEST CHECKS                         *
    // ************************************************************
    // Check that trace was initialized
    if (vm.trace_context.isEnabled()) {
        return error.TraceShouldHaveBeenDisabled;
    }
}<|MERGE_RESOLUTION|>--- conflicted
+++ resolved
@@ -47,22 +47,13 @@
     pub fn init(
         allocator: *const Allocator,
         config: Config,
-        comptime trace_entries_initial_capacity: usize,
     ) !CairoVM {
         // Initialize the memory segment manager.
         const memory_segment_manager = try segments.MemorySegmentManager.init(allocator);
         // Initialize the run context.
         const run_context = try RunContext.init(allocator);
-<<<<<<< HEAD
         // Initialize the trace context.
         const trace_context = try TraceContext.init(allocator.*, config.enable_trace);
-=======
-
-        var trace: ?ArrayList(TraceEntry) = null;
-        if (config.enable_trace) {
-            trace = try ArrayList(TraceEntry).initCapacity(allocator.*, trace_entries_initial_capacity);
-        }
->>>>>>> 4fff97ec
 
         return CairoVM{
             .allocator = allocator,
@@ -132,7 +123,7 @@
         self: *CairoVM,
         instruction: *const instructions.Instruction,
     ) !void {
-        if (!build_options.disable_tracing) {
+        if (!build_options.trace_disable) {
             try self.trace_context.traceInstruction(.{
                 .pc = self.run_context.pc,
                 .ap = self.run_context.ap,
@@ -438,7 +429,7 @@
     instruction.op_1_addr = instructions.Op1Src.AP;
     const operands = OperandsResult.default();
     // Create a new VM instance.
-    var vm = try CairoVM.init(&allocator, .{}, 4096);
+    var vm = try CairoVM.init(&allocator, .{});
     defer vm.deinit();
 
     // ************************************************************
@@ -471,7 +462,7 @@
     instruction.op_1_addr = instructions.Op1Src.Imm;
     const operands = OperandsResult.default();
     // Create a new VM instance.
-    var vm = try CairoVM.init(&allocator, .{}, 4096);
+    var vm = try CairoVM.init(&allocator, .{});
     defer vm.deinit();
 
     // ************************************************************
@@ -504,7 +495,7 @@
     var operands = OperandsResult.default();
     operands.res = null;
     // Create a new VM instance.
-    var vm = try CairoVM.init(&allocator, .{}, 4096);
+    var vm = try CairoVM.init(&allocator, .{});
     defer vm.deinit();
 
     // ************************************************************
@@ -528,7 +519,7 @@
     var operands = OperandsResult.default();
     operands.res = relocatable.fromU64(0);
     // Create a new VM instance.
-    var vm = try CairoVM.init(&allocator, .{}, 4096);
+    var vm = try CairoVM.init(&allocator, .{});
     defer vm.deinit();
 
     // ************************************************************
@@ -555,7 +546,7 @@
         42,
     ));
     // Create a new VM instance.
-    var vm = try CairoVM.init(&allocator, .{}, 4096);
+    var vm = try CairoVM.init(&allocator, .{});
     defer vm.deinit();
 
     // ************************************************************
@@ -588,7 +579,7 @@
     var operands = OperandsResult.default();
     operands.res = null;
     // Create a new VM instance.
-    var vm = try CairoVM.init(&allocator, .{}, 4096);
+    var vm = try CairoVM.init(&allocator, .{});
     defer vm.deinit();
 
     // ************************************************************
@@ -615,7 +606,7 @@
         42,
     ));
     // Create a new VM instance.
-    var vm = try CairoVM.init(&allocator, .{}, 4096);
+    var vm = try CairoVM.init(&allocator, .{});
     defer vm.deinit();
 
     // ************************************************************
@@ -639,7 +630,7 @@
     var operands = OperandsResult.default();
     operands.res = relocatable.fromU64(42);
     // Create a new VM instance.
-    var vm = try CairoVM.init(&allocator, .{}, 4096);
+    var vm = try CairoVM.init(&allocator, .{});
     defer vm.deinit();
 
     // ************************************************************
@@ -672,7 +663,7 @@
     var operands = OperandsResult.default();
     operands.dst = relocatable.fromU64(0);
     // Create a new VM instance.
-    var vm = try CairoVM.init(&allocator, .{}, 4096);
+    var vm = try CairoVM.init(&allocator, .{});
     defer vm.deinit();
 
     // ************************************************************
@@ -709,7 +700,7 @@
         42,
     ));
     // Create a new VM instance.
-    var vm = try CairoVM.init(&allocator, .{}, 4096);
+    var vm = try CairoVM.init(&allocator, .{});
     defer vm.deinit();
 
     // ************************************************************
@@ -737,7 +728,7 @@
     operands.dst = relocatable.fromU64(1);
     operands.op_1 = relocatable.fromU64(42);
     // Create a new VM instance.
-    var vm = try CairoVM.init(&allocator, .{}, 4096);
+    var vm = try CairoVM.init(&allocator, .{});
     defer vm.deinit();
 
     // ************************************************************
@@ -769,7 +760,7 @@
     var operands = OperandsResult.default();
     operands.res = null; // Simulate unconstrained res
     // Create a new VM instance.
-    var vm = try CairoVM.init(&allocator, .{}, 4096);
+    var vm = try CairoVM.init(&allocator, .{});
     defer vm.deinit();
 
     // ************************************************************
@@ -791,7 +782,7 @@
     instruction.ap_update = instructions.ApUpdate.Add1;
     var operands = OperandsResult.default();
     // Create a new VM instance.
-    var vm = try CairoVM.init(&allocator, .{}, 4096);
+    var vm = try CairoVM.init(&allocator, .{});
     defer vm.deinit();
 
     // ************************************************************
@@ -823,7 +814,7 @@
     instruction.ap_update = instructions.ApUpdate.Add2;
     var operands = OperandsResult.default();
     // Create a new VM instance.
-    var vm = try CairoVM.init(&allocator, .{}, 4096);
+    var vm = try CairoVM.init(&allocator, .{});
     defer vm.deinit();
 
     // ************************************************************
@@ -855,7 +846,7 @@
     instruction.fp_update = instructions.FpUpdate.APPlus2;
     var operands = OperandsResult.default();
     // Create a new VM instance.
-    var vm = try CairoVM.init(&allocator, .{}, 4096);
+    var vm = try CairoVM.init(&allocator, .{});
     defer vm.deinit();
 
     // ************************************************************
@@ -891,7 +882,7 @@
         42,
     ));
     // Create a new VM instance.
-    var vm = try CairoVM.init(&allocator, .{}, 4096);
+    var vm = try CairoVM.init(&allocator, .{});
     defer vm.deinit();
 
     // ************************************************************
@@ -924,7 +915,7 @@
     var operands = OperandsResult.default();
     operands.dst = relocatable.fromU64(42);
     // Create a new VM instance.
-    var vm = try CairoVM.init(&allocator, .{}, 4096);
+    var vm = try CairoVM.init(&allocator, .{});
     defer vm.deinit();
 
     // ************************************************************
@@ -985,7 +976,7 @@
     var allocator = std.testing.allocator;
 
     // Create a new VM instance.
-    var vm = try CairoVM.init(&allocator, .{}, 4096);
+    var vm = try CairoVM.init(&allocator, .{});
     defer vm.deinit();
 
     // ************************************************************
