pub const FIND_ELEMENT =
    \\array_ptr = ids.array_ptr
    \\elm_size = ids.elm_size
    \\assert isinstance(elm_size, int) and elm_size > 0, \
    \\    f'Invalid value for elm_size. Got: {elm_size}.'
    \\key = ids.key
    \\
    \\if '__find_element_index' in globals():
    \\    ids.index = __find_element_index
    \\    found_key = memory[array_ptr + elm_size * __find_element_index]
    \\    assert found_key == key, \
    \\        f'Invalid index found in __find_element_index. index: {__find_element_index}, ' \
    \\        f'expected key {key}, found key: {found_key}.'
    \\    # Delete __find_element_index to make sure it's not used for the next calls.
    \\    del __find_element_index
    \\else:
    \\    n_elms = ids.n_elms
    \\    assert isinstance(n_elms, int) and n_elms >= 0, \
    \\        f'Invalid value for n_elms. Got: {n_elms}.'
    \\    if '__find_element_max_size' in globals():
    \\        assert n_elms <= __find_element_max_size, \
    \\            f'find_element() can only be used with n_elms<={__find_element_max_size}. ' \
    \\            f'Got: n_elms={n_elms}.'
    \\
    \\    for i in range(n_elms):
    \\        if memory[array_ptr + elm_size * i] == key:
    \\            ids.index = i
    \\            break
    \\    else:
    \\        raise ValueError(f'Key {key} was not found.')
;

pub const SEARCH_SORTED_LOWER =
    \\array_ptr = ids.array_ptr
    \\elm_size = ids.elm_size
    \\assert isinstance(elm_size, int) and elm_size > 0, \
    \\    f'Invalid value for elm_size. Got: {elm_size}.'
    \\
    \\n_elms = ids.n_elms
    \\assert isinstance(n_elms, int) and n_elms >= 0, \
    \\    f'Invalid value for n_elms. Got: {n_elms}.'
    \\if '__find_element_max_size' in globals():
    \\    assert n_elms <= __find_element_max_size, \
    \\        f'find_element() can only be used with n_elms<={__find_element_max_size}. ' \
    \\        f'Got: n_elms={n_elms}.'
    \\
    \\for i in range(n_elms):
    \\    if memory[array_ptr + elm_size * i] >= ids.key:
    \\        ids.index = i
    \\        break
    \\else:
    \\    ids.index = n_elms
;

pub const SET_ADD =
    \\assert ids.elm_size > 0
    \\assert ids.set_ptr <= ids.set_end_ptr
    \\elm_list = memory.get_range(ids.elm_ptr, ids.elm_size)
    \\for i in range(0, ids.set_end_ptr - ids.set_ptr, ids.elm_size):
    \\    if memory.get_range(ids.set_ptr + i, ids.elm_size) == elm_list:
    \\        ids.index = i // ids.elm_size
    \\        ids.is_elm_in_set = 1
    \\        break
    \\else:
    \\    ids.is_elm_in_set = 0
;

pub const TEMPORARY_ARRAY = "ids.temporary_array = segments.add_temp_segment()";

pub const RELOCATE_SEGMENT = "memory.add_relocation_rule(src_ptr=ids.src_ptr, dest_ptr=ids.dest_ptr)";

pub const GET_FELT_BIT_LENGTH =
    \\x = ids.x
    \\ids.bit_length = x.bit_length()
;

pub const POW = "ids.locs.bit = (ids.prev_locs.exp % PRIME) & 1";

pub const ASSERT_NN = "from starkware.cairo.common.math_utils import assert_integer\nassert_integer(ids.a)\nassert 0 <= ids.a % PRIME < range_check_builtin.bound, f'a = {ids.a} is out of range.'";
pub const VERIFY_ECDSA_SIGNATURE = "ecdsa_builtin.add_signature(ids.ecdsa_ptr.address_, (ids.signature_r, ids.signature_s))";
pub const IS_POSITIVE = "from starkware.cairo.common.math_utils import is_positive\nids.is_positive = 1 if is_positive(\n    value=ids.value, prime=PRIME, rc_bound=range_check_builtin.bound) else 0";
pub const ASSERT_NOT_ZERO = "from starkware.cairo.common.math_utils import assert_integer\nassert_integer(ids.value)\nassert ids.value % PRIME != 0, f'assert_not_zero failed: {ids.value} = 0.'";

pub const IS_QUAD_RESIDUE =
    \\from starkware.crypto.signature.signature import FIELD_PRIME
    \\from starkware.python.math_utils import div_mod, is_quad_residue, sqrt
    \\
    \\x = ids.x
    \\if is_quad_residue(x, FIELD_PRIME):
    \\    ids.y = sqrt(x, FIELD_PRIME)
    \\else:
    \\    ids.y = sqrt(div_mod(x, 3, FIELD_PRIME), FIELD_PRIME)
;

pub const ASSERT_NOT_EQUAL =
    \\from starkware.cairo.lang.vm.relocatable import RelocatableValue
    \\both_ints = isinstance(ids.a, int) and isinstance(ids.b, int)
    \\both_relocatable = (
    \\    isinstance(ids.a, RelocatableValue) and isinstance(ids.b, RelocatableValue) and
    \\    ids.a.segment_index == ids.b.segment_index)
    \\assert both_ints or both_relocatable, \
    \\    f'assert_not_equal failed: non-comparable values: {ids.a}, {ids.b}.'
    \\assert (ids.a - ids.b) % PRIME != 0, f'assert_not_equal failed: {ids.a} = {ids.b}.'
;

pub const SQRT =
    \\from starkware.python.math_utils import isqrt
    \\value = ids.value % PRIME
    \\assert value < 2 ** 250, f"value={value} is outside of the range [0, 2**250)."
    \\assert 2 ** 250 < PRIME
    \\ids.root = isqrt(value)
;

pub const UNSIGNED_DIV_REM =
    \\from starkware.cairo.common.math_utils import assert_integer
    \\assert_integer(ids.div)
    \\assert 0 < ids.div <= PRIME // range_check_builtin.bound, \
    \\    f'div={hex(ids.div)} is out of the valid range.'
    \\ids.q, ids.r = divmod(ids.value, ids.div)
;

pub const SIGNED_DIV_REM =
    \\from starkware.cairo.common.math_utils import as_int, assert_integer
    \\
    \\assert_integer(ids.div)
    \\assert 0 < ids.div <= PRIME // range_check_builtin.bound, \
    \\    f'div={hex(ids.div)} is out of the valid range.'
    \\
    \\assert_integer(ids.bound)
    \\assert ids.bound <= range_check_builtin.bound // 2, \
    \\    f'bound={hex(ids.bound)} is out of the valid range.'
    \\
    \\int_value = as_int(ids.value, PRIME)
    \\q, ids.r = divmod(int_value, ids.div)
    \\
    \\assert -ids.bound <= q < ids.bound, \
    \\    f'{int_value} / {ids.div} = {q} is out of the range [{-ids.bound}, {ids.bound}).'
    \\
    \\ids.biased_q = q + ids.bound
;

pub const ASSERT_LE_FELT =
    \\import itertools
    \\
    \\from starkware.cairo.common.math_utils import assert_integer
    \\assert_integer(ids.a)
    \\assert_integer(ids.b)
    \\a = ids.a % PRIME
    \\b = ids.b % PRIME
    \\assert a <= b, f'a = {a} is not less than or equal to b = {b}.'
    \\
    \\# Find an arc less than PRIME / 3, and another less than PRIME / 2.
    \\lengths_and_indices = [(a, 0), (b - a, 1), (PRIME - 1 - b, 2)]
    \\lengths_and_indices.sort()
    \\assert lengths_and_indices[0][0] <= PRIME // 3 and lengths_and_indices[1][0] <= PRIME // 2
    \\excluded = lengths_and_indices[2][1]
    \\
    \\memory[ids.range_check_ptr + 1], memory[ids.range_check_ptr + 0] = (
    \\    divmod(lengths_and_indices[0][0], ids.PRIME_OVER_3_HIGH))
    \\memory[ids.range_check_ptr + 3], memory[ids.range_check_ptr + 2] = (
    \\    divmod(lengths_and_indices[1][0], ids.PRIME_OVER_2_HIGH))
;

pub const ASSERT_LE_FELT_EXCLUDED_0 = "memory[ap] = 1 if excluded != 0 else 0";

pub const ASSERT_LE_FELT_EXCLUDED_1 = "memory[ap] = 1 if excluded != 1 else 0";

pub const ASSERT_LE_FELT_EXCLUDED_2 = "assert excluded == 2";

pub const ASSERT_LT_FELT =
    \\from starkware.cairo.common.math_utils import assert_integer
    \\assert_integer(ids.a)
    \\assert_integer(ids.b)
    \\assert (ids.a % PRIME) < (ids.b % PRIME), \
    \\    f'a = {ids.a % PRIME} is not less than b = {ids.b % PRIME}.'
;

pub const IS_250_BITS = "ids.is_250 = 1 if ids.addr < 2**250 else 0";

pub const ASSERT_250_BITS =
    \\from starkware.cairo.common.math_utils import as_int
    \\
    \\# Correctness check.
    \\value = as_int(ids.value, PRIME) % PRIME
    \\assert value < ids.UPPER_BOUND, f'{value} is outside of the range [0, 2**250).'
    \\
    \\# Calculation for the assertion.
    \\ids.high, ids.low = divmod(ids.value, ids.SHIFT)
;

pub const SPLIT_FELT =
    \\from starkware.cairo.common.math_utils import assert_integer
    \\assert ids.MAX_HIGH < 2**128 and ids.MAX_LOW < 2**128
    \\assert PRIME - 1 == ids.MAX_HIGH * 2**128 + ids.MAX_LOW
    \\assert_integer(ids.value)
    \\ids.low = ids.value & ((1 << 128) - 1)
    \\ids.high = ids.value >> 128
;

pub const SPLIT_INT = "memory[ids.output] = res = (int(ids.value) % PRIME) % ids.base\nassert res < ids.bound, f'split_int(): Limb {res} is out of range.'";

pub const SPLIT_INT_ASSERT_RANGE = "assert ids.value == 0, 'split_int(): value is out of range.'";

pub const ADD_SEGMENT = "memory[ap] = segments.add()";

pub const VM_ENTER_SCOPE = "vm_enter_scope()";
pub const VM_EXIT_SCOPE = "vm_exit_scope()";

pub const MEMCPY_ENTER_SCOPE = "vm_enter_scope({'n': ids.len})";
pub const NONDET_N_GREATER_THAN_10 = "memory[ap] = to_felt_or_relocatable(ids.n >= 10)";
pub const NONDET_N_GREATER_THAN_2 = "memory[ap] = to_felt_or_relocatable(ids.n >= 2)";

pub const UNSAFE_KECCAK =
    \\from eth_hash.auto import keccak
    \\
    \\data, length = ids.data, ids.length
    \\
    \\if '__keccak_max_size' in globals():
    \\    assert length <= __keccak_max_size, \
    \\        f'unsafe_keccak() can only be used with length<={__keccak_max_size}. ' \
    \\        f'Got: length={length}.'
    \\
    \\keccak_input = bytearray()
    \\for word_i, byte_i in enumerate(range(0, length, 16)):
    \\    word = memory[data + word_i]
    \\    n_bytes = min(16, length - byte_i)
    \\    assert 0 <= word < 2 ** (8 * n_bytes)
    \\    keccak_input += word.to_bytes(n_bytes, 'big')
    \\
    \\hashed = keccak(keccak_input)
    \\ids.high = int.from_bytes(hashed[:16], 'big')
    \\ids.low = int.from_bytes(hashed[16:32], 'big')
;

pub const UNSAFE_KECCAK_FINALIZE =
    \\from eth_hash.auto import keccak
    \\keccak_input = bytearray()
    \\n_elms = ids.keccak_state.end_ptr - ids.keccak_state.start_ptr
    \\for word in memory.get_range(ids.keccak_state.start_ptr, n_elms):
    \\    keccak_input += word.to_bytes(16, 'big')
    \\hashed = keccak(keccak_input)
    \\ids.high = int.from_bytes(hashed[:16], 'big')
    \\ids.low = int.from_bytes(hashed[16:32], 'big')
;

pub const SPLIT_INPUT_3 = "ids.high3, ids.low3 = divmod(memory[ids.inputs + 3], 256)";
pub const SPLIT_INPUT_6 = "ids.high6, ids.low6 = divmod(memory[ids.inputs + 6], 256 ** 2)";
pub const SPLIT_INPUT_9 = "ids.high9, ids.low9 = divmod(memory[ids.inputs + 9], 256 ** 3)";
pub const SPLIT_INPUT_12 =
    "ids.high12, ids.low12 = divmod(memory[ids.inputs + 12], 256 ** 4)";
pub const SPLIT_INPUT_15 =
    "ids.high15, ids.low15 = divmod(memory[ids.inputs + 15], 256 ** 5)";

pub const SPLIT_OUTPUT_0 =
    \\ids.output0_low = ids.output0 & ((1 << 128) - 1)
    \\ids.output0_high = ids.output0 >> 128
;
pub const SPLIT_OUTPUT_1 =
    \\ids.output1_low = ids.output1 & ((1 << 128) - 1)
    \\ids.output1_high = ids.output1 >> 128
;

pub const SPLIT_N_BYTES = "ids.n_words_to_copy, ids.n_bytes_left = divmod(ids.n_bytes, ids.BYTES_IN_WORD)";
pub const SPLIT_OUTPUT_MID_LOW_HIGH =
    \\tmp, ids.output1_low = divmod(ids.output1, 256 ** 7)
    \\ids.output1_high, ids.output1_mid = divmod(tmp, 2 ** 128)
;

pub const BIGINT_TO_UINT256 = "ids.low = (ids.x.d0 + ids.x.d1 * ids.BASE) & ((1 << 128) - 1)";
pub const UINT256_ADD =
    \\sum_low = ids.a.low + ids.b.low
    \\ids.carry_low = 1 if sum_low >= ids.SHIFT else 0
    \\sum_high = ids.a.high + ids.b.high + ids.carry_low
    \\ids.carry_high = 1 if sum_high >= ids.SHIFT else 0
;

pub const UINT256_ADD_LOW =
    \\sum_low = ids.a.low + ids.b.low
    \\ids.carry_low = 1 if sum_low >= ids.SHIFT else 0
;

pub const UINT128_ADD =
    \\res = ids.a + ids.b
    \\ids.carry = 1 if res >= ids.SHIFT else 0
;

pub const UINT256_SUB =
    \\def split(num: int, num_bits_shift: int = 128, length: int = 2):
    \\    a = []
    \\    for _ in range(length):
    \\        a.append( num & ((1 << num_bits_shift) - 1) )
    \\        num = num >> num_bits_shift
    \\    return tuple(a)
    \\
    \\def pack(z, num_bits_shift: int = 128) -> int:
    \\    limbs = (z.low, z.high)
    \\    return sum(limb << (num_bits_shift * i) for i, limb in enumerate(limbs))
    \\
    \\a = pack(ids.a)
    \\b = pack(ids.b)
    \\res = (a - b)%2**256
    \\res_split = split(res)
    \\ids.res.low = res_split[0]
    \\ids.res.high = res_split[1]
;

pub const UINT256_SQRT =
    \\from starkware.python.math_utils import isqrt
    \\n = (ids.n.high << 128) + ids.n.low
    \\root = isqrt(n)
    \\assert 0 <= root < 2 ** 128
    \\ids.root.low = root
    \\ids.root.high = 0
;

pub const UINT256_SQRT_FELT =
    \\from starkware.python.math_utils import isqrt
    \\n = (ids.n.high << 128) + ids.n.low
    \\root = isqrt(n)
    \\assert 0 <= root < 2 ** 128
    \\ids.root = root
;

pub const UINT256_SIGNED_NN = "memory[ap] = 1 if 0 <= (ids.a.high % PRIME) < 2 ** 127 else 0";

pub const UINT256_UNSIGNED_DIV_REM =
    \\a = (ids.a.high << 128) + ids.a.low
    \\div = (ids.div.high << 128) + ids.div.low
    \\quotient, remainder = divmod(a, div)
    \\
    \\ids.quotient.low = quotient & ((1 << 128) - 1)
    \\ids.quotient.high = quotient >> 128
    \\ids.remainder.low = remainder & ((1 << 128) - 1)
    \\ids.remainder.high = remainder >> 128
;

pub const UINT256_EXPANDED_UNSIGNED_DIV_REM =
    \\a = (ids.a.high << 128) + ids.a.low
    \\div = (ids.div.b23 << 128) + ids.div.b01
    \\quotient, remainder = divmod(a, div)
    \\
    \\ids.quotient.low = quotient & ((1 << 128) - 1)
    \\ids.quotient.high = quotient >> 128
    \\ids.remainder.low = remainder & ((1 << 128) - 1)
    \\ids.remainder.high = remainder >> 128
;

pub const UINT256_MUL_DIV_MOD =
    \\a = (ids.a.high << 128) + ids.a.low
    \\b = (ids.b.high << 128) + ids.b.low
    \\div = (ids.div.high << 128) + ids.div.low
    \\quotient, remainder = divmod(a * b, div)
    \\
    \\ids.quotient_low.low = quotient & ((1 << 128) - 1)
    \\ids.quotient_low.high = (quotient >> 128) & ((1 << 128) - 1)
    \\ids.quotient_high.low = (quotient >> 256) & ((1 << 128) - 1)
    \\ids.quotient_high.high = quotient >> 384
    \\ids.remainder.low = remainder & ((1 << 128) - 1)
    \\ids.remainder.high = remainder >> 128
;

pub const SPLIT_64 =
    \\ids.low = ids.a & ((1<<64) - 1)
    \\ids.high = ids.a >> 64
;

pub const USORT_ENTER_SCOPE =
    "vm_enter_scope(dict(__usort_max_size = globals().get('__usort_max_size')))";
pub const USORT_BODY =
    \\from collections import defaultdict
    \\
    \\input_ptr = ids.input
    \\input_len = int(ids.input_len)
    \\if __usort_max_size is not None:
    \\    assert input_len <= __usort_max_size, (
    \\        f"usort() can only be used with input_len<={__usort_max_size}. "
    \\        f"Got: input_len={input_len}."
    \\    )
    \\
    \\positions_dict = defaultdict(list)
    \\for i in range(input_len):
    \\    val = memory[input_ptr + i]
    \\    positions_dict[val].append(i)
    \\
    \\output = sorted(positions_dict.keys())
    \\ids.output_len = len(output)
    \\ids.output = segments.gen_arg(output)
    \\ids.multiplicities = segments.gen_arg([len(positions_dict[k]) for k in output])
;

pub const USORT_VERIFY =
    \\last_pos = 0
    \\positions = positions_dict[ids.value][::-1]
;

pub const USORT_VERIFY_MULTIPLICITY_ASSERT = "assert len(positions) == 0";
pub const USORT_VERIFY_MULTIPLICITY_BODY =
    \\current_pos = positions.pop()
    \\ids.next_item_index = current_pos - last_pos
    \\last_pos = current_pos + 1
;

pub const MEMSET_ENTER_SCOPE = "vm_enter_scope({'n': ids.n})";
pub const MEMSET_CONTINUE_LOOP =
    \\n -= 1
    \\ids.continue_loop = 1 if n > 0 else 0
;

pub const MEMCPY_CONTINUE_COPYING =
    \\n -= 1
    \\ids.continue_copying = 1 if n > 0 else 0
;

pub const DEFAULT_DICT_NEW =
    \\if '__dict_manager' not in globals():
    \\    from starkware.cairo.common.dict import DictManager
    \\    __dict_manager = DictManager()
    \\
    \\memory[ap] = __dict_manager.new_default_dict(segments, ids.default_value)
;

pub const DICT_NEW =
    \\if '__dict_manager' not in globals():
    \\    from starkware.cairo.common.dict import DictManager
    \\    __dict_manager = DictManager()
    \\
    \\memory[ap] = __dict_manager.new_dict(segments, initial_dict)
    \\del initial_dict
;

pub const DICT_READ =
    \\dict_tracker = __dict_manager.get_tracker(ids.dict_ptr)
    \\dict_tracker.current_ptr += ids.DictAccess.SIZE
    \\ids.value = dict_tracker.data[ids.key]
;

pub const DICT_WRITE =
    \\dict_tracker = __dict_manager.get_tracker(ids.dict_ptr)
    \\dict_tracker.current_ptr += ids.DictAccess.SIZE
    \\ids.dict_ptr.prev_value = dict_tracker.data[ids.key]
    \\dict_tracker.data[ids.key] = ids.new_value
;

pub const DICT_UPDATE =
    \\# Verify dict pointer and prev value.
    \\dict_tracker = __dict_manager.get_tracker(ids.dict_ptr)
    \\current_value = dict_tracker.data[ids.key]
    \\assert current_value == ids.prev_value, \
    \\    f'Wrong previous value in dict. Got {ids.prev_value}, expected {current_value}.'
    \\
    \\# Update value.
    \\dict_tracker.data[ids.key] = ids.new_value
    \\dict_tracker.current_ptr += ids.DictAccess.SIZE
;

pub const SQUASH_DICT =
    \\dict_access_size = ids.DictAccess.SIZE
    \\address = ids.dict_accesses.address_
    \\assert ids.ptr_diff % dict_access_size == 0, \
    \\    'Accesses array size must be divisible by DictAccess.SIZE'
    \\n_accesses = ids.n_accesses
    \\if '__squash_dict_max_size' in globals():
    \\    assert n_accesses <= __squash_dict_max_size, \
    \\        f'squash_dict() can only be used with n_accesses<={__squash_dict_max_size}. ' \
    \\        f'Got: n_accesses={n_accesses}.'
    \\# A map from key to the list of indices accessing it.
    \\access_indices = {}
    \\for i in range(n_accesses):
    \\    key = memory[address + dict_access_size * i]
    \\    access_indices.setdefault(key, []).append(i)
    \\# Descending list of keys.
    \\keys = sorted(access_indices.keys(), reverse=True)
    \\# Are the keys used bigger than range_check bound.
    \\ids.big_keys = 1 if keys[0] >= range_check_builtin.bound else 0
    \\ids.first_key = key = keys.pop()
;

pub const SQUASH_DICT_INNER_SKIP_LOOP =
    "ids.should_skip_loop = 0 if current_access_indices else 1";
pub const SQUASH_DICT_INNER_FIRST_ITERATION =
    \\current_access_indices = sorted(access_indices[key])[::-1]
    \\current_access_index = current_access_indices.pop()
    \\memory[ids.range_check_ptr] = current_access_index
;

pub const SQUASH_DICT_INNER_CHECK_ACCESS_INDEX =
    \\new_access_index = current_access_indices.pop()
    \\ids.loop_temps.index_delta_minus1 = new_access_index - current_access_index - 1
    \\current_access_index = new_access_index
;

pub const SQUASH_DICT_INNER_CONTINUE_LOOP =
    "ids.loop_temps.should_continue = 1 if current_access_indices else 0";
pub const SQUASH_DICT_INNER_ASSERT_LEN_KEYS = "assert len(keys) == 0";
pub const SQUASH_DICT_INNER_LEN_ASSERT = "assert len(current_access_indices) == 0";
pub const SQUASH_DICT_INNER_USED_ACCESSES_ASSERT =
    "assert ids.n_used_accesses == len(access_indices[key])";
pub const SQUASH_DICT_INNER_NEXT_KEY =
    \\assert len(keys) > 0, 'No keys left but remaining_accesses > 0.'
    \\ids.next_key = key = keys.pop()
;

pub const DICT_SQUASH_UPDATE_PTR =
    \\# Update the DictTracker's current_ptr to point to the end of the squashed dict.
    \\__dict_manager.get_tracker(ids.squashed_dict_start).current_ptr = \
    \\    ids.squashed_dict_end.address_
;

pub const DICT_SQUASH_COPY_DICT =
    \\# Prepare arguments for dict_new. In particular, the same dictionary values should be copied
    \\# to the new (squashed) dictionary.
    \\vm_enter_scope({
    \\    # Make __dict_manager accessible.
    \\    '__dict_manager': __dict_manager,
    \\    # Create a copy of the dict, in case it changes in the future.
    \\    'initial_dict': dict(__dict_manager.get_dict(ids.dict_accesses_end)),
    \\})
;
pub const BIGINT_PACK_DIV_MOD_HINT =
    \\from starkware.cairo.common.cairo_secp.secp_utils import pack
    \\from starkware.cairo.common.math_utils import as_int
    \\from starkware.python.math_utils import div_mod, safe_div
    \\p = pack(ids.P, PRIME)
    \\x = pack(ids.x, PRIME) + as_int(ids.x.d3, PRIME) * ids.BASE ** 3 + as_int(ids.x.d4, PRIME) * ids.BASE ** 4
    \\y = pack(ids.y, PRIME)
    \\value = res = div_mod(x, y, p)
;

pub const BIGINT_SAFE_DIV =
    \\ k = safe_div(res * y - x, p)
    \\ value = k if k > 0 else 0 - k
    \\ ids.flag = 1 if k > 0 else 0
;

pub const HI_MAX_BIT_LEN = "ids.len_hi = max(ids.scalar_u.d2.bit_length(), ids.scalar_v.d2.bit_length())-1";

pub const BLOCK_PERMUTATION =
    \\from starkware.cairo.common.keccak_utils.keccak_utils import keccak_func
    \\_keccak_state_size_felts = int(ids.KECCAK_STATE_SIZE_FELTS)
    \\assert 0 <= _keccak_state_size_felts < 100
    \\
    \\output_values = keccak_func(memory.get_range(
    \\    ids.keccak_ptr - _keccak_state_size_felts, _keccak_state_size_felts))
    \\segments.write_arg(ids.keccak_ptr, output_values)
;

// The 0.10.3 whitelist uses this variant (instead of the one used by the common library), but both hints have the same behaviour
// We should check for future refactors that may discard one of the variants
pub const BLOCK_PERMUTATION_WHITELIST_V1 =
    \\from starkware.cairo.common.cairo_keccak.keccak_utils import keccak_func
    \\_keccak_state_size_felts = int(ids.KECCAK_STATE_SIZE_FELTS)
    \\assert 0 <= _keccak_state_size_felts < 100
    \\
    \\output_values = keccak_func(memory.get_range(
    \\    ids.keccak_ptr - _keccak_state_size_felts, _keccak_state_size_felts))
    \\segments.write_arg(ids.keccak_ptr, output_values)
;

pub const BLOCK_PERMUTATION_WHITELIST_V2 =
    \\from starkware.cairo.common.cairo_keccak.keccak_utils import keccak_func
    \\_keccak_state_size_felts = int(ids.KECCAK_STATE_SIZE_FELTS)
    \\assert 0 <= _keccak_state_size_felts < 100
    \\output_values = keccak_func(memory.get_range(
    \\    ids.keccak_ptr_start, _keccak_state_size_felts))
    \\segments.write_arg(ids.output, output_values)
;

pub const KECCAK_WRITE_ARGS =
    \\segments.write_arg(ids.inputs, [ids.low % 2 ** 64, ids.low // 2 ** 64])
    \\segments.write_arg(ids.inputs + 2, [ids.high % 2 ** 64, ids.high // 2 ** 64])
;

pub const COMPARE_BYTES_IN_WORD_NONDET =
    "memory[ap] = to_felt_or_relocatable(ids.n_bytes < ids.BYTES_IN_WORD)";

pub const COMPARE_KECCAK_FULL_RATE_IN_BYTES_NONDET =
    "memory[ap] = to_felt_or_relocatable(ids.n_bytes >= ids.KECCAK_FULL_RATE_IN_BYTES)";

pub const CAIRO_KECCAK_INPUT_IS_FULL_WORD = "ids.full_word = int(ids.n_bytes >= 8)";

pub const CAIRO_KECCAK_FINALIZE_V1 =
    \\# Add dummy pairs of input and output.
    \\_keccak_state_size_felts = int(ids.KECCAK_STATE_SIZE_FELTS)
    \\_block_size = int(ids.BLOCK_SIZE)
    \\assert 0 <= _keccak_state_size_felts < 100
    \\assert 0 <= _block_size < 10
    \\inp = [0] * _keccak_state_size_felts
    \\padding = (inp + keccak_func(inp)) * _block_size
    \\segments.write_arg(ids.keccak_ptr_end, padding)
;

pub const CAIRO_KECCAK_FINALIZE_V2 =
    \\# Add dummy pairs of input and output.
    \\_keccak_state_size_felts = int(ids.KECCAK_STATE_SIZE_FELTS)
    \\_block_size = int(ids.BLOCK_SIZE)
    \\assert 0 <= _keccak_state_size_felts < 100
    \\assert 0 <= _block_size < 1000
    \\inp = [0] * _keccak_state_size_felts
    \\padding = (inp + keccak_func(inp)) * _block_size
    \\segments.write_arg(ids.keccak_ptr_end, padding)
;

pub const IS_NN = "memory[ap] = 0 if 0 <= (ids.a % PRIME) < range_check_builtin.bound else 1";

pub const IS_NN_OUT_OF_RANGE = "memory[ap] = 0 if 0 <= ((-ids.a - 1) % PRIME) < range_check_builtin.bound else 1";

pub const ASSERT_LE_FELT_V_0_6 =
    \\from starkware.cairo.common.math_utils import assert_integer
    \\assert_integer(ids.a)
    \\assert_integer(ids.b)
    \\assert (ids.a % PRIME) <= (ids.b % PRIME), \
    \\    f'a = {ids.a % PRIME} is not less than or equal to b = {ids.b % PRIME}.'
;

pub const ASSERT_LE_FELT_V_0_8 =
    \\from starkware.cairo.common.math_utils import assert_integer
    \\assert_integer(ids.a)
    \\assert_integer(ids.b)
    \\a = ids.a % PRIME
    \\b = ids.b % PRIME
    \\assert a <= b, f'a = {a} is not less than or equal to b = {b}.'
    \\
    \\ids.small_inputs = int(
    \\    a < range_check_builtin.bound and (b - a) < range_check_builtin.bound)
;

pub const A_B_BITAND_1 =
    \\ids.a_lsb = ids.a & 1
    \\ids.b_lsb = ids.b & 1
;

pub const IS_LE_FELT = "memory[ap] = 0 if (ids.a % PRIME) <= (ids.b % PRIME) else 1";

pub const IS_ADDR_BOUNDED =
    \\# Verify the assumptions on the relationship between 2**250, ADDR_BOUND and PRIME.
    \\ADDR_BOUND = ids.ADDR_BOUND % PRIME
    \\assert (2**250 < ADDR_BOUND <= 2**251) and (2 * 2**250 < PRIME) and (
    \\        ADDR_BOUND * 2 > PRIME), \
    \\    'normalize_address() cannot be used with the current constants.'
    \\ids.is_small = 1 if ids.addr < ADDR_BOUND else 0
;

pub const SPLIT_XX =
    \\PRIME = 2**255 - 19
    \\II = pow(2, (PRIME - 1) // 4, PRIME)
    \\
    \\xx = ids.xx.low + (ids.xx.high<<128)
    \\x = pow(xx, (PRIME + 3) // 8, PRIME)
    \\if (x * x - xx) % PRIME != 0:
    \\    x = (x * II) % PRIME
    \\if x % 2 != 0:
    \\    x = PRIME - x
    \\ids.x.low = x & ((1<<128)-1)
    \\ids.x.high = x >> 128
;

<<<<<<< HEAD
pub const BLAKE2S_COMPUTE =
    \\from starkware.cairo.common.cairo_blake2s.blake2s_utils import compute_blake2s_func
    \\compute_blake2s_func(segments=segments, output_ptr=ids.output)
;

pub const BLAKE2S_FINALIZE =
    \\# Add dummy pairs of input and output.
    \\from starkware.cairo.common.cairo_blake2s.blake2s_utils import IV, blake2s_compress
    \\
    \\_n_packed_instances = int(ids.N_PACKED_INSTANCES)
    \\assert 0 <= _n_packed_instances < 20
    \\_blake2s_input_chunk_size_felts = int(ids.INPUT_BLOCK_FELTS)
    \\assert 0 <= _blake2s_input_chunk_size_felts < 100
    \\
    \\message = [0] * _blake2s_input_chunk_size_felts
    \\modified_iv = [IV[0] ^ 0x01010020] + IV[1:]
    \\output = blake2s_compress(
    \\    message=message,
    \\    h=modified_iv,
    \\    t0=0,
    \\    t1=0,
    \\    f0=0xffffffff,
    \\    f1=0,
    \\)
    \\padding = (modified_iv + message + [0, 0xffffffff] + output) * (_n_packed_instances - 1)
    \\segments.write_arg(ids.blake2s_ptr_end, padding)
;

pub const BLAKE2S_ADD_UINT256 =
    \\B = 32
    \\MASK = 2 ** 32 - 1
    \\segments.write_arg(ids.data, [(ids.low >> (B * i)) & MASK for i in range(4)])
    \\segments.write_arg(ids.data + 4, [(ids.high >> (B * i)) & MASK for i in range(4)])
;

pub const BLAKE2S_ADD_UINT256_BIGEND =
    \\B = 32
    \\MASK = 2 ** 32 - 1
    \\segments.write_arg(ids.data, [(ids.high >> (B * (3 - i))) & MASK for i in range(4)])
    \\segments.write_arg(ids.data + 4, [(ids.low >> (B * (3 - i))) & MASK for i in range(4)])
;

pub const EXAMPLE_BLAKE2S_COMPRESS =
    \\from starkware.cairo.common.cairo_blake2s.blake2s_utils import IV, blake2s_compress
    \\
    \\_blake2s_input_chunk_size_felts = int(ids.BLAKE2S_INPUT_CHUNK_SIZE_FELTS)
    \\assert 0 <= _blake2s_input_chunk_size_felts < 100
    \\
    \\new_state = blake2s_compress(
    \\    message=memory.get_range(ids.blake2s_start, _blake2s_input_chunk_size_felts),
    \\    h=[IV[0] ^ 0x01010020] + IV[1:],
    \\    t0=ids.n_bytes,
    \\    t1=0,
    \\    f0=0xffffffff,
    \\    f1=0,
    \\)
    \\
    \\segments.write_arg(ids.output, new_state)
;

pub const BLAKE2S_FINALIZE_V3 =
    \\# Add dummy pairs of input and output.
    \\from starkware.cairo.common.cairo_blake2s.blake2s_utils import IV, blake2s_compress
    \\_n_packed_instances = int(ids.N_PACKED_INSTANCES)
    \\assert 0 <= _n_packed_instances < 20
    \\_blake2s_input_chunk_size_felts = int(ids.BLAKE2S_INPUT_CHUNK_SIZE_FELTS)
    \\assert 0 <= _blake2s_input_chunk_size_felts < 100
    \\
    \\message = [0] * _blake2s_input_chunk_size_felts
    \\modified_iv = [IV[0] ^ 0x01010020] + IV[1:]
    \\output = blake2s_compress(
    \\    message=message,
    \\    h=modified_iv,
    \\    t0=0,
    \\    t1=0,
    \\    f0=0xffffffff,
    \\    f1=0,
    \\)
    \\padding = (message + modified_iv + [0, 0xffffffff] + output) * (_n_packed_instances - 1)
    \\segments.write_arg(ids.blake2s_ptr_end, padding)
=======
pub const PRINT_ARR =
    \\print(bytes.fromhex(f"{ids.name:062x}").decode().replace('\x00',''))
    \\arr = [memory[ids.arr + i] for i in range(ids.arr_len)]
    \\print(arr)
;

pub const PRINT_FELT =
    \\print(ids.x)
;

pub const PRINT_DICT =
    \\print(bytes.fromhex(f"{ids.name:062x}").decode().replace('\x00',''))
    \\data = __dict_manager.get_dict(ids.dict_ptr)
    \\print(
    \\    {k: v if isinstance(v, int) else [memory[v + i] for i in range(ids.pointer_size)] for k, v in data.items()}
    \\)
;

pub const NONDET_BIGINT3_V1 =
    \\from starkware.cairo.common.cairo_secp.secp_utils import split
    \\
    \\segments.write_arg(ids.res.address_, split(value))
;

pub const NONDET_BIGINT3_V2 =
    \\from starkware.cairo.common.cairo_secp.secp_utils import split
    \\segments.write_arg(ids.res.address_, split(value))
;

// The following hints support the lib https://github.com/NethermindEth/research-basic-Cairo-operations-big-integers/blob/main/lib
pub const UINT384_UNSIGNED_DIV_REM =
    \\def split(num: int, num_bits_shift: int, length: int):
    \\    a = []
    \\    for _ in range(length):
    \\        a.append( num & ((1 << num_bits_shift) - 1) )
    \\        num = num >> num_bits_shift
    \\    return tuple(a)
    \\
    \\def pack(z, num_bits_shift: int) -> int:
    \\    limbs = (z.d0, z.d1, z.d2)
    \\    return sum(limb << (num_bits_shift * i) for i, limb in enumerate(limbs))
    \\
    \\a = pack(ids.a, num_bits_shift = 128)
    \\div = pack(ids.div, num_bits_shift = 128)
    \\quotient, remainder = divmod(a, div)
    \\
    \\quotient_split = split(quotient, num_bits_shift=128, length=3)
    \\assert len(quotient_split) == 3
    \\
    \\ids.quotient.d0 = quotient_split[0]
    \\ids.quotient.d1 = quotient_split[1]
    \\ids.quotient.d2 = quotient_split[2]
    \\
    \\remainder_split = split(remainder, num_bits_shift=128, length=3)
    \\ids.remainder.d0 = remainder_split[0]
    \\ids.remainder.d1 = remainder_split[1]
    \\ids.remainder.d2 = remainder_split[2]
;

pub const UINT384_SPLIT_128 =
    \\ids.low = ids.a & ((1<<128) - 1)
    \\ids.high = ids.a >> 128
;

pub const ADD_NO_UINT384_CHECK =
    \\sum_d0 = ids.a.d0 + ids.b.d0
    \\ids.carry_d0 = 1 if sum_d0 >= ids.SHIFT else 0
    \\sum_d1 = ids.a.d1 + ids.b.d1 + ids.carry_d0
    \\ids.carry_d1 = 1 if sum_d1 >= ids.SHIFT else 0
    \\sum_d2 = ids.a.d2 + ids.b.d2 + ids.carry_d1
    \\ids.carry_d2 = 1 if sum_d2 >= ids.SHIFT else 0
;

pub const UINT384_SQRT =
    \\from starkware.python.math_utils import isqrt
    \\
    \\def split(num: int, num_bits_shift: int, length: int):
    \\    a = []
    \\    for _ in range(length):
    \\        a.append( num & ((1 << num_bits_shift) - 1) )
    \\        num = num >> num_bits_shift
    \\    return tuple(a)
    \\
    \\def pack(z, num_bits_shift: int) -> int:
    \\    limbs = (z.d0, z.d1, z.d2)
    \\    return sum(limb << (num_bits_shift * i) for i, limb in enumerate(limbs))
    \\
    \\a = pack(ids.a, num_bits_shift=128)
    \\root = isqrt(a)
    \\assert 0 <= root < 2 ** 192
    \\root_split = split(root, num_bits_shift=128, length=3)
    \\ids.root.d0 = root_split[0]
    \\ids.root.d1 = root_split[1]
    \\ids.root.d2 = root_split[2]
;

pub const SUB_REDUCED_A_AND_REDUCED_B =
    \\def split(num: int, num_bits_shift: int, length: int):
    \\    a = []
    \\    for _ in range(length):
    \\        a.append( num & ((1 << num_bits_shift) - 1) )
    \\        num = num >> num_bits_shift
    \\    return tuple(a)
    \\
    \\def pack(z, num_bits_shift: int) -> int:
    \\    limbs = (z.d0, z.d1, z.d2)
    \\    return sum(limb << (num_bits_shift * i) for i, limb in enumerate(limbs))
    \\
    \\a = pack(ids.a, num_bits_shift = 128)
    \\b = pack(ids.b, num_bits_shift = 128)
    \\p = pack(ids.p, num_bits_shift = 128)
    \\
    \\res = (a - b) % p
    \\
    \\
    \\res_split = split(res, num_bits_shift=128, length=3)
    \\
    \\ids.res.d0 = res_split[0]
    \\ids.res.d1 = res_split[1]
    \\ids.res.d2 = res_split[2]
;

pub const UINT384_SIGNED_NN = "memory[ap] = 1 if 0 <= (ids.a.d2 % PRIME) < 2 ** 127 else 0";

pub const UNSIGNED_DIV_REM_UINT768_BY_UINT384 =
    \\def split(num: int, num_bits_shift: int, length: int):
    \\    a = []
    \\    for _ in range(length):
    \\        a.append( num & ((1 << num_bits_shift) - 1) )
    \\        num = num >> num_bits_shift 
    \\    return tuple(a)
    \\
    \\def pack(z, num_bits_shift: int) -> int:
    \\    limbs = (z.d0, z.d1, z.d2)
    \\    return sum(limb << (num_bits_shift * i) for i, limb in enumerate(limbs))
    \\    
    \\def pack_extended(z, num_bits_shift: int) -> int:
    \\    limbs = (z.d0, z.d1, z.d2, z.d3, z.d4, z.d5)
    \\    return sum(limb << (num_bits_shift * i) for i, limb in enumerate(limbs))
    \\
    \\a = pack_extended(ids.a, num_bits_shift = 128)
    \\div = pack(ids.div, num_bits_shift = 128)
    \\
    \\quotient, remainder = divmod(a, div)
    \\
    \\quotient_split = split(quotient, num_bits_shift=128, length=6)
    \\
    \\ids.quotient.d0 = quotient_split[0]
    \\ids.quotient.d1 = quotient_split[1]
    \\ids.quotient.d2 = quotient_split[2]
    \\ids.quotient.d3 = quotient_split[3]
    \\ids.quotient.d4 = quotient_split[4]
    \\ids.quotient.d5 = quotient_split[5]
    \\
    \\remainder_split = split(remainder, num_bits_shift=128, length=3)
    \\ids.remainder.d0 = remainder_split[0]
    \\ids.remainder.d1 = remainder_split[1]
    \\ids.remainder.d2 = remainder_split[2]
;

// equal to UNSIGNED_DIV_REM_UINT768_BY_UINT384 but with some whitespace removed
// in the `num = num >> num_bits_shift` and between `pack` and `pack_extended`
pub const UNSIGNED_DIV_REM_UINT768_BY_UINT384_STRIPPED =
    \\def split(num: int, num_bits_shift: int, length: int):
    \\    a = []
    \\    for _ in range(length):
    \\        a.append( num & ((1 << num_bits_shift) - 1) )
    \\        num = num >> num_bits_shift
    \\    return tuple(a)
    \\
    \\def pack(z, num_bits_shift: int) -> int:
    \\    limbs = (z.d0, z.d1, z.d2)
    \\    return sum(limb << (num_bits_shift * i) for i, limb in enumerate(limbs))
    \\
    \\def pack_extended(z, num_bits_shift: int) -> int:
    \\    limbs = (z.d0, z.d1, z.d2, z.d3, z.d4, z.d5)
    \\    return sum(limb << (num_bits_shift * i) for i, limb in enumerate(limbs))
    \\
    \\a = pack_extended(ids.a, num_bits_shift = 128)
    \\div = pack(ids.div, num_bits_shift = 128)
    \\
    \\quotient, remainder = divmod(a, div)
    \\
    \\quotient_split = split(quotient, num_bits_shift=128, length=6)
    \\
    \\ids.quotient.d0 = quotient_split[0]
    \\ids.quotient.d1 = quotient_split[1]
    \\ids.quotient.d2 = quotient_split[2]
    \\ids.quotient.d3 = quotient_split[3]
    \\ids.quotient.d4 = quotient_split[4]
    \\ids.quotient.d5 = quotient_split[5]
    \\
    \\remainder_split = split(remainder, num_bits_shift=128, length=3)
    \\ids.remainder.d0 = remainder_split[0]
    \\ids.remainder.d1 = remainder_split[1]
    \\ids.remainder.d2 = remainder_split[2]
;

pub const INV_MOD_P_UINT512 =
    \\def pack_512(u, num_bits_shift: int) -> int:
    \\    limbs = (u.d0, u.d1, u.d2, u.d3)
    \\    return sum(limb << (num_bits_shift * i) for i, limb in enumerate(limbs))
    \\
    \\x = pack_512(ids.x, num_bits_shift = 128)
    \\p = ids.p.low + (ids.p.high << 128)
    \\x_inverse_mod_p = pow(x,-1, p)
    \\
    \\x_inverse_mod_p_split = (x_inverse_mod_p & ((1 << 128) - 1), x_inverse_mod_p >> 128)
    \\
    \\ids.x_inverse_mod_p.low = x_inverse_mod_p_split[0]
    \\ids.x_inverse_mod_p.high = x_inverse_mod_p_split[1]
>>>>>>> e162e067
;<|MERGE_RESOLUTION|>--- conflicted
+++ resolved
@@ -654,7 +654,6 @@
     \\ids.x.high = x >> 128
 ;
 
-<<<<<<< HEAD
 pub const BLAKE2S_COMPUTE =
     \\from starkware.cairo.common.cairo_blake2s.blake2s_utils import compute_blake2s_func
     \\compute_blake2s_func(segments=segments, output_ptr=ids.output)
@@ -735,7 +734,8 @@
     \\)
     \\padding = (message + modified_iv + [0, 0xffffffff] + output) * (_n_packed_instances - 1)
     \\segments.write_arg(ids.blake2s_ptr_end, padding)
-=======
+;
+
 pub const PRINT_ARR =
     \\print(bytes.fromhex(f"{ids.name:062x}").decode().replace('\x00',''))
     \\arr = [memory[ids.arr + i] for i in range(ids.arr_len)]
@@ -947,5 +947,4 @@
     \\
     \\ids.x_inverse_mod_p.low = x_inverse_mod_p_split[0]
     \\ids.x_inverse_mod_p.high = x_inverse_mod_p_split[1]
->>>>>>> e162e067
 ;