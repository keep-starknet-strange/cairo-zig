--- conflicted
+++ resolved
@@ -76,7 +76,6 @@
     }
 
     pub fn initSegments(self: *Self, segments: *MemorySegmentManager) !void {
-<<<<<<< HEAD
         self.base = @intCast((try segments.addSegment()).segment_index);
     }
 
@@ -88,24 +87,18 @@
             self.base,
             self.stop_ptr,
         };
-=======
-        _ = self;
-        _ = segments;
->>>>>>> 7c650147
     }
 
     pub fn initialStack(self: *Self, allocator: Allocator) !ArrayList(MaybeRelocatable) {
         var result = ArrayList(MaybeRelocatable).init(allocator);
-<<<<<<< HEAD
+        
         if (self.included) {
             try result.append(MaybeRelocatable.fromSegment(
                 @intCast(self.base),
                 0,
             ));
         }
-=======
-        errdefer result.deinit();
->>>>>>> 7c650147
+
         return result;
     }
 
