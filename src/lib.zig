--- conflicted
+++ resolved
@@ -49,11 +49,8 @@
     pub usingnamespace @import("hint_processor/felt_bit_length.zig");
     pub usingnamespace @import("hint_processor/segments.zig");
     pub usingnamespace @import("hint_processor/uint256_utils.zig");
-<<<<<<< HEAD
     pub usingnamespace @import("hint_processor/usort.zig");
-=======
     pub usingnamespace @import("hint_processor/memset_utils.zig");
->>>>>>> a4d730e3
 };
 
 pub const parser = struct {
