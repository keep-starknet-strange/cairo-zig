const std = @import("std");
const expect = std.testing.expect;
const expectEqual = std.testing.expectEqual;
const expectError = std.testing.expectError;
const expectEqualSlices = std.testing.expectEqualSlices;
const ArrayList = std.ArrayList;
const Allocator = std.mem.Allocator;
const Felt252 = @import("../../math/fields/starknet.zig").Felt252;
const HintError = @import("../error.zig").HintError;
const ExecScopeError = @import("../error.zig").ExecScopeError;

/// Represents the possible types of variables in the hint scope.
pub const HintType = union(enum) {
    const Self = @This();
    // TODO: Add missing types
    felt: Felt252,
    u64: u64,
    u64_list: ArrayList(u64),
    felt_map_of_u64_list: std.AutoHashMap(Felt252, std.ArrayList(u64)),

    pub fn deinit(self: *Self) void {
        switch (self.*) {
            .felt_map_of_u64_list => |*d| {
                var it = d.valueIterator();
                while (it.next()) |v| v.deinit();

                d.deinit();
            },
            .u64_list => |d| {
                d.deinit();
            },
            else => {},
        }
    }
};

/// Represents the execution scope with variables.
pub const ExecutionScopes = struct {
    const Self = @This();
    data: ArrayList(std.StringHashMap(HintType)),

    /// Initializes the execution scope.
    pub fn init(allocator: Allocator) !Self {
        var d = ArrayList(std.StringHashMap(HintType)).init(allocator);
        errdefer d.deinit();

        try d.append(std.StringHashMap(HintType).init(allocator));

        return .{ .data = d };
    }

    /// Deinitializes the execution scope.
    pub fn deinit(self: *Self) void {
        for (self.data.items) |*m| {
            var it = m.valueIterator();

            while (it.next()) |h| h.deinit();

            m.deinit();
        }
        self.data.deinit();
    }

    /// Enters a new scope in the execution scope.
    pub fn enterScope(self: *Self, scope: std.StringHashMap(HintType)) !void {
        try self.data.append(scope);
    }

    /// Exits the current scope in the execution scope.
    pub fn exitScope(self: *Self) !void {
        if (self.data.items.len == 1) return ExecScopeError.ExitMainScopeError;
        var last = self.data.pop();
        last.deinit();
    }

    /// Returns the value in the current execution scope that matches the name and is of the given generic type.
    pub fn get(self: *const Self, name: []const u8) !HintType {
        return (self.getLocalVariable() orelse
            return HintError.VariableNotInScopeError).get(name) orelse
            HintError.VariableNotInScopeError;
    }

    /// Returns a reference to the value in the current execution scope that matches the name and is of the given generic type.
    pub fn getRef(self: *const Self, name: []const u8) !*HintType {
        return (self.getLocalVariable() orelse
            return HintError.VariableNotInScopeError).getPtr(name) orelse
            HintError.VariableNotInScopeError;
    }

    /// Returns the value in the current execution scope that matches the name and is of the given type.
    pub fn getFelt(self: *const Self, name: []const u8) !Felt252 {
        return switch (try self.get(name)) {
            .felt => |f| f,
            // in keccak implemntation of rust, they downcast u64 to felt
            .u64 => |v| Felt252.fromInt(u64, v),
            else => HintError.VariableNotInScopeError,
        };
    }

    /// Returns the value in the current execution scope that matches the name and is of the given type.
    pub fn getValue(
        self: *const Self,
        comptime T: @typeInfo(HintType).Union.tag_type.?,
        name: []const u8,
    ) !@typeInfo(HintType).Union.fields[@intFromEnum(T)].type {
        return switch (T) {
            .felt => switch (try self.get(name)) {
                .felt => |f| f,
                else => HintError.VariableNotInScopeError,
            },
            .u64 => switch (try self.get(name)) {
                .u64 => |v| v,
                else => HintError.VariableNotInScopeError,
            },
            .u64_list => switch (try self.get(name)) {
                .u64_list => |list| try list.clone(),
                else => HintError.VariableNotInScopeError,
            },
            .felt_map_of_u64_list => switch (try self.get(name)) {
                .felt_map_of_u64_list => |v| v,
                else => HintError.VariableNotInScopeError,
            },
        };
    }

    /// Returns a reference to the value in the current execution scope that matches the name and is of the given type.
    pub fn getValueRef(
        self: *const Self,
        comptime T: @typeInfo(HintType).Union.tag_type.?,
        name: []const u8,
    ) !*@typeInfo(HintType).Union.fields[@intFromEnum(T)].type {
        const r = try self.getRef(name);
        return switch (T) {
            .felt => switch (r.*) {
                .felt => &r.felt,
                else => HintError.VariableNotInScopeError,
            },
            .u64 => switch (r.*) {
                .u64 => &r.u64,
                else => HintError.VariableNotInScopeError,
            },
            .u64_list => switch (r.*) {
                .u64_list => &r.u64_list,
                else => HintError.VariableNotInScopeError,
            },
            .felt_map_of_u64_list => switch (r.*) {
                .felt_map_of_u64_list => &r.felt_map_of_u64_list,
                else => HintError.VariableNotInScopeError,
            },
        };
    }

<<<<<<< HEAD
    ///Returns a reference to the value in the current execution scope that matches the name and is of the given generic type
    pub fn getRef(comptime T: type, self: *const Self, name: []const u8) !*T {
        const variable = self.getLocalVariableMut() orelse return error.VariableNotInScopeError;
        const value = variable.get(name) orelse return error.VariableNotInScopeError;

        switch (@typeInfo(value)) {
            T => return &value,
            else => return error.VariableNotInScopeError,
        }
    }

    ///Returns a dictionary containing the variables present in the current scope
=======
    /// Returns a dictionary containing the variables present in the current scope.
    pub fn getLocalVariable(self: *const Self) ?*const std.StringHashMap(HintType) {
        return if (self.data.items.len > 0)
            &self.data.items[self.data.items.len - 1]
        else
            null;
    }

    /// Returns a mutable dictionary containing the variables present in the current scope.
>>>>>>> c6b352a5
    pub fn getLocalVariableMut(self: *const Self) ?*std.StringHashMap(HintType) {
        return if (self.data.items.len > 0)
            &self.data.items[self.data.items.len - 1]
        else
            null;
    }

    /// Creates or updates an existing variable given its name and boxed value.
    pub fn assignOrUpdateVariable(self: *Self, var_name: []const u8, var_value: HintType) !void {
        var m = self.getLocalVariableMut() orelse return;
        try m.put(var_name, var_value);
    }

    /// Removes a variable from the current scope given its name.
    pub fn deleteVariable(self: *Self, var_name: []const u8) void {
        if (self.getLocalVariableMut()) |*v| _ = v.*.remove(var_name);
    }
};

test "ExecutionScopes: initialize execution scopes" {
    // Initialize execution scopes.
    var scopes = try ExecutionScopes.init(std.testing.allocator);
    // Defer the deinitialization of scopes.
    defer scopes.deinit();
    // Expect the length of the data items to be 1.
    try expectEqual(@as(usize, 1), scopes.data.items.len);
}

test "ExecutionScopes: get local variables" {
    // Initialize execution scopes.
    var scopes = try ExecutionScopes.init(std.testing.allocator);
    // Defer the deinitialization of scopes.
    defer scopes.deinit();
    // Initialize a new scope.
    var scope = std.StringHashMap(HintType).init(std.testing.allocator);
    // Put a variable "a" with value 2 into the scope.
    try scope.put("a", .{ .felt = Felt252.fromInt(u8, 2) });
    // Append the scope to execution scopes.
    try scopes.data.append(scope);
    // Expect the count of local variables to be 1.
    try expectEqual(@as(usize, 1), scopes.getLocalVariable().?.count());
    // Expect the value of variable "a" to be 2.
    try expectEqual(
        HintType{ .felt = Felt252.fromInt(u8, 2) },
        scopes.getLocalVariableMut().?.get("a"),
    );
}

test "ExecutionScopes: enter new scope" {
    // Initialize execution scopes.
    var scopes = try ExecutionScopes.init(std.testing.allocator);
    // Defer the deinitialization of scopes.
    defer scopes.deinit();

    // Initialize a new scope with variable "a" having value 2.
    var new_scope = std.StringHashMap(HintType).init(std.testing.allocator);
    try new_scope.put("a", .{ .felt = Felt252.fromInt(u8, 2) });

    // Initialize another scope with variable "b" having value 1.
    var scope = std.StringHashMap(HintType).init(std.testing.allocator);
    try scope.put("b", .{ .felt = Felt252.fromInt(u8, 1) });

    // Append the second scope to execution scopes.
    try scopes.data.append(scope);

    // Expect the count of local variables to be 1.
    try expectEqual(@as(usize, 1), scopes.getLocalVariable().?.count());
    // Expect the value of variable "b" in the current scope to be 1.
    try expectEqual(
        HintType{ .felt = Felt252.fromInt(u8, 1) },
        scopes.getLocalVariable().?.get("b"),
    );

    // Enter the new scope into execution scopes.
    try scopes.enterScope(new_scope);

    // Check that variable `b` cannot be accessed in the new scope.
    try expectEqual(
        null,
        scopes.getLocalVariable().?.get("b"),
    );
    // Expect the count of local variables to be 1 in the new scope.
    try expectEqual(@as(usize, 1), scopes.getLocalVariable().?.count());
    // Expect the value of variable "a" in the new scope to be 2.
    try expectEqual(
        HintType{ .felt = Felt252.fromInt(u8, 2) },
        scopes.getLocalVariable().?.get("a"),
    );
}

test "ExecutionScopes: exit scope" {
    // Initialize execution scopes.
    var scopes = try ExecutionScopes.init(std.testing.allocator);
    // Defer the deinitialization of scopes.
    defer scopes.deinit();

    // Initialize a scope with variable "a" having value 2.
    var scope = std.StringHashMap(HintType).init(std.testing.allocator);
    try scope.put("a", .{ .felt = Felt252.fromInt(u8, 2) });

    // Append the scope to execution scopes.
    try scopes.data.append(scope);

    // Expect the count of local variables to be 1.
    try expectEqual(@as(usize, 1), scopes.getLocalVariable().?.count());
    // Expect the value of variable "a" in the current scope to be 2.
    try expectEqual(
        HintType{ .felt = Felt252.fromInt(u8, 2) },
        scopes.getLocalVariable().?.get("a"),
    );

    // Exit the current scope.
    try scopes.exitScope();

    // Check that variable `a` cannot be accessed after exiting the scope.
    try expectEqual(
        null,
        scopes.getLocalVariable().?.get("a"),
    );
    // Expect the count of local variables to be 0 after exiting the scope.
    try expectEqual(@as(usize, 0), scopes.getLocalVariable().?.count());
}

test "ExecutionScopes: assign local variable" {
    // Initialize execution scopes.
    var scopes = try ExecutionScopes.init(std.testing.allocator);
    // Defer the deinitialization of scopes.
    defer scopes.deinit();

    // Assign or update variable "a" with value 2.
    try scopes.assignOrUpdateVariable("a", .{ .felt = Felt252.fromInt(u8, 2) });

    // Expect the count of local variables to be 1.
    try expectEqual(@as(usize, 1), scopes.getLocalVariable().?.count());
    // Expect the value of variable "a" to be 2.
    try expectEqual(
        HintType{ .felt = Felt252.fromInt(u8, 2) },
        scopes.getLocalVariable().?.get("a"),
    );
}

test "ExecutionScopes: re assign local variable" {
    // Initialize execution scopes.
    var scopes = try ExecutionScopes.init(std.testing.allocator);
    // Defer the deinitialization of scopes.
    defer scopes.deinit();

    // Initialize a scope with variable "a" having value 2.
    var scope = std.StringHashMap(HintType).init(std.testing.allocator);
    try scope.put("a", .{ .felt = Felt252.fromInt(u8, 2) });

    // Append the scope to execution scopes.
    try scopes.data.append(scope);

    // Reassign variable "a" with value 3.
    try scopes.assignOrUpdateVariable("a", .{ .felt = Felt252.fromInt(u8, 3) });

    // Expect the count of local variables to be 1.
    try expectEqual(@as(usize, 1), scopes.getLocalVariable().?.count());
    // Expect the value of variable "a" to be 3 after reassignment.
    try expectEqual(
        HintType{ .felt = Felt252.fromInt(u8, 3) },
        scopes.getLocalVariable().?.get("a"),
    );
}

test "ExecutionScopes: delete local variable" {
    // Initialize execution scopes.
    var scopes = try ExecutionScopes.init(std.testing.allocator);
    // Defer the deinitialization of scopes.
    defer scopes.deinit();

    // Initialize a scope with variable "a" having value 2.
    var scope = std.StringHashMap(HintType).init(std.testing.allocator);
    try scope.put("a", .{ .felt = Felt252.fromInt(u8, 2) });

    // Append the scope to execution scopes.
    try scopes.data.append(scope);

    // Expect that the local variable "a" exists.
    try expect(scopes.getLocalVariable().?.contains("a"));

    // Delete variable "a" from execution scopes.
    scopes.deleteVariable("a");

    // Expect that the local variable "a" does not exist after deletion.
    try expect(!scopes.getLocalVariable().?.contains("a"));
}

test "ExecutionScopes: exit main scope should return an error" {
    // Initialize execution scopes.
    var scopes = try ExecutionScopes.init(std.testing.allocator);
    // Defer the deinitialization of scopes.
    defer scopes.deinit();

    // Expect an error when trying to exit the main scope.
    try expectError(ExecScopeError.ExitMainScopeError, scopes.exitScope());
}

test "ExecutionScopes: get list of u64" {
    // Initialize execution scopes.
    var scopes = try ExecutionScopes.init(std.testing.allocator);
    // Defer the deinitialization of scopes.
    defer scopes.deinit();

    // Initialize a list of u64.
    var list_u64 = ArrayList(u64).init(std.testing.allocator);
    // Append values to the list.
    try list_u64.append(20);
    try list_u64.append(18);

    // Initialize a scope with the list.
    var scope = std.StringHashMap(HintType).init(std.testing.allocator);
    try scope.put("list_u64", .{ .u64_list = list_u64 });

    // Append the scope to execution scopes.
    try scopes.data.append(scope);

    // Get the list of u64 from execution scopes.
    const list = try scopes.getValue(.u64_list, "list_u64");
    // Defer the deinitialization of the list.
    defer list.deinit();

    // Expect the retrieved list to match the expected values.
    try expectEqualSlices(
        u64,
        &[_]u64{ 20, 18 },
        list.items,
    );

    // Expect an error when trying to retrieve a non-existent variable.
    try expectError(
        HintError.VariableNotInScopeError,
        scopes.getValue(.u64_list, "no_variable"),
    );

    // Get a reference to the list of u64 from execution scopes.
    const list_ref = try scopes.getValueRef(.u64_list, "list_u64");

    // Expect the retrieved reference list to match the expected values.
    try expectEqualSlices(
        u64,
        &[_]u64{ 20, 18 },
        list_ref.*.items,
    );

    // Expect an error when trying to retrieve a reference to a non-existent variable.
    try expectError(
        HintError.VariableNotInScopeError,
        scopes.getValueRef(.u64_list, "no_variable"),
    );
}

test "ExecutionScopes: get u64" {
    // Initialize execution scopes.
    var scopes = try ExecutionScopes.init(std.testing.allocator);
    // Defer the deinitialization of scopes.
    defer scopes.deinit();

    // Initialize a scope with a u64 value.
    var scope = std.StringHashMap(HintType).init(std.testing.allocator);
    try scope.put("u64", .{ .u64 = 9 });

    // Append the scope to execution scopes.
    try scopes.data.append(scope);

    // Expect to retrieve the u64 value from execution scopes.
    try expectEqual(@as(u64, 9), try scopes.getValue(.u64, "u64"));
    // Expect an error when trying to retrieve a non-existent variable.
    try expectError(HintError.VariableNotInScopeError, scopes.getValue(.u64, "no_variable"));

    // Get a reference to the u64 value from execution scopes.
    try expectEqual(@as(u64, 9), (try scopes.getValueRef(.u64, "u64")).*);
    // Expect an error when trying to retrieve a reference to a non-existent variable.
    try expectError(HintError.VariableNotInScopeError, scopes.getValueRef(.u64, "no_variable"));
}<|MERGE_RESOLUTION|>--- conflicted
+++ resolved
@@ -150,20 +150,6 @@
         };
     }
 
-<<<<<<< HEAD
-    ///Returns a reference to the value in the current execution scope that matches the name and is of the given generic type
-    pub fn getRef(comptime T: type, self: *const Self, name: []const u8) !*T {
-        const variable = self.getLocalVariableMut() orelse return error.VariableNotInScopeError;
-        const value = variable.get(name) orelse return error.VariableNotInScopeError;
-
-        switch (@typeInfo(value)) {
-            T => return &value,
-            else => return error.VariableNotInScopeError,
-        }
-    }
-
-    ///Returns a dictionary containing the variables present in the current scope
-=======
     /// Returns a dictionary containing the variables present in the current scope.
     pub fn getLocalVariable(self: *const Self) ?*const std.StringHashMap(HintType) {
         return if (self.data.items.len > 0)
@@ -173,7 +159,6 @@
     }
 
     /// Returns a mutable dictionary containing the variables present in the current scope.
->>>>>>> c6b352a5
     pub fn getLocalVariableMut(self: *const Self) ?*std.StringHashMap(HintType) {
         return if (self.data.items.len > 0)
             &self.data.items[self.data.items.len - 1]
